#include "config.h"

#include <stdlib.h>
#include <string.h>
#include <stdio.h>
#include <assert.h>
#include <cmath>

#include <iostream>
#include <vector>
#include <functional>
#include <algorithm>

#include "FastState.h"
#include "Playout.h"
#include "UCTNode.h"
#include "UCTSearch.h"
#include "Utils.h"
#include "Matcher.h"
#include "Network.h"
#include "GTP.h"
#ifdef USE_OPENCL
#include "OpenCL.h"
#endif

using namespace Utils;

UCTNode::UCTNode(int vertex, float score, int expand_treshold)
    : m_firstchild(NULL), m_move(vertex), m_blackwins(0.0), m_visits(0),
      m_score(score), m_eval_propagated(false), m_blackevals(0.0f),
      m_evalcount(0), m_valid(true), m_expand_cnt(expand_treshold),
      m_is_expanding(false) {
    m_ravevisits = 20;
    m_ravestmwins = 10.0;
}

UCTNode::~UCTNode() {    
    SMP::Lock lock(get_mutex());    
    UCTNode * next = m_firstchild;

    while (next != NULL) {
        UCTNode * tmp = next->m_nextsibling;           
        delete next;                    
        next = tmp;
    }
}

bool UCTNode::first_visit() const {
    return m_visits == 0;
}

bool UCTNode::should_expand() const {
    return m_visits > m_expand_cnt;
}

void UCTNode::link_child(UCTNode * newchild) {
    newchild->m_nextsibling = m_firstchild;
    m_firstchild = newchild;
}

SMP::Mutex & UCTNode::get_mutex() {
    return m_nodemutex;
}

void UCTNode::create_children(std::atomic<int> & nodecount,
                              FastState & state, bool use_nets, bool at_root) {
    // acquire the lock
    SMP::Lock lock(get_mutex());
    // check whether somebody beat us to it
    if (has_children()) {
        return;
    }
    // no successors in final state
    if (state.get_passes() >= 2) {
        return;
    }
#ifdef USE_OPENCL
    // Previous kernel is still running, skip this expansion for now
    if (!OpenCL::get_OpenCL()->thread_can_issue()) {
        // We don't abort them when the search ends
        // assert(!at_root);
        return;
    }
#endif
    // Someone else is running the expansion
    if (m_is_expanding) {
        return;
    }
    // We'll be the one queueing this node for expansion, stop others
    m_is_expanding = true;
    lock.unlock();

    FastBoard & board = state.board;

    if (use_nets) {
#ifdef USE_OPENCL
        if (at_root) {
#else
        if (1) {
#endif
           auto netresult = Network::get_Network()->get_scored_moves(
               &state, (at_root ? Network::Ensemble::AVERAGE_ALL :
                                  Network::Ensemble::RANDOM_ROTATION));
           expansion_cb(&nodecount, state, netresult, use_nets);
        } else {
#ifndef USE_OPENCL
            assert(false);
#else
            Network::get_Network()->async_scored_moves(
                &nodecount, &state, this, Network::Ensemble::RANDOM_ROTATION);
<<<<<<< HEAD
=======
        }
#else
        std::vector<Network::scored_node> raw_netlist;
        if (state.get_passes() < 2) {
            raw_netlist = Network::get_Network()->get_scored_moves(
              &state, (at_root ? Network::Ensemble::AVERAGE_ALL :
                                 Network::Ensemble::RANDOM_ROTATION));
            for (auto it = raw_netlist.begin(); it != raw_netlist.end(); ++it) {
                int vertex = it->second;
                if (vertex != state.m_komove && board.no_eye_fill(vertex)) {
                    if (!board.is_suicide(vertex, board.get_to_move())) {
                        nodelist.push_back(*it);
                    }
                }
            }
            nodelist.push_back(std::make_pair(0.0f, +FastBoard::PASS));
        }
        link_nodelist(nodecount, board, nodelist, use_nets);
>>>>>>> 327ce474
#endif
        }
    } else {
        if (state.get_passes() < 2) {
            std::vector<Network::scored_node> nodelist;

            std::vector<int> territory = state.board.influence();
            std::vector<int> moyo = state.board.moyo();

            for (int i = 0; i < board.get_empty(); i++) {
                int vertex = board.get_empty_vertex(i);
                assert(board.get_square(vertex) == FastBoard::EMPTY);
                // add and score a node
                if (vertex != state.m_komove && board.no_eye_fill(vertex)) {
                    if (!board.is_suicide(vertex, board.get_to_move())) {
                        float score = state.score_move(territory, moyo, vertex);
                        nodelist.push_back(std::make_pair(score, vertex));
                    }
                }
            }
            float passscore;
            if (at_root) {
                passscore = state.score_move(territory, moyo, FastBoard::PASS);
            } else {
                passscore = 0;
            }
            nodelist.push_back(std::make_pair(passscore, +FastBoard::PASS));
<<<<<<< HEAD
            link_nodelist(nodecount, board, nodelist, false);
        }
    }
}

void UCTNode::expansion_cb(boost::atomic<int> * nodecount,
=======
            link_nodelist(nodecount, board, nodelist, use_nets);
        }
    }
}

#ifdef USE_OPENCL
void UCTNode::expansion_cb(std::atomic<int> * nodecount,
>>>>>>> 327ce474
                           FastState & state,
                           Network::Netresult & netresult,
                           bool use_nets) {
    FastBoard & board = state.board;
    std::vector<Network::scored_node> nodelist;

    for (auto it = netresult.movescores.begin();
         it != netresult.movescores.end(); ++it) {
        int vertex = it->second;
        if (vertex != state.m_komove && board.no_eye_fill(vertex)) {
            if (!board.is_suicide(vertex, board.get_to_move())) {
                nodelist.push_back(*it);
            }
        }
    }
    nodelist.push_back(std::make_pair(0.0f, +FastBoard::PASS));

    link_nodelist(*nodecount, board, nodelist, use_nets);

    if (use_nets) {
        // DCNN returns winrate as side to move
        int tomove = board.get_to_move();
        if (tomove == FastBoard::WHITE) {
            netresult.eval = 1.0f - netresult.eval;
        }
        SMP::Lock lock(get_mutex());
        m_blackevals += netresult.eval;
        m_evalcount  += 1;
    }
}

void UCTNode::link_nodelist(std::atomic<int> & nodecount,
                            FastBoard & board,
                            std::vector<Network::scored_node> & nodelist,
                            bool use_nets) {

    // sort (this will reverse scores, but linking is backwards too)
    std::stable_sort(nodelist.begin(), nodelist.end());

    // link the nodes together, we only really link the last few
    const int maxchilds = 35;   // about 35 -> 4M visits
    int childrenadded = 0;
    int childrenseen = 0;
    int totalchildren = nodelist.size();
    if (!totalchildren) return;

    int expand_treshold = UCTSearch::MCTS_MATURE_TRESHOLD;
    if (use_nets) {
        expand_treshold = UCTSearch::MCNN_MATURE_TRESHOLD;
    }

    SMP::Lock lock(get_mutex());

    for (auto it = nodelist.cbegin(); it != nodelist.cend(); ++it) {
        if (totalchildren - childrenseen <= maxchilds) {
            UCTNode * vtx = new UCTNode(it->second, it->first, expand_treshold);
            if (it->second != FastBoard::PASS) {
                // atari giving
                // was == 2, == 1
                if (board.minimum_elib_count(board.get_to_move(), it->second) <= 2) {
                    vtx->set_expand_cnt(expand_treshold / 3);
                }
                if (board.minimum_elib_count(!board.get_to_move(), it->second) == 1) {
                    vtx->set_expand_cnt(expand_treshold / 3);
                }
            }
            link_child(vtx);
            childrenadded++;
        }
        childrenseen++;
    }

    nodecount += childrenadded;
}

void UCTNode::kill_superkos(KoState & state) {        
    UCTNode * child = m_firstchild;
    
    while (child != NULL) {
        int move = child->get_move();                
        
        if (move != FastBoard::PASS) {
            KoState mystate = state;
            mystate.play_move(move);
            
            if (mystate.superko()) {                                    
                UCTNode * tmp = child->m_nextsibling;
                delete_child(child);                
                child = tmp;
                continue;                               
            }    
        }                   
        child = child->m_nextsibling;
    }                 
}

int UCTNode::get_move() const {
    return m_move;
}

void UCTNode::set_move(int move) {
    m_move = move;
}

void UCTNode::set_expand_cnt(int runs) {
    m_expand_cnt = runs;
}

void UCTNode::update(Playout & gameresult, int color, bool update_eval) {
    SMP::Lock lock(get_mutex());
    m_visits++;
    m_ravevisits++;

    // prefer winning with more territory
    float score = gameresult.get_score();

    m_blackwins += 0.05 * score;

    if (score > 0.0f) {
        m_blackwins += 1.0;
    } else if (score == 0.0f) {
        m_blackwins += 0.5;
    }

    // We're inspected from one level above and scores
    // are side to move, so invert here
    if (color == FastBoard::BLACK) {
        if (score < 0.0f) {
            m_ravestmwins += 1.0 + 0.05 * -score;
        }
    } else if (color == FastBoard::WHITE) {
        if (score > 0.0f) {
            m_ravestmwins += 1.0 + 0.05 * score;
        }
    }

    // evals
    if (gameresult.has_eval()) {
        if (update_eval) {
            m_evalcount  += 1;
            m_blackevals += gameresult.get_eval();
        }
    }
}

bool UCTNode::has_children() const {
    return m_firstchild != NULL;
}

double UCTNode::get_blackwins() const {
    return m_blackwins;
}

void UCTNode::set_visits(int visits) {
    SMP::Lock lock(get_mutex());
    m_visits = visits;
}

void UCTNode::set_blackwins(double wins) {
    SMP::Lock lock(get_mutex());
    m_blackwins = wins;
}

float UCTNode::get_score() const {
    return m_score;
}

float UCTNode::get_winrate(int tomove) const {    
    assert(!first_visit());

    float rate = get_blackwins() / get_visits();
    
    if (tomove == FastBoard::WHITE) {
        rate = 1.0f - rate;
    }
    
    return rate;
}

float UCTNode::get_raverate() const {
    float rate = m_ravestmwins / m_ravevisits;

    return rate;
}

int UCTNode::get_visits() const {        
    return m_visits;
}

int UCTNode::get_ravevisits() const {
    return m_ravevisits;
}

int UCTNode::do_extend() const {
    return m_expand_cnt;
}

float UCTNode::get_eval(int tomove) const {
    float score = m_blackevals / (double)m_evalcount;
    if (tomove == FastBoard::WHITE) {
        score = 1.0f - score;
    }
    return score;
}

double UCTNode::get_blackevals() const {
    return m_blackevals;
}

int UCTNode::get_evalcount() const {
    return m_evalcount;
}

bool UCTNode::has_eval_propagated() const {
    return m_eval_propagated;
}

void UCTNode::set_eval_propagated() {
    m_eval_propagated = true;
}

void UCTNode::set_blackevals(double eval_sum) {
    m_blackevals = eval_sum;
}

void UCTNode::set_evalcount(int count) {
    m_evalcount = count;
    if (m_evalcount > 0) {
        set_eval_propagated();
    }
}

UCTNode* UCTNode::uct_select_child(int color, bool use_nets) {
    UCTNode * best = NULL;
    float best_value = -1000.0f;
    int childbound;
    int parentvisits = 1; // XXX: this can be 0 now that we sqrt
    float best_probability = 0.0f;
    if (use_nets) {
        childbound = 35;
    } else {
        childbound = std::max(2, (int)(((log((double)get_visits()) - 3.0) * 3.0) + 2.0));
    }
    SMP::Lock lock(get_mutex());

    int childcount = 0;
    UCTNode * child = m_firstchild;

    // count parentvisits
    float numerator;
    float cutoff_ratio;
    if (use_nets) {
        // make sure we are at a valid successor
        while (child != NULL && !child->valid()) {
            child = child->m_nextsibling;
        }
        while (child != NULL && childcount < childbound) {
            parentvisits      += child->get_visits();
            child = child->m_nextsibling;
            // make sure we are at a valid successor
            while (child != NULL && !child->valid()) {
                child = child->m_nextsibling;
            }
            childcount++;
        }
        numerator = std::log((float)parentvisits);
        cutoff_ratio = cfg_cutoff_offset + cfg_cutoff_ratio * std::log((float)parentvisits);
    }

    childcount = 0;
    child = m_firstchild;
    // make sure we are at a valid successor
    while (child != NULL && !child->valid()) {
        child = child->m_nextsibling;
    }
    if (use_nets) {
        // first move
        if (child != NULL) {
            best_probability = child->get_score();
        }
    }
    while (child != NULL && childcount < childbound) {
        float value;

        if (use_nets) {
            if (child->get_score() * cutoff_ratio < best_probability) {
                break;
            }

            if (!child->first_visit()) {
                // "UCT" part
                float winrate = child->get_winrate(color);
                float winmix  = winrate;
                if (child->get_evalcount()) {
                    float eval = child->get_eval(color);
                    winmix += eval;
                    winmix *= 0.5f;
                }
                float psa = child->get_score();
                float denom = child->get_visits();

                float cts = std::sqrt(cfg_puct * (numerator / denom));
                float mti = (cfg_psa / psa) * std::sqrt(numerator / parentvisits);

<<<<<<< HEAD
                value = winmix + c_puct * psa * (numerator / denom) + c_perbias * psa;
=======
                 value = winrate + cts - mti;
>>>>>>> 327ce474
            } else {
                float winrate = cfg_fpu;
                float psa = child->get_score();
                float mti;
                if (parentvisits > 1) {
                    mti = (cfg_psa / psa) * std::sqrt(numerator / parentvisits);
                } else {
                    mti = (cfg_psa / psa);
                }

                value = winrate - mti;
            }
        } else {
            float uctvalue;
            float patternbonus;
            assert(child->get_ravevisits() > 0);
            if (!child->first_visit()) {
                // "UCT" part
                float winrate = child->get_winrate(color);
                uctvalue = winrate;
                patternbonus = sqrtf((child->get_score() * 0.005f) / child->get_visits());
            } else {
                uctvalue = 1.1f;
                patternbonus = sqrtf(child->get_score() * 0.005f);
            }

            // RAVE part
            float ravewinrate = child->get_raverate();
            float ravevalue = ravewinrate + patternbonus;
            float beta = std::max(0.0, 1.0 - log(1.0 + child->get_visits()) / 11.0);

            value = beta * ravevalue + (1.0f - beta) * uctvalue;
        }
        assert(value > -1000.0f);

        if (value > best_value) {
            best_value = value;
            best = child;
        }

        child = child->m_nextsibling;
        // make sure we are at a valid successor
        while (child != NULL && !child->valid()) {
            child = child->m_nextsibling;
        }
        childcount++;
    }

    assert(best != NULL);

    return best;
}

class NodeComp : public std::binary_function<UCTNode::sortnode_t, UCTNode::sortnode_t, bool> {   
private:
    const int m_maxvisits;
public:
    NodeComp(const int maxvisits) : m_maxvisits(maxvisits) {}

    bool operator()(const UCTNode::sortnode_t a, const UCTNode::sortnode_t b) {
        // edge cases, one playout or none
        if (!std::get<1>(a) && std::get<1>(b)) {
            return false;
        }

        if (!std::get<1>(b) && std::get<1>(a)) {
            return true;
        }

        if (!std::get<1>(a) && !std::get<1>(b)) {
            if ((std::get<2>(a))->get_score() > (std::get<2>(b))->get_score()) {
                return true;
            } else {
                return false;
            }
        }

        // first check: are playouts comparable and sufficient?
        // then winrate counts

        if (std::get<1>(a) > UCTSearch::MCTS_MATURE_TRESHOLD
            && std::get<1>(b) > UCTSearch::MCTS_MATURE_TRESHOLD
            && std::get<1>(a) * 2 > m_maxvisits
            && std::get<1>(b) * 2 > m_maxvisits) {

            if (std::get<0>(a) == std::get<0>(b)) {
                if (std::get<1>(a) > std::get<1>(b)) {
                    return true;
                } else {
                    return false;
                }
            } else if (std::get<0>(a) > std::get<0>(b)) {
                return true;
            } else {
                return false;
            }
        } else {
            // playout amount differs greatly, prefer playouts
            if (std::get<1>(a) > std::get<1>(b)) {
                return true;
            } else {
                return false;
            }
        }
    }
};

/*
    sort children by converting linked list to vector,
    sorting the vector, and reconstructing to linked list again
*/
void UCTNode::sort_children(int color) {
    SMP::Lock lock(get_mutex());
    std::vector<sortnode_t> tmp;

    UCTNode * child = m_firstchild;
    int maxvisits = 0;

    while (child != NULL) {
        int visits = child->get_visits();
	if (visits) {
	    tmp.push_back(std::make_tuple(child->get_winrate(color), visits, child));
	} else {
	    tmp.push_back(std::make_tuple(0.0f, 0, child));
	}

        maxvisits = std::max(maxvisits, visits);
        child = child->m_nextsibling;
    }

    // reverse sort, because list reconstruction is backwards
    // XXX can be combined?
    std::stable_sort(tmp.begin(), tmp.end(), NodeComp(maxvisits));
    std::reverse(tmp.begin(), tmp.end());

    m_firstchild = NULL;

    std::vector<sortnode_t>::iterator it;

    for (it = tmp.begin(); it != tmp.end(); ++it) {
        link_child(std::get<2>(*it));
    }
}

UCTNode* UCTNode::get_first_child() {
    return m_firstchild;
}

UCTNode* UCTNode::get_sibling() {
    return m_nextsibling;
}

UCTNode* UCTNode::get_pass_child() {
    UCTNode * child = m_firstchild;    
    
    while (child != NULL) {        
        if (child->m_move == FastBoard::PASS) {
            return child;
        }
                        
        child = child->m_nextsibling;       
    }              
    
    return NULL;  
}

UCTNode* UCTNode::get_nopass_child() {
    UCTNode * child = m_firstchild;    
    
    while (child != NULL) {        
        if (child->m_move != FastBoard::PASS) {
            return child;
        }
                        
        child = child->m_nextsibling;       
    }              
    
    return NULL;  
}

void UCTNode::invalidate() {
    SMP::Lock lock(get_mutex());
    m_valid = false;
}

bool UCTNode::valid() {
    return m_valid;
}

// unsafe in SMP, we don't know if people hold pointers to the 
// child which they might dereference
void UCTNode::delete_child(UCTNode * del_child) {  
    SMP::Lock lock(get_mutex());     
    assert(del_child != NULL);
    
    if (del_child == m_firstchild) {           
        m_firstchild = m_firstchild->m_nextsibling; 
        delete del_child;       
        return;
    } else {
        UCTNode * child = m_firstchild;    
        UCTNode * prev  = NULL;
    
        do {
            prev  = child;            
            child = child->m_nextsibling;
            
            if (child == del_child) {                
                prev->m_nextsibling = child->m_nextsibling;
                delete del_child;
                return;
            }                                    
        } while (child != NULL);     
    }         

    assert(0 && "Child to delete not found");           
}

// update siblings with matching RAVE info
void UCTNode::updateRAVE(Playout & playout, int color) {      
    float score = playout.get_score();            
    
    // siblings
    UCTNode * child = m_firstchild;    
    
    while (child != NULL) {                
        int move = child->get_move();                
        
        if (color == FastBoard::BLACK) {
            bool bpass = playout.passthrough(FastBoard::BLACK, move);        
            
            if (bpass) { 
                SMP::Lock lock(child->get_mutex());    
                child->m_ravevisits++;

                if (score > 0.0f) {
                    child->m_ravestmwins += 1.0f + 0.05f * score;
                } else if (score == 0.0f) {
                    child->m_ravestmwins += 0.5f;
                }
            }
        } else {
            bool wpass = playout.passthrough(FastBoard::WHITE, move);        
            
            if (wpass) { 
                SMP::Lock lock(child->get_mutex());    
                child->m_ravevisits++;

                if (score < 0.0f) {
                    child->m_ravestmwins += 1.0f + 0.05f * -score;
                } else if (score == 0.0f) {
                    child->m_ravestmwins += 0.5f;
                }
            }
        }
                        
        child = child->m_nextsibling;       
    }      
}<|MERGE_RESOLUTION|>--- conflicted
+++ resolved
@@ -108,27 +108,7 @@
 #else
             Network::get_Network()->async_scored_moves(
                 &nodecount, &state, this, Network::Ensemble::RANDOM_ROTATION);
-<<<<<<< HEAD
-=======
-        }
-#else
-        std::vector<Network::scored_node> raw_netlist;
-        if (state.get_passes() < 2) {
-            raw_netlist = Network::get_Network()->get_scored_moves(
-              &state, (at_root ? Network::Ensemble::AVERAGE_ALL :
-                                 Network::Ensemble::RANDOM_ROTATION));
-            for (auto it = raw_netlist.begin(); it != raw_netlist.end(); ++it) {
-                int vertex = it->second;
-                if (vertex != state.m_komove && board.no_eye_fill(vertex)) {
-                    if (!board.is_suicide(vertex, board.get_to_move())) {
-                        nodelist.push_back(*it);
-                    }
-                }
-            }
-            nodelist.push_back(std::make_pair(0.0f, +FastBoard::PASS));
-        }
-        link_nodelist(nodecount, board, nodelist, use_nets);
->>>>>>> 327ce474
+            link_nodelist(nodecount, board, nodelist, use_nets);
 #endif
         }
     } else {
@@ -156,22 +136,12 @@
                 passscore = 0;
             }
             nodelist.push_back(std::make_pair(passscore, +FastBoard::PASS));
-<<<<<<< HEAD
-            link_nodelist(nodecount, board, nodelist, false);
-        }
-    }
-}
-
-void UCTNode::expansion_cb(boost::atomic<int> * nodecount,
-=======
             link_nodelist(nodecount, board, nodelist, use_nets);
         }
     }
 }
 
-#ifdef USE_OPENCL
 void UCTNode::expansion_cb(std::atomic<int> * nodecount,
->>>>>>> 327ce474
                            FastState & state,
                            Network::Netresult & netresult,
                            bool use_nets) {
@@ -476,11 +446,7 @@
                 float cts = std::sqrt(cfg_puct * (numerator / denom));
                 float mti = (cfg_psa / psa) * std::sqrt(numerator / parentvisits);
 
-<<<<<<< HEAD
-                value = winmix + c_puct * psa * (numerator / denom) + c_perbias * psa;
-=======
-                 value = winrate + cts - mti;
->>>>>>> 327ce474
+                 value = winmix + cts - mti;
             } else {
                 float winrate = cfg_fpu;
                 float psa = child->get_score();
