#ifndef GTP_H_INCLUDED
#define GTP_H_INCLUDED

#include <string>
#include "GameState.h"

extern bool cfg_allow_pondering;
extern int cfg_num_threads;
extern int cfg_max_playouts;
extern bool cfg_enable_nets;
extern int cfg_lagbuffer_cs;
#ifdef USE_OPENCL
extern int cfg_rowtiles;
#endif
extern float cfg_crit_mine_1;
extern float cfg_crit_mine_2;
extern float cfg_crit_his_1;
extern float cfg_crit_his_2;
extern float cfg_regular_self_atari;
extern float cfg_useless_self_atari;
extern float cfg_tactical;
extern float cfg_bound;
extern float cfg_pass_score;
extern float cfg_fpu;
extern float cfg_cutoff_offset;
extern float cfg_cutoff_ratio;
extern float cfg_puct;
extern float cfg_psa;
<<<<<<< HEAD
extern float cfg_mix;
extern int cfg_eval_thresh;
=======
extern std::string cfg_logfile;
extern bool cfg_quiet;
>>>>>>> a71483d5

class GTP {
public:
    static bool execute(GameState & game, std::string xinput);
    static void setup_default_parameters();
    static bool perform_self_test(GameState & state);
private:
    static const int GTP_VERSION = 2;

    static std::string get_life_list(GameState & game, bool live);
    static const std::string s_commands[];
};


#endif<|MERGE_RESOLUTION|>--- conflicted
+++ resolved
@@ -26,13 +26,10 @@
 extern float cfg_cutoff_ratio;
 extern float cfg_puct;
 extern float cfg_psa;
-<<<<<<< HEAD
 extern float cfg_mix;
 extern int cfg_eval_thresh;
-=======
 extern std::string cfg_logfile;
 extern bool cfg_quiet;
->>>>>>> a71483d5
 
 class GTP {
 public:
