#ifndef GTP_H_INCLUDED
#define GTP_H_INCLUDED

#include <string>
#include "GameState.h"

extern bool cfg_allow_pondering;
extern int cfg_num_threads;
extern int cfg_max_playouts;
extern bool cfg_enable_nets;
extern int cfg_mature_threshold;
extern int cfg_expand_threshold;
extern int cfg_lagbuffer_cs;
#ifdef USE_OPENCL
extern int cfg_rowtiles;
#endif
extern float cfg_crit_mine_1;
extern float cfg_crit_mine_2;
extern float cfg_crit_his_1;
extern float cfg_crit_his_2;
extern float cfg_regular_self_atari;
extern float cfg_useless_self_atari;
extern float cfg_tactical;
extern float cfg_bound;
extern float cfg_pass_score;
extern float cfg_fpu;
extern float cfg_cutoff_offset;
extern float cfg_cutoff_ratio;
extern float cfg_puct;
extern float cfg_psa;
<<<<<<< HEAD
extern float cfg_mix;
extern int cfg_eval_thresh;
extern int cfg_eval_scale;
=======
extern float cfg_beta;
extern float cfg_patternbonus;
>>>>>>> af37011d
extern std::string cfg_logfile;
extern bool cfg_quiet;

class GTP {
public:
    static bool execute(GameState & game, std::string xinput);
    static void setup_default_parameters();
    static bool perform_self_test(GameState & state);
private:
    static const int GTP_VERSION = 2;

    static std::string get_life_list(GameState & game, bool live);
    static const std::string s_commands[];
};


#endif<|MERGE_RESOLUTION|>--- conflicted
+++ resolved
@@ -28,14 +28,11 @@
 extern float cfg_cutoff_ratio;
 extern float cfg_puct;
 extern float cfg_psa;
-<<<<<<< HEAD
+extern float cfg_beta;
+extern float cfg_patternbonus;
 extern float cfg_mix;
 extern int cfg_eval_thresh;
 extern int cfg_eval_scale;
-=======
-extern float cfg_beta;
-extern float cfg_patternbonus;
->>>>>>> af37011d
 extern std::string cfg_logfile;
 extern bool cfg_quiet;
 
