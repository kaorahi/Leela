#include "config.h"

#include <iostream>
#include <fstream>
#include <stdlib.h>
#include <stdio.h>
#include <stdarg.h>
#include <thread>
#include <mutex>
#ifdef WIN32
#include <windows.h>
#else
#include <sys/select.h>
#endif

#include "Utils.h"
#include "GTP.h"

<<<<<<< HEAD
ThreadPool thread_pool;
=======
Utils::ThreadPool thread_pool;
>>>>>>> 9e725240

bool Utils::input_causes_stop() {
    return true;
}

bool Utils::input_pending(void) {
#ifdef HAVE_SELECT
    fd_set read_fds;
    struct timeval timeout;
    FD_ZERO(&read_fds);
    FD_SET(0,&read_fds);
    timeout.tv_sec = timeout.tv_usec = 0;
    select(1,&read_fds,NULL,NULL,&timeout);
    if (FD_ISSET(0,&read_fds)) {
        return input_causes_stop();
    } else {
        return false;
    }
#else
    static int init = 0, pipe;
    static HANDLE inh;
    DWORD dw;

    if (!init) {
        init = 1;
        inh = GetStdHandle(STD_INPUT_HANDLE);
        pipe = !GetConsoleMode(inh, &dw);
        if (!pipe) {
            SetConsoleMode(inh, dw & ~(ENABLE_MOUSE_INPUT | ENABLE_WINDOW_INPUT));
            FlushConsoleInputBuffer(inh);
        }
    }

    if (pipe) {
        if (!PeekNamedPipe(inh, NULL, 0, NULL, &dw, NULL)) {
            myprintf("Nothing at other end - exiting\n");
            exit(EXIT_FAILURE);
        }

        if (dw) {
            return input_causes_stop();
        } else {
            return false;
        }
    } else {
        if (!GetNumberOfConsoleInputEvents(inh, &dw)) {
            myprintf("Nothing at other end - exiting\n");
            exit(EXIT_FAILURE);
        }

        if (dw <= 1) {
            return false;
        } else {
            return input_causes_stop();
        }
    }
#endif
    return false;
}

#ifndef _CONSOLE
static wxEvtHandler * GUIQ = nullptr;
static wxEvtHandler * ANALQ = nullptr;
static int GUIQ_T = 0;
static int ANALQ_T_ANAL = 0;
static int ANALQ_T_MOVES = 0;
std::mutex GUImutex;

void Utils::setGUIQueue(wxEvtHandler * evt, int evt_type) {
    std::lock_guard<std::mutex> guard(GUImutex);
    GUIQ = evt;
    GUIQ_T = evt_type;
}

void Utils::setAnalysisQueue(wxEvtHandler * evt, int an_evt_type,
                                                 int mv_evt_type) {
    std::lock_guard<std::mutex> guard(GUImutex);
    ANALQ = evt;
    ANALQ_T_ANAL = an_evt_type;
    ANALQ_T_MOVES = mv_evt_type;
}
#else
std::mutex IOmutex;
#endif

void Utils::GUIAnalysis(void* data) {
#ifndef _CONSOLE
    std::lock_guard<std::mutex> guard(GUImutex);
    if (ANALQ != NULL) {
        wxCommandEvent* myevent = new wxCommandEvent(ANALQ_T_ANAL);
        myevent->SetClientData(data);
        ::wxQueueEvent(ANALQ, myevent);
    }
#endif
}

void Utils::GUIBestMoves(void* data) {
#ifndef _CONSOLE
    std::lock_guard<std::mutex> guard(GUImutex);
    if (ANALQ != NULL) {
        wxCommandEvent* myevent = new wxCommandEvent(ANALQ_T_MOVES);
        myevent->SetClientData(data);
        ::wxQueueEvent(ANALQ, myevent);
    }
#endif
}

void Utils::GUIprintf(const char *fmt, ...) {
    va_list ap;

    va_start(ap, fmt);
#ifndef _CONSOLE
    std::lock_guard<std::mutex> guard(GUImutex);
    if (GUIQ != nullptr) {
        char buffer[512];
        vsprintf_s(buffer, 512, fmt, ap);
        wxCommandEvent* myevent = new wxCommandEvent(GUIQ_T);
        myevent->SetString(wxString(buffer));
        ::wxQueueEvent(GUIQ, myevent);
    }
#endif
    va_end(ap);
}

void Utils::myprintf(const char *fmt, ...) {
    if (cfg_quiet) return;
#ifdef _CONSOLE
    va_list ap;
    va_start(ap, fmt);
    vfprintf(stderr, fmt, ap);
    va_end(ap);

    if (cfg_logfile_handle) {
        std::lock_guard<std::mutex> lock(IOmutex);
        va_start(ap, fmt);
        vfprintf(cfg_logfile_handle, fmt, ap);
        va_end(ap);
    }
#endif
}

void Utils::gtp_printf(int id, const char *fmt, ...) {
    va_list ap;

    if (id != -1) {
        fprintf(stdout, "=%d ", id);
    } else {
        fprintf(stdout, "= ");
    }

    va_start(ap, fmt);
    vfprintf(stdout, fmt, ap);
    va_end(ap);
    printf("\n\n");

#ifdef _CONSOLE
    if (cfg_logfile_handle) {
        std::lock_guard<std::mutex> lock(IOmutex);
        if (id != -1) {
            fprintf(cfg_logfile_handle, "=%d ", id);
        } else {
            fprintf(cfg_logfile_handle, "= ");
        }
        va_start(ap, fmt);
        vfprintf(cfg_logfile_handle, fmt, ap);
        va_end(ap);
        fprintf(cfg_logfile_handle, "\n\n");
    }
#endif
}

void Utils::gtp_fail_printf(int id, const char *fmt, ...) {
    va_list ap;

    if (id != -1) {
        fprintf(stdout, "?%d ", id);
    } else {
        fprintf(stdout, "? ");
    }

    va_start(ap, fmt);
    vfprintf(stdout, fmt, ap);
    va_end(ap);
    printf("\n\n");

#ifdef _CONSOLE
    if (cfg_logfile_handle) {
        std::lock_guard<std::mutex> lock(IOmutex);
        if (id != -1) {
            fprintf(cfg_logfile_handle, "?%d ", id);
        } else {
            fprintf(cfg_logfile_handle, "? ");
        }
        va_start(ap, fmt);
        vfprintf(cfg_logfile_handle, fmt, ap);
        va_end(ap);
        fprintf(cfg_logfile_handle, "\n\n");
    }
#endif
}

void Utils::log_input(std::string input) {
#ifdef _CONSOLE
    if (cfg_logfile_handle) {
        std::lock_guard<std::mutex> lock(IOmutex);
        fprintf(cfg_logfile_handle, ">>%s\n", input.c_str());
    }
#endif
}<|MERGE_RESOLUTION|>--- conflicted
+++ resolved
@@ -16,11 +16,7 @@
 #include "Utils.h"
 #include "GTP.h"
 
-<<<<<<< HEAD
-ThreadPool thread_pool;
-=======
 Utils::ThreadPool thread_pool;
->>>>>>> 9e725240
 
 bool Utils::input_causes_stop() {
     return true;
