__kernel
__attribute__((reqd_work_group_size(8, 32, 1)))
void convolve5(
    __global const float * in,
    __global float * merge,
    __global const float * weights,
    __local float * channel_buff,
    __local float * row_buff) {

    // cl::NDRange global(channels, outputs, row);
    const int c   = get_global_id(0);  // channel
    const int o   = get_global_id(1);  // output
    const int row = get_global_id(2);  // row

    const int channels = get_global_size(0);
    const int outputs  = get_global_size(1);

    // cl::NDRange local(2, (1->32), 1);
    const int lx = get_local_id(0);
    const int ly = get_local_id(1);

    const int chan_buff_size = 8;
    const int out_buff_size  = get_local_size(1);
    const int row_buff_size  = 7;
    const int chan_shift     = 3;

    const int filter_size = 5;
    const int filter_len = filter_size * filter_size;
    const int mid = (filter_size / 2) + 1;
    const int extent = mid - 1;

    // input = channels * height * width
    // output = outputs * height * width
    // weights = output * channels * filter
    // merge = channels * outputs * height * width

    const int width = 19;
    const int height = 19;
    const int strip_size = filter_size * width;

    // Copy the input channels (strips) locally
    if (out_buff_size < 19 && ly == 0) {
        // strip-row
        for (int srow = 0; srow < filter_size; srow++) {
            int in_row = row - extent + srow;
            if ((unsigned)in_row >= height) {
                for (int w = 0; w < width; w++) {
                    channel_buff[(lx * filter_size + srow) * width + w] = 0.0f;
                }
            } else {
                for (int w = 0; w < width; w++) {
                    channel_buff[(lx * filter_size + srow) * width + w] =
                        in[(c * height + in_row) * width + w];
                }
            }
        }
    } else if (out_buff_size >= 19 && ly < 19) {
        // Every thread copies a column
        for (int srow = 0; srow < filter_size; srow++) {
            int in_row = row - extent + srow;
            float val = 0.0f;
            if ((unsigned)in_row < height) {
                val = in[(c * height + in_row) * width + ly];
            }
            channel_buff[(lx * filter_size + srow) * width + ly] = val;
        }
    }

    __private float filter_buff[25];

    // Copy the filter we are applying locally
    // output * channel * filter_len
    for (int f = 0; f < filter_len; f++) {
        filter_buff[f] = weights[(o * channels + c) * filter_len + f];
    }

    barrier(CLK_LOCAL_MEM_FENCE);

    int out_lane = 0;
    int out_cw   = 0;
#pragma unroll
    for (int cw = 0; cw < width; cw++) {
        int fwstart = cw - extent;
        int fwend   = cw + extent;
        float out;
        // Start filter
        if (fwstart >= 0 && fwend < width) {
            int fid = lx * strip_size + fwstart;
            out  = channel_buff[fid              ] * filter_buff[0];
            out += channel_buff[fid           + 1] * filter_buff[1];
            out += channel_buff[fid           + 2] * filter_buff[2];
            out += channel_buff[fid           + 3] * filter_buff[3];
            out += channel_buff[fid           + 4] * filter_buff[4];

            out += channel_buff[fid + width      ] * filter_buff[5];
            out += channel_buff[fid + width   + 1] * filter_buff[6];
            out += channel_buff[fid + width   + 2] * filter_buff[7];
            out += channel_buff[fid + width   + 3] * filter_buff[8];
            out += channel_buff[fid + width   + 4] * filter_buff[9];

            out += channel_buff[fid + width*2    ] * filter_buff[10];
            out += channel_buff[fid + width*2 + 1] * filter_buff[11];
            out += channel_buff[fid + width*2 + 2] * filter_buff[12];
            out += channel_buff[fid + width*2 + 3] * filter_buff[13];
            out += channel_buff[fid + width*2 + 4] * filter_buff[14];

            out += channel_buff[fid + width*3    ] * filter_buff[15];
            out += channel_buff[fid + width*3 + 1] * filter_buff[16];
            out += channel_buff[fid + width*3 + 2] * filter_buff[17];
            out += channel_buff[fid + width*3 + 3] * filter_buff[18];
            out += channel_buff[fid + width*3 + 4] * filter_buff[19];

            out += channel_buff[fid + width*4    ] * filter_buff[20];
            out += channel_buff[fid + width*4 + 1] * filter_buff[21];
            out += channel_buff[fid + width*4 + 2] * filter_buff[22];
            out += channel_buff[fid + width*4 + 3] * filter_buff[23];
            out += channel_buff[fid + width*4 + 4] * filter_buff[24];
        } else {
            const float * filter_idx = filter_buff;
            out = 0.0f;
#pragma unroll
            for (int fh = 0; fh < filter_size; fh++) {
                for (int fw = fwstart; fw <= fwend; fw++) {
                    // "zero padding"
                    if ((unsigned)fw >= width) {
                        filter_idx++;
                        continue;
                    }

                    float input = channel_buff[(lx * filter_size + fh) * width + fw];
                    out += input * *filter_idx++;
                }
            }
        }
        // End filter
        row_buff[(ly * chan_buff_size + lx) * row_buff_size + out_lane] = out;
        out_lane++;

        // Row buffer full or last lane?
        if (out_lane == row_buff_size || (cw == width - 1)) {
            barrier(CLK_LOCAL_MEM_FENCE);
            if (lx < out_lane) {
                float val;
                val  = row_buff[(ly * chan_buff_size + 0) * row_buff_size + lx];
                val += row_buff[(ly * chan_buff_size + 1) * row_buff_size + lx];
                val += row_buff[(ly * chan_buff_size + 2) * row_buff_size + lx];
                val += row_buff[(ly * chan_buff_size + 3) * row_buff_size + lx];
                val += row_buff[(ly * chan_buff_size + 4) * row_buff_size + lx];
                val += row_buff[(ly * chan_buff_size + 5) * row_buff_size + lx];
                val += row_buff[(ly * chan_buff_size + 6) * row_buff_size + lx];
                val += row_buff[(ly * chan_buff_size + 7) * row_buff_size + lx];
                merge[(((c >> chan_shift) * height + row) * width + out_cw + lx) * outputs + o] = val;
            }
            out_cw  += row_buff_size;
            out_lane = 0;
        }
    }
}

__kernel
__attribute__((work_group_size_hint(8, 32, 1)))
void convolve3(
    __global const float * in,
    __global float * merge,
    __global const float * weights,
    __local float * channel_buff,
    __local float * row_buff,
    const int row_tile_size) {

    // cl::NDRange global(channels, outputs, row);
    const int c   = get_global_id(0);  // channel
    const int o   = get_global_id(1);  // output
    const int r   = get_global_id(2);  // row

    const int channels = get_global_size(0);
    const int outputs  = get_global_size(1);

    // cl::NDRange local(2, (1->32), 1);
    const int lx = get_local_id(0);
    const int ly = get_local_id(1);

    const int chan_buff_size = 8;
    const int out_buff_size  = get_local_size(1);
    const int row_buff_size  = 7;
    const int chan_shift     = 3;

    const int width = 19;
    const int height = 19;

    const int filter_size = 3;
    const int filter_len = filter_size * filter_size;
    const int mid = (filter_size / 2) + 1;
    const int extent = mid - 1;
    const int pad_width = width + filter_size - 1;

    // input = channels * height * width
    // output = outputs * height * width
    // weights = output * channels * filter
    // merge = channels * outputs * height * width

    __private float filter_buff[9];
    __private float chan_cache[2];
    __private float stripe_cache[9];

    // Copy the filter we are applying locally
    // output * channel * filter_len
    for (int f = 0; f < filter_len; f++) {
        filter_buff[f] = weights[(o * channels + c) * filter_len + f];
    }

    for (int tile = 0; tile < row_tile_size; tile++) {
        int row = r * row_tile_size + tile;
        if (row > 18) break;

        // Copy the input channels (strips) locally
        if (out_buff_size < 21 && ly == 0) {
            // strip-row
            for (int srow = 0; srow < filter_size; srow++) {
                int in_row = row - extent + srow;
                channel_buff[(lx * pad_width + 0) * filter_size + srow]             = 0.0f;
                if ((unsigned)in_row < height) {
                    for (int w = 0; w < width; w++) {
                        float val = in[(c * height + in_row) * width + w];
                        channel_buff[(lx * pad_width + w + extent) * filter_size + srow] = val;
                    }
                } else {
                    for (int w = 0; w < width; w++) {
                        channel_buff[(lx * pad_width + w + extent) * filter_size + srow] = 0.0f;
                    }
                }
                channel_buff[(lx * pad_width + pad_width - 1) * filter_size + srow] = 0.0f;
            }
        } else if (out_buff_size >= 21 && ly < 21) {
            // Every thread copies a column
            int copy_idx = (lx * pad_width + ly) * filter_size;
            if (tile == 0 || row == 18) {
                // Every thread copies a column
                for (int srow = 0; srow < filter_size; srow++) {
                    int in_row = row - extent + srow;
                    float val = 0.0f;
                    if ((unsigned)in_row < height && ly >= 1 && ly <= 19) {
                        val = in[(c * height + in_row) * width + ly - 1];
                    }
                    channel_buff[copy_idx + srow] = val;
                    if (srow > 0) {
                        chan_cache[srow - 1] = val;
                    }
                }
            } else {
                int in_row = row - extent + 2;
                float val = 0.0f;
                if (ly >= 1 && ly <= 19) {
                    val = in[(c * height + in_row) * width + ly - 1];
                }
                channel_buff[copy_idx + 0] = chan_cache[0];
                channel_buff[copy_idx + 1] = chan_cache[1];
                channel_buff[copy_idx + 2] = val;
                chan_cache[0] = chan_cache[1];
                chan_cache[1] = val;
            }
        }

        int out_lane = 0;
        int out_cw   = 0;
        __local float * out_row_buff = &row_buff[(ly * chan_buff_size + lx) * row_buff_size];
        int fid = (lx * pad_width) * filter_size;
        barrier(CLK_LOCAL_MEM_FENCE);

        for (int rc = 0; rc < 9; rc++) {
            stripe_cache[rc] = channel_buff[fid + rc];
        }

#pragma unroll
        for (int cw = 0; cw < width; cw++) {
            // Start filter
            float out  =   stripe_cache[      0] * filter_buff[0]
                + stripe_cache[      1] * filter_buff[3]
                + stripe_cache[      2] * filter_buff[6]
                + stripe_cache[      3] * filter_buff[1]
                + stripe_cache[      4] * filter_buff[4]
                + stripe_cache[      5] * filter_buff[7]
                + stripe_cache[      6] * filter_buff[2]
                + stripe_cache[      7] * filter_buff[5]
                + stripe_cache[      8] * filter_buff[8];
            // End filter
            out_row_buff[out_lane++] = out;
            fid += filter_size;

            for (int rc = 0; rc < 6; rc++) {
                stripe_cache[rc] = stripe_cache[rc + 3];
            }
            stripe_cache[6] = channel_buff[fid + 6];
            stripe_cache[7] = channel_buff[fid + 7];
            stripe_cache[8] = channel_buff[fid + 8];

            // Row buffer full or last lane?
            if (out_lane == row_buff_size || (cw == width - 1)) {
                barrier(CLK_LOCAL_MEM_FENCE);
                if (lx < out_lane) {
                    // lx = channels 2 or 8, ly = outputs 32
                    // repurpose the lx threads over columns now
                    float val;
                    val  = row_buff[(ly * chan_buff_size + 0) * row_buff_size + lx];
                    val += row_buff[(ly * chan_buff_size + 1) * row_buff_size + lx];
                    val += row_buff[(ly * chan_buff_size + 2) * row_buff_size + lx];
                    val += row_buff[(ly * chan_buff_size + 3) * row_buff_size + lx];
                    val += row_buff[(ly * chan_buff_size + 4) * row_buff_size + lx];
                    val += row_buff[(ly * chan_buff_size + 5) * row_buff_size + lx];
                    val += row_buff[(ly * chan_buff_size + 6) * row_buff_size + lx];
                    val += row_buff[(ly * chan_buff_size + 7) * row_buff_size + lx];
                    merge[(((c >> chan_shift) * height + row) * width + out_cw + lx) * outputs + o] = val;
                }
                out_cw  += row_buff_size;
                out_lane = 0;
            }
        }
    }
}

__kernel void merge(
    __global const float * in,
    __global float * out,
    __constant const float * biases,
    __private const int channels) {

    // cl::NDRange global(outputs, 19*19);
    const int gx = get_global_id(0);
    const int gy = get_global_id(1);

    const int output = gx;
    const int b = gy;
    const int outputs = get_global_size(0);

    const int width = 19;
    const int height = 19;
    const int boardsize = width * height;

    const int o = output;
    const float bias = biases[o];

    float sum = bias;
    for (int c = 0; c < channels; c++) {
        sum += in[(c * boardsize + b) * outputs + o];
    }
    // ReLU
    if (outputs > 4 || output > 0) {
        sum = max(sum, 0.0f);
    }
    // ELU
<<<<<<< HEAD
    // sum = sum > 0 ? sum : 1.0f * (exp(sum) - 1.0f);
=======
    sum = sum > 0 ? sum : 1.0f * (half_exp(sum) - 1.0f);
>>>>>>> 327ce474
    out[o * boardsize + b] = sum;
}

__kernel void batchnorm(
                        __global const float * in,
                        __global float * out,
                        __constant const float * means,
                        __constant const float * variances,
                        __constant const float * scale) {

    // cl::NDRange global(outputs, 19*19);
    const int gx = get_global_id(0);
    const int gy = get_global_id(1);

    const int output = gx;
    const int outputs      = get_global_size(0);
    const int channel_size = get_global_size(1);

    const unsigned int o = output;
    const unsigned int b = gy;

    const float epsilon = 1e-5;

    const float mean = means[o] / scale[0];
    const float variance = epsilon + variances[o] / scale[0];
    const float scale_stddiv = 1.0f / sqrt(variance);

    out[o * channel_size + b] = scale_stddiv
                                * (in[o * channel_size + b] - mean);
}

__kernel void innerproduct(
    __private const int inputs,
    __global const float * in,
    __global float * out,
    __global const float * weights,
    __constant const float * biases) {

    const int gx = get_global_id(0);
    const int output = gx;

    const int outputs = get_global_size(0);

    const unsigned int o = output;
    unsigned int i;

    float16 val16 = (float16)(0.0f);
    for (i = 0; i + 16 < inputs; i += 16) {
        val16 += vload16(0, &in[i]) * vload16(0, &weights[o * inputs + i]);
    }
    float val = val16.s0 + val16.s1 + val16.s2 + val16.s3
              + val16.s4 + val16.s5 + val16.s6 + val16.s7
              + val16.s8 + val16.s9 + val16.sa + val16.sb
              + val16.sc + val16.sd + val16.se + val16.sf;

    for (; i < inputs; i++) {
        val += in[i] * weights[o * inputs + i];
    }
    val += biases[o];
    if (outputs > 1) {
        val = max(val, 0.0f);
    }
    out[o] = val;
}<|MERGE_RESOLUTION|>--- conflicted
+++ resolved
@@ -342,16 +342,8 @@
     for (int c = 0; c < channels; c++) {
         sum += in[(c * boardsize + b) * outputs + o];
     }
-    // ReLU
-    if (outputs > 4 || output > 0) {
-        sum = max(sum, 0.0f);
-    }
     // ELU
-<<<<<<< HEAD
-    // sum = sum > 0 ? sum : 1.0f * (exp(sum) - 1.0f);
-=======
     sum = sum > 0 ? sum : 1.0f * (half_exp(sum) - 1.0f);
->>>>>>> 327ce474
     out[o * boardsize + b] = sum;
 }
 
@@ -412,7 +404,7 @@
     }
     val += biases[o];
     if (outputs > 1) {
-        val = max(val, 0.0f);
+        val = val > 0 ? val : 1.0f * (half_exp(val) - 1.0f);
     }
     out[o] = val;
 }