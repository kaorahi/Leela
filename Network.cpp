#include "config.h"
#include <algorithm>
#include <cassert>
#include <list>
#include <set>
#include <iostream>
#include <fstream>
#include <memory>
#include <cmath>
#include <array>
#include <boost/utility.hpp>
#include <boost/format.hpp>

#ifdef USE_CAFFE
#include <caffe/proto/caffe.pb.h>
#include <caffe/util/db.hpp>
#include <caffe/util/io.hpp>
#include <caffe/blob.hpp>

using namespace caffe;
#endif
#include "Im2Col.h"
#ifdef __APPLE__
#include <Accelerate/Accelerate.h>
#endif
#ifdef USE_MKL
#include <mkl.h>
#endif
#ifdef USE_OPENBLAS
#include <openblas/cblas.h>
#endif
#ifdef USE_OPENCL
#include "OpenCL.h"
#include "UCTNode.h"
#endif

#include "SGFTree.h"
#include "SGFParser.h"
#include "Utils.h"
#include "FastBoard.h"
#include "Random.h"
#include "Network.h"
#include "GTP.h"

using namespace Utils;

Network* Network::s_Net = nullptr;

extern std::array<float, 76800> conv1_w;
extern std::array<float, 128> conv1_b;
extern std::array<float, 147456> conv2_w;
extern std::array<float, 128> conv2_b;
extern std::array<float, 147456> conv3_w;
extern std::array<float, 128> conv3_b;
extern std::array<float, 147456> conv4_w;
extern std::array<float, 128> conv4_b;
extern std::array<float, 147456> conv5_w;
extern std::array<float, 128> conv5_b;
extern std::array<float, 147456> conv6_w;
extern std::array<float, 128> conv6_b;
extern std::array<float, 147456> conv7_w;
extern std::array<float, 128> conv7_b;
extern std::array<float, 147456> conv8_w;
extern std::array<float, 128> conv8_b;
extern std::array<float, 147456> conv9_w;
extern std::array<float, 128> conv9_b;
extern std::array<float, 147456> conv10_w;
extern std::array<float, 128> conv10_b;
extern std::array<float, 147456> conv11_w;
extern std::array<float, 128> conv11_b;
extern std::array<float, 147456> conv12_w;
extern std::array<float, 128> conv12_b;
extern std::array<float, 147456> conv13_w;
extern std::array<float, 128> conv13_b;
extern std::array<float, 3456> conv14_w;
extern std::array<float, 3> conv14_b;

extern std::array<float, 19200> val_conv1_w;
extern std::array<float, 32> val_conv1_b;
extern std::array<float, 9216> val_conv2_w;
extern std::array<float, 32> val_conv2_b;
extern std::array<float, 9216> val_conv3_w;
extern std::array<float, 32> val_conv3_b;
extern std::array<float, 9216> val_conv4_w;
extern std::array<float, 32> val_conv4_b;
extern std::array<float, 9216> val_conv5_w;
extern std::array<float, 32> val_conv5_b;
extern std::array<float, 9216> val_conv6_w;
extern std::array<float, 32> val_conv6_b;
extern std::array<float, 9216> val_conv7_w;
extern std::array<float, 32> val_conv7_b;
extern std::array<float, 9216> val_conv8_w;
extern std::array<float, 32> val_conv8_b;
extern std::array<float, 9216> val_conv9_w;
extern std::array<float, 32> val_conv9_b;
extern std::array<float, 9216> val_conv10_w;
extern std::array<float, 32> val_conv10_b;
extern std::array<float, 9216> val_conv11_w;
extern std::array<float, 32> val_conv11_b;
extern std::array<float, 32> val_conv12_w;
extern std::array<float, 1> val_conv12_b;
extern std::array<float, 92416> val_ip13_w;
extern std::array<float, 256> val_ip13_b;
extern std::array<float, 256> val_ip14_w;
extern std::array<float, 1> val_ip14_b;

Network * Network::get_Network(void) {
    if (!s_Net) {
        s_Net = new Network();
        s_Net->initialize();
    }
    return s_Net;
}

void Network::benchmark(FastState * state) {
    constexpr int POL_BENCH_AMOUNT = 1000;
    constexpr int VAL_BENCH_AMOUNT = 1000;
    {
        Time start;

        for (int loop = 0; loop < POL_BENCH_AMOUNT; loop++) {
            auto vec = get_scored_moves(state, Ensemble::RANDOM_ROTATION);
        }

        Time end;

        myprintf("%d predictions in %5.2f seconds -> %d p/s\n",
                 POL_BENCH_AMOUNT,
                 (float)Time::timediff(start,end)/100.0,
                 (int)((float)POL_BENCH_AMOUNT/((float)Time::timediff(start,end)/100.0)));
    }
    {
        Time start;

        for (int loop = 0; loop < VAL_BENCH_AMOUNT; loop++) {
            auto vec = get_value(state, Ensemble::RANDOM_ROTATION);
        }

        Time end;

        myprintf("%d evaluations in %5.2f seconds -> %d p/s\n",
                 VAL_BENCH_AMOUNT,
                 (float)Time::timediff(start,end)/100.0,
                 (int)((float)VAL_BENCH_AMOUNT/((float)Time::timediff(start,end)/100.0)));
    }
}

void Network::initialize(void) {
#ifdef USE_OPENCL
    myprintf("Initializing OpenCL\n");
    OpenCL * cl = OpenCL::get_OpenCL();
    myprintf("Transferring weights to GPU...");
    cl->push_convolve(5, conv1_w, conv1_b);
    cl->push_convolve(3, conv2_w, conv2_b);
    cl->push_convolve(3, conv3_w, conv3_b);
    cl->push_convolve(3, conv4_w, conv4_b);
    cl->push_convolve(3, conv5_w, conv5_b);
    cl->push_convolve(3, conv6_w, conv6_b);
    cl->push_convolve(3, conv7_w, conv7_b);
    cl->push_convolve(3, conv8_w, conv8_b);
    cl->push_convolve(3, conv9_w, conv9_b);
    cl->push_convolve(3, conv10_w, conv10_b);
    cl->push_convolve(3, conv11_w, conv11_b);
    cl->push_convolve(3, conv12_w, conv12_b);
    cl->push_convolve(3, conv13_w, conv13_b);
    cl->push_convolve(3, conv14_w, conv14_b);
    myprintf("done\n");
#endif
#ifdef USE_BLAS
#ifndef __APPLE__
#ifdef USE_OPENBLAS
    openblas_set_num_threads(1);
    myprintf("BLAS Core: %s\n", openblas_get_corename());
#endif
#ifdef USE_MKL
    //mkl_set_threading_layer(MKL_THREADING_SEQUENTIAL);
    mkl_set_num_threads(1);
    MKLVersion Version;
    mkl_get_version(&Version);
    myprintf("BLAS core: MKL %s\n", Version.Processor);
#endif
#endif
#endif
#ifdef USE_CAFFE
    myprintf("Initializing DCNN...");
    Caffe::set_mode(Caffe::GPU);

    net.reset(new Net<float>("model_value.txt", TEST));
    net->CopyTrainedLayersFrom("model_value.caffemodel");

    myprintf("Inputs: %d Outputs: %d\n",
        net->num_inputs(), net->num_outputs());

    Blob<float>* input_layer = net->input_blobs()[0];
    int num_channels = input_layer->channels();
    int width = input_layer->width();
    int height = input_layer->height();
    myprintf("Input: channels=%d, width=%d, height=%d\n", num_channels, width, height);

    for (int i = 0; i < net->num_outputs(); i++) {
        Blob<float>* output_layer = net->output_blobs()[i];
        int num_out_channels = output_layer->channels();
        width = output_layer->width();
        height = output_layer->height();
        myprintf("Output: channels=%d, width=%d, height=%d\n", num_out_channels, width, height);
    }

//#define WRITE_WEIGHTS
#ifdef WRITE_WEIGHTS
    std::ofstream out("weights.txt");
    out << "#include <array>" << std::endl << std::endl;
#endif

    int total_weights = 0;
    auto & layers = net->layers();
    myprintf("%d layers:\n", layers.size());
    int layer_num = 1;
#ifdef WRITE_WEIGHTS
    int conv_count = 0;
#endif
    for (auto it = layers.begin(); it != layers.end(); ++it, ++layer_num) {
        myprintf("layer %d (%s)", layer_num, (*it)->type());
        auto & blobs = (*it)->blobs();
        if (blobs.size() > 0) myprintf(" = ");
        for (auto pars = blobs.begin(); pars != blobs.end(); ++pars) {
            const Blob<float> & blob = *(*pars);
            total_weights += blob.count();
            myprintf("%s ", blob.shape_string().c_str());
            if (boost::next(pars) != blobs.end()) myprintf("+ ");

#ifdef WRITE_WEIGHTS
            out << "// " << blob.shape_string() << std::endl;
            if (strcmp((*it)->type(), "Convolution") == 0) {
                if (pars == blobs.begin()) {
                    conv_count++;
                    out << "std::array<float, " << blob.count()
                        << "> val_conv" << conv_count << "_w = {{" << std::endl;
                } else {
                    out << "std::array<float, " << blob.count()
                        << "> val_conv" << conv_count << "_b = {{" << std::endl;
                }
            } else if (strcmp((*it)->type(), "BatchNorm") == 0) {
                out << "std::array<float, " << blob.count()
                    << "> val_bn" << conv_count << "_w" << (pars - blobs.begin()) + 1
                    << " = {{" << std::endl;
            } else if (strcmp((*it)->type(), "InnerProduct") == 0) {
                if (pars == blobs.begin()) {
                    conv_count++;
                    out << "std::array<float, " << blob.count()
                        << "> val_ip" << conv_count << "_w = {{" << std::endl;
                } else {
                    out << "std::array<float, " << blob.count()
                        << "> val_ip" << conv_count << "_b = {{" << std::endl;
                }
            } else {
                out << "std::array<float, " << blob.count()
                    << "> val_sc" << conv_count << "_w" << (pars - blobs.begin()) + 1
                    << " = {{" << std::endl;
            }
            for (int idx = 0; idx < blob.count(); idx++) {
                out << blob.cpu_data()[idx];
                if (idx != blob.count() - 1) out << ", ";
                else out << " }};" << std::endl;
            }
            out << std::endl;
#endif
        }
        myprintf("\n");
    }
#ifdef WRITE_WEIGHTS
    out.close();
#endif
    myprintf("%d total DCNN weights\n", total_weights);
#endif
}

template<unsigned int filter_size,
         unsigned int channels, unsigned int outputs,
         unsigned long W, unsigned long B>
void convolve(std::vector<float>& input,
              std::array<float, W>& weights,
              std::array<float, B>& biases,
              std::vector<float>& output) {
    // fixed for 19x19
    constexpr unsigned int width = 19;
    constexpr unsigned int height = 19;
    constexpr unsigned int spatial_out = width * height;

    constexpr unsigned int filter_len = filter_size * filter_size;
    constexpr unsigned int filter_dim = filter_len * channels;

    std::vector<float> col(filter_dim * width * height);
    im2col<channels, filter_size>(input, col);

    // Weight shape (output, input, filter_size, filter_size)
    // 96 22 5 5
    // outputs[96,19x19] = weights[96,22x9] x col[22x9,19x19]
    // C←αAB + βC
    // M Number of rows in matrices A and C.
    // N Number of columns in matrices B and C.
    // K Number of columns in matrix A; number of rows in matrix B.
    // lda The size of the first dimention of matrix A; if you are
    // passing a matrix A[m][n], the value should be m.
    //    cblas_sgemm(CblasRowMajor, TransA, TransB, M, N, K, alpha, A, lda, B,
    //                ldb, beta, C, N);

    cblas_sgemm(CblasRowMajor, CblasNoTrans, CblasNoTrans,
                // M        N            K
                outputs, spatial_out, filter_dim,
                1.0f, &weights[0], filter_dim,
                &col[0], spatial_out,
                0.0f, &output[0], spatial_out);

    auto lambda_ELU = [](float val) { return (val > 0.0f) ?
                                      val : 1.0f * (std::exp(val) - 1.0f); };
    //auto lambda_ReLU = [](float val) { return (val > 0.0f) ?
    //                                   val : 0.0f; };

    for (unsigned int o = 0; o < outputs; o++) {
        for (unsigned int b = 0; b < spatial_out; b++) {
            output[(o * spatial_out) + b] =
                lambda_ELU(biases[o] + output[(o * spatial_out) + b]);
        }
    }
}

template<unsigned int inputs,
         unsigned int outputs,
         unsigned long W, unsigned long B>
void innerproduct(std::vector<float>& input,
                  std::array<float, W>& weights,
                  std::array<float, B>& biases,
                  std::vector<float>& output) {
    assert(B == outputs);

    cblas_sgemv(CblasRowMajor, CblasNoTrans,
                // M     K
                outputs, inputs,
                1.0f, &weights[0], inputs,
                &input[0], 1,
                0.0f, &output[0], 1);

    auto lambda_ELU = [](float val) { return (val > 0.0f) ?
                                      val : 1.0f * (std::exp(val) - 1.0f); };
    //auto lambda_ReLU = [](float val) { return (val > 0.0f) ?
    //                                   val : 0.0f; };

    for (unsigned int o = 0; o < outputs; o++) {
        float val = biases[o] + output[o];
        if (outputs > 1) {
            val = lambda_ELU(val);
        }
        output[o] = val;
    }
}

template<unsigned int channels,
         unsigned int spatial_size>
void batchnorm(std::vector<float>& input,
               std::array<float, channels>& means,
               std::array<float, channels>& variances,
               std::array<float, 1> scale,
               std::vector<float>& output)
{
    constexpr float epsilon = 1e-5;

    for (unsigned int c = 0; c < channels; ++c) {
        float mean = means[c] / scale[0];
        float variance = variances[c] / scale[0];
        variance += epsilon;
        float scale_stddiv = 1.0f / std::sqrt(variance);

        float * out = &output[c * spatial_size];
        float const * in  = &input[c * spatial_size];
        for (unsigned int b = 0; b < spatial_size; b++) {
            out[b] = scale_stddiv * (in[b] - mean);
        }
    }
}

void softmax(std::vector<float>& input,
             std::vector<float>& output,
             float temperature) {
    assert(&input != &output);

    float alpha = *std::max_element(input.begin(),
                                    input.begin() + output.size());
    alpha /= temperature;

    float denom = 0.0f;
    std::vector<float> helper(output.size());
    for (size_t i = 0; i < output.size(); i++) {
        float val  = std::exp((input[i]/temperature) - alpha);
        helper[i]  = val;
        denom     += val;
    }
    for (size_t i = 0; i < output.size(); i++) {
        output[i] = helper[i] / denom;
    }
}

#ifdef USE_OPENCL
class CallbackData {
public:
    std::atomic<int> * m_nodecount;
    FastState m_state;
    UCTNode * m_node;
    int m_rotation;
    std::atomic<int> * m_thread_results_outstanding;
    std::vector<float> m_output_data;
    std::vector<float> m_input_data;
};

extern "C" void CL_CALLBACK forward_cb(cl_event event, cl_int status,
                                       void* data) {
    CallbackData * cb_data = static_cast<CallbackData*>(data);

    // Mark the kernels as available
    cb_data->m_thread_results_outstanding->fetch_sub(1, std::memory_order_release);

    constexpr int width = 19;
    constexpr int height = 19;
    std::vector<float> softmax_data(width * height);
    softmax(cb_data->m_output_data, softmax_data);
    std::vector<float>& outputs = softmax_data;

    Network::Netresult result;

    for (size_t idx = 0; idx < outputs.size(); idx++) {
        int rot_idx = Network::rev_rotate_nn_idx(idx, cb_data->m_rotation);
        float val = outputs[rot_idx];
        int x = idx % 19;
        int y = idx / 19;
        int vtx = cb_data->m_state.board.get_vertex(x, y);
        if (cb_data->m_state.board.get_square(vtx) == FastBoard::EMPTY) {
            result.push_back(std::make_pair(val, vtx));
        }
    }

    // Network::show_heatmap(&cb_data->m_state, result);

    cb_data->m_node->scoring_cb(cb_data->m_nodecount, cb_data->m_state,
                                result);

    delete cb_data;

    // Reduce the count of things having pointers to UCTNodes
    // or UCTSearch. We cannot destroy the search till these
    // have finished.
    OpenCL::get_OpenCL()->callback_finished();
}

void Network::async_scored_moves(std::atomic<int> * nodecount,
                                 FastState * state,
                                 UCTNode * node,
                                 Ensemble ensemble) {
    if (state->board.get_boardsize() != 19) {
        return;
    }

    assert(ensemble == DIRECT || ensemble == RANDOM_ROTATION);
    int rotation;
    if (ensemble == RANDOM_ROTATION) {
        rotation = Random::get_Rng()->randint(8);
    } else {
        assert(ensemble == DIRECT);
        rotation = 0;
    }

    CallbackData * cb_data = new CallbackData();

    NNPlanes planes;
    gather_features(state, planes);

    constexpr int width = 19;
    constexpr int height = 19;

    cb_data->m_nodecount = nodecount;
    cb_data->m_state = *state;
    cb_data->m_node = node;
    cb_data->m_input_data.resize(Network::MAX_CHANNELS * 19 * 19);
    cb_data->m_output_data.resize(Network::MAX_CHANNELS * 19 * 19);
    cb_data->m_thread_results_outstanding =
        OpenCL::get_OpenCL()->get_thread_results_outstanding();
    //assert(cb_data->m_thread_result_outstanding.load(boost::memory_order_acquire) == 0);
    cb_data->m_rotation = rotation;

    for (int c = 0; c < Network::CHANNELS; ++c) {
        for (int h = 0; h < height; ++h) {
            for (int w = 0; w < width; ++w) {
                int vtx = rotate_nn_idx(h * 19 + w, rotation);
                cb_data->m_input_data[(c * height + h) * width + w] =
                    (float)planes[c][vtx];
            }
        }
    }

    void * data = static_cast<void*>(cb_data);

    OpenCL::get_OpenCL()->forward_async(cb_data->m_input_data,
                                        cb_data->m_output_data,
                                        forward_cb, data);
}
#endif

float Network::get_value(FastState * state, Ensemble ensemble) {
    if (state->board.get_boardsize() != 19) {
        assert(false);
        return 0.5f;
    }

    NNPlanes planes;
    gather_features(state, planes, nullptr);
    float result;

    if (ensemble == DIRECT) {
        result = get_value_internal(state, planes, 0);
    } else if (ensemble == RANDOM_ROTATION) {
        int rotation = Random::get_Rng()->randint(8);
        result = get_value_internal(state, planes, rotation);
    } else {
        assert(ensemble == AVERAGE_ALL);
        result = get_value_internal(state, planes, 0);
        //myprintf("%5.4f ", result);
        for (int r = 1; r < 8; r++) {
            float sum_res = get_value_internal(state, planes, r);
            //myprintf("%5.4f ", sum_res);
            result += sum_res;
        }
        result /= 8.0f;
    }

    //if (ensemble == AVERAGE_ALL || ensemble == DIRECT) {
    //    myprintf("==> %5.4f\n", result);
    //}

    return result;
}

Network::Netresult Network::get_scored_moves(
    FastState * state, Ensemble ensemble) {
    Netresult result;
    if (state->board.get_boardsize() != 19) {
        return result;
    }

    NNPlanes planes;
    BoardPlane* ladder;
    gather_features(state, planes, &ladder);

    if (ensemble == DIRECT) {
        result = get_scored_moves_internal(state, planes, 0);
    } else if (ensemble == RANDOM_ROTATION) {
        int rotation = Random::get_Rng()->randint(8);
        result = get_scored_moves_internal(state, planes, rotation);
    } else {
        assert(ensemble == AVERAGE_ALL);
        result = get_scored_moves_internal(state, planes, 0);
        for (int r = 1; r < 8; r++) {
            auto sum_res = get_scored_moves_internal(state, planes, r);
            for (size_t i = 0; i < sum_res.size(); i++) {
                assert(result[i].second == sum_res[i].second);
                result[i].first += sum_res[i].first;
            }
        }
        std::for_each(result.begin(), result.end(),
                      [](scored_node & sn){ sn.first /= 8.0f; });
    }

    /* prune losing ladders completely */
    for (auto & sm : result) {
        std::pair<int, int> xy = state->board.get_xy(sm.second);
        int bitmappos = (xy.second * 19) + xy.first;
        if ((*ladder)[bitmappos]) {
            //myprintf("Ladder at %s (%d) score %f\n",
            //         state->board.move_to_text(sm.second).c_str(),
            //         sm.second,
            //         sm.first);
            sm.first = 0.0f;
        }
    }

    // if (ensemble == AVERAGE_ALL || ensemble == DIRECT) {
<<<<<<< HEAD
    //     show_heatmap(state, result);
=======
    //   show_heatmap(state, result);
>>>>>>> 523720d1
    // }

    return result;
}

float Network::get_value_internal(
    FastState * state, NNPlanes & planes, int rotation) {
    assert(rotation >= 0 && rotation <= 7);
    float result;

    constexpr int channels = CHANNELS;
    constexpr int width = 19;
    constexpr int height = 19;
    constexpr int max_channels = MAX_VALUE_CHANNELS;
    std::vector<float> orig_input_data(planes.size() * width * height);
    std::vector<float> input_data(max_channels * width * height);
    std::vector<float> output_data(max_channels * width * height);
    std::vector<float> winrate_data(256);
    std::vector<float> winrate_out(1);

    for (int c = 0; c < channels; ++c) {
        for (int h = 0; h < height; ++h) {
            for (int w = 0; w < width; ++w) {
                int vtx = rotate_nn_idx(h * 19 + w, rotation);
                orig_input_data[(c * height + h) * width + w] =
                    (float)planes[c][vtx];
            }
        }
    }
    std::copy(orig_input_data.begin(), orig_input_data.end(), input_data.begin());

    convolve<5, 24, 32>(input_data, val_conv1_w, val_conv1_b, output_data);
    std::swap(input_data, output_data);
    convolve<3, 32, 32>(input_data, val_conv2_w, val_conv2_b, output_data);
    std::swap(input_data, output_data);
    convolve<3, 32, 32>(input_data, val_conv3_w, val_conv3_b, output_data);
    std::swap(input_data, output_data);
    convolve<3, 32, 32>(input_data, val_conv4_w, val_conv4_b, output_data);
    std::swap(input_data, output_data);
    convolve<3, 32, 32>(input_data, val_conv5_w, val_conv5_b, output_data);
    std::swap(input_data, output_data);
    convolve<3, 32, 32>(input_data, val_conv6_w, val_conv6_b, output_data);
    std::swap(input_data, output_data);
    convolve<3, 32, 32>(input_data, val_conv7_w, val_conv7_b, output_data);
    std::swap(input_data, output_data);
    convolve<3, 32, 32>(input_data, val_conv8_w, val_conv8_b, output_data);
    std::swap(input_data, output_data);
    convolve<3, 32, 32>(input_data, val_conv9_w, val_conv9_b, output_data);
    std::swap(input_data, output_data);
    convolve<3, 32, 32>(input_data, val_conv10_w, val_conv10_b, output_data);
    std::swap(input_data, output_data);
    convolve<3, 32, 32>(input_data, val_conv11_w, val_conv11_b, output_data);
    std::swap(input_data, output_data);
    convolve<1, 32,  1>(input_data, val_conv12_w, val_conv12_b, output_data);
    // Now get the score
    innerproduct<361, 256>(output_data, val_ip13_w, val_ip13_b, winrate_data);
    innerproduct<256, 1>(winrate_data, val_ip14_w, val_ip14_b, winrate_out);
    // Sigmoid
    float winrate_sig = (1.0f + std::tanh(winrate_out[0])) / 2.0f;
    result = winrate_sig;

    return result;
}

Network::Netresult Network::get_scored_moves_internal(
    FastState * state, NNPlanes & planes, int rotation) {
    Netresult result;
    assert(rotation >= 0 && rotation <= 7);
#ifdef USE_CAFFE
    Blob<float>* input_layer = net->input_blobs()[0];
    int channels = input_layer->channels();
    int width = input_layer->width();
    int height = input_layer->height();
    assert(channels == (int)planes.size());
    assert(width == state->board.get_boardsize());
    assert(height == state->board.get_boardsize());
    float* orig_input_data = input_layer->mutable_cpu_data();
#else
    constexpr int channels = CHANNELS;
    constexpr int width = 19;
    constexpr int height = 19;
    constexpr int max_channels = MAX_CHANNELS;
    std::vector<float> orig_input_data(planes.size() * width * height);
    std::vector<float> input_data(max_channels * width * height);
    std::vector<float> output_data(max_channels * width * height);
    std::vector<float> softmax_data(width * height);
#endif
    for (int c = 0; c < channels; ++c) {
        for (int h = 0; h < height; ++h) {
            for (int w = 0; w < width; ++w) {
                int vtx = rotate_nn_idx(h * 19 + w, rotation);
                orig_input_data[(c * height + h) * width + w] =
                    (float)planes[c][vtx];
            }
        }
    }
#ifdef USE_OPENCL
    std::copy(orig_input_data.begin(), orig_input_data.end(), input_data.begin());
    OpenCL::get_OpenCL()->thread_init();
    OpenCL::get_OpenCL()->forward_async(input_data, output_data,
                                        nullptr, nullptr);
    softmax(output_data, softmax_data);
    std::vector<float>& outputs = softmax_data;
#elif defined(USE_BLAS)
    // XXX really only need the first 24
    std::copy(orig_input_data.begin(), orig_input_data.end(), input_data.begin());

    convolve<5,  24, 128>(input_data, conv1_w, conv1_b, output_data);
    std::swap(input_data, output_data);
    convolve<3, 128, 128>(input_data, conv2_w, conv2_b, output_data);
    std::swap(input_data, output_data);
    convolve<3, 128, 128>(input_data, conv3_w, conv3_b, output_data);
    std::swap(input_data, output_data);
    convolve<3, 128, 128>(input_data, conv4_w, conv4_b, output_data);
    std::swap(input_data, output_data);
    convolve<3, 128, 128>(input_data, conv5_w, conv5_b, output_data);
    std::swap(input_data, output_data);
    convolve<3, 128, 128>(input_data, conv6_w, conv6_b, output_data);
    std::swap(input_data, output_data);
    convolve<3, 128, 128>(input_data, conv7_w, conv7_b, output_data);
    std::swap(input_data, output_data);
    convolve<3, 128, 128>(input_data, conv8_w, conv8_b, output_data);
    std::swap(input_data, output_data);
    convolve<3, 128, 128>(input_data, conv9_w, conv9_b, output_data);
    std::swap(input_data, output_data);
    convolve<3, 128, 128>(input_data, conv10_w, conv10_b, output_data);
    std::swap(input_data, output_data);
    convolve<3, 128, 128>(input_data, conv11_w, conv11_b, output_data);
    std::swap(input_data, output_data);
    convolve<3, 128, 128>(input_data, conv12_w, conv12_b, output_data);
    std::swap(input_data, output_data);
    convolve<3, 128, 128>(input_data, conv13_w, conv13_b, output_data);
    std::swap(input_data, output_data);
    convolve<3, 128,   1>(input_data, conv14_w, conv14_b, output_data);
    softmax(output_data, softmax_data, cfg_softmax_temp);

    // Move scores
    std::vector<float>& outputs = softmax_data;
#endif
#ifdef USE_CAFFE
    net->Forward();
    Blob<float>* output_layer = net->output_blobs()[0];
    const float* begin = output_layer->cpu_data();
    const float* end = begin + output_layer->channels();
    auto outputs = std::vector<float>(begin, end);
#endif
    for (size_t idx = 0; idx < outputs.size(); idx++) {
        int rot_idx = rev_rotate_nn_idx(idx, rotation);
        float val = outputs[rot_idx];
        int x = idx % 19;
        int y = idx / 19;
        int vtx = state->board.get_vertex(x, y);
        if (state->board.get_square(vtx) == FastBoard::EMPTY) {
            result.push_back(std::make_pair(val, vtx));
        }
    }

    return result;
}

void Network::show_heatmap(FastState * state, Netresult& result) {
    auto moves = result;
    std::vector<std::string> display_map;
    std::string line;

    for (unsigned int y = 0; y < 19; y++) {
        for (unsigned int x = 0; x < 19; x++) {
            int vtx = state->board.get_vertex(x, y);

            auto item = std::find_if(moves.cbegin(), moves.cend(),
                [&vtx](scored_node const & item) {
                return item.second == vtx;
            });

            float score = 0.0f;
            // Non-empty squares won't be scored
            if (item != moves.end()) {
                score = item->first;
                assert(vtx == item->second);
            }

            line += boost::str(boost::format("%3d ") % int(score * 1000));
            if (x == 18) {
                display_map.push_back(line);
                line.clear();
            }
        }
    }

    for (int i = display_map.size() - 1; i >= 0; --i) {
        myprintf("%s\n", display_map[i].c_str());
    }

    std::stable_sort(moves.rbegin(), moves.rend());

    float cum = 0.0f;
    size_t tried = 0;
    while (cum < 0.85f && tried < moves.size()) {
        if (moves[tried].first < 0.01f) break;
        myprintf("%1.3f (%s)\n",
                 moves[tried].first,
                 state->board.move_to_text(moves[tried].second).c_str());
        cum += moves[tried].first;
        tried++;
    }
}

void Network::gather_features(FastState * state, NNPlanes & planes,
                              BoardPlane** ladder_out) {
    planes.resize(24);
    BoardPlane& empt_color    = planes[0];
    BoardPlane& move_color    = planes[1];
    BoardPlane& othr_color    = planes[2];
    BoardPlane& libs_1        = planes[3];
    BoardPlane& libs_2        = planes[4];
    BoardPlane& libs_3        = planes[5];
    BoardPlane& libs_4p       = planes[6];
    BoardPlane& libs_1_e      = planes[7];
    BoardPlane& libs_2_e      = planes[8];
    BoardPlane& libs_3_e      = planes[9];
    BoardPlane& libs_4p_e     = planes[10];
    BoardPlane& after_1       = planes[11];
    BoardPlane& after_2       = planes[12];
    BoardPlane& after_3       = planes[13];
    BoardPlane& after_4p      = planes[14];
    BoardPlane& after_1_e     = planes[15];
    BoardPlane& after_2_e     = planes[16];
    BoardPlane& after_3_e     = planes[17];
    BoardPlane& after_4p_e    = planes[18];
    BoardPlane& ladder        = planes[19];
    BoardPlane& komove        = planes[20];
    BoardPlane& movehist1     = planes[21];
    BoardPlane& movehist2     = planes[22];
    BoardPlane& has_komi      = planes[23];

    if (ladder_out) {
        *ladder_out = &ladder;
    }

    bool white_has_komi = true;
    if (std::fabs(state->get_komi()) <= 0.75f) {
        white_has_komi = false;
    }

    int tomove = state->get_to_move();
    // collect white, black occupation planes
    for (int j = 0; j < 19; j++) {
        for(int i = 0; i < 19; i++) {
            int vtx = state->board.get_vertex(i, j);
            FastBoard::square_t color =
                state->board.get_square(vtx);
            int idx = j * 19 + i;
            if (color != FastBoard::EMPTY) {
                // White gets extra points in scoring
                if (color == FastBoard::WHITE && white_has_komi) {
                    has_komi[idx] = true;
                }
                int rlibs = state->board.count_rliberties(vtx);
                if (rlibs == 1) {
                    if (color == tomove) {
                        libs_1[idx] = true;
                        move_color[idx] = true;
                    } else {
                        libs_1_e[idx] = true;
                        othr_color[idx] = true;
                    }
                } else if (rlibs == 2) {
                    if (color == tomove) {
                        libs_2[idx] = true;
                        move_color[idx] = true;
                    } else {
                        libs_2_e[idx] = true;
                        othr_color[idx] = true;
                    }
                } else if (rlibs == 3) {
                    if (color == tomove) {
                        libs_3[idx] = true;
                        move_color[idx] = true;
                    } else {
                        libs_3_e[idx] = true;
                        othr_color[idx] = true;
                    }
                } else if (rlibs >= 4) {
                    if (color == tomove) {
                        libs_4p[idx] = true;
                        move_color[idx] = true;
                    } else {
                        libs_4p_e[idx] = true;
                        othr_color[idx] = true;
                    }
                }
            } else {
                empt_color[idx] = true;

                std::pair<int, int> p =
                    state->board.after_liberties(tomove, vtx);
                int al = p.first;
                int at = p.second;
                if (al == 1) {
                    after_1[idx] = true;
                } else if (al == 2) {
                    after_2[idx] = true;
                } else if (al == 3) {
                    after_3[idx] = true;
                } else if (al >= 4) {
                    after_4p[idx] = true;
                }
                if (at == 1) {
                    after_1_e[idx] = true;
                } else if (at == 2) {
                    after_2_e[idx] = true;
                } else if (at == 3) {
                    after_3_e[idx] = true;
                } else if (at >= 4) {
                    after_4p_e[idx] = true;
                }

                int ss = state->board.saving_size(tomove, vtx);
                if (ss > 0) {
                    int ae = state->board.count_pliberties(vtx);
                    if (ae == 2) {
                        if (state->board.check_losing_ladder(tomove, vtx)) {
                            //std::cerr << "losing ladder: "
                            //          << state->board.move_to_text(state->board.get_vertex(i, j))
                            //          << std::endl;
                            ladder[idx] = true;
                        }
                    }
                }
            }
        }
    }

    if (state->get_last_move() > 0) {
        std::pair<int, int> lastmove = state->board.get_xy(state->get_last_move());
        int idx = lastmove.second * 19 + lastmove.first;
        movehist1[idx] = true;
        if (state->get_prevlast_move() > 0) {
            std::pair<int, int> prevlast = state->board.get_xy(state->get_prevlast_move());
            int idxp = prevlast.second * 19 + prevlast.first;
            movehist2[idxp] = true;
        }
    }

    if (state->get_komove() > 0) {
        std::pair<int, int> kosq = state->board.get_xy(state->get_komove());
        int idx = kosq.second * 19 + kosq.first;
        komove[idx] = true;
    }
}

void Network::gather_traindata(std::string filename, TrainVector& data) {
    std::vector<std::string> games = SGFParser::chop_all(filename);
    int gametotal = games.size();
    int gamecount = 0;

    size_t train_pos = 0;
    size_t test_pos = 0;

    myprintf("Total games in file: %d\n", gametotal);
    myprintf("Shuffling...\n");
    std::random_shuffle(games.begin(), games.end());

    while (gamecount < gametotal) {
        std::unique_ptr<SGFTree> sgftree(new SGFTree);

        try {
            sgftree->load_from_string(games[gamecount]);
        } catch (...) {
        };

        SGFTree * treewalk = &(*sgftree);
        size_t counter = 0;

        size_t movecount = sgftree->count_mainline_moves();
        std::vector<int> tree_moves = sgftree->get_mainline();
        int who_won = sgftree->get_winner();
        int handicap = sgftree->get_state()->get_handicap();
        float komi = sgftree->get_state()->get_komi();
        if (handicap) {
            goto skipnext;
        }
        // 5.5, 6.5, 7.5
        if (std::abs(komi) > 0.75f && (std::abs(komi) < 5.25f || std::abs(komi) > 7.75f)) {
            goto skipnext;
        }
        if (who_won != FastBoard::BLACK && who_won != FastBoard::WHITE) {
            goto skipnext;
        }

        while (counter < movecount) {
            assert(treewalk != NULL);
            assert(treewalk->get_state() != NULL);
            if (treewalk->get_state()->board.get_boardsize() != 19)
                break;

            int skip = Random::get_Rng()->randint(8);
            if (skip == 0) {
                KoState * state = treewalk->get_state();
                int tomove = state->get_to_move();
                int move;

                if (treewalk->get_child(0) != NULL) {
                    move = treewalk->get_child(0)->get_move(tomove);
                    if (move == SGFTree::EOT) {
                        break;
                    }
                } else {
                    break;
                }

                assert(move == tree_moves[counter]);

                TrainPosition position;

                std::vector<int> moves = state->generate_moves(tomove);
                bool moveseen = false;
                for(auto it = moves.begin(); it != moves.end(); ++it) {
                    if (*it == move) {
                        if (move != FastBoard::PASS) {
                            // get x y coords for actual move
                            //std::pair<int, int> xy = state->board.get_xy(move);
                            //position.moves[0] = (xy.second * 19) + xy.first;
                        }
                        moveseen = true;
                    }
                }

                //bool has_next_moves = counter + 2 < tree_moves.size();
                //if (!has_next_moves) {
                //    goto skipnext;
                //}

                //has_next_moves  = tree_moves[counter + 1] != FastBoard::PASS;
                //has_next_moves &= tree_moves[counter + 2] != FastBoard::PASS;

                //if (!has_next_moves) {
                //    goto skipnext;
                //}

                if (moveseen && move != FastBoard::PASS /*&& has_next_moves*/) {
                    position.stm_won = (tomove == who_won ? 1.0f : 0.0f);
                    position.stm_won_tanh = (tomove == who_won ? 1.0f : -1.0f);
                    float frac = (float)counter / (float)movecount;
                    position.stm_score = (frac * position.stm_won)
                        + ((1.0f - frac) * 0.5f);
                    position.stm_score_tanh = (frac * position.stm_won_tanh)
                        + ((1.0f - frac) * 0.0f);
                    gather_features(state, position.planes);
                    // add next 2 moves to position
                    // we do not check them for legality
                    /*int next_move = tree_moves[counter + 1];
                    int next_next_move = tree_moves[counter + 2];
                    std::pair<int, int> xy = state->board.get_xy(next_move);
                    position.moves[1] = (xy.second * 19) + xy.first;
                    xy = state->board.get_xy(next_next_move);
                    position.moves[2] = (xy.second * 19) + xy.first;*/
                    data.push_back(position);
                } else if (move != FastBoard::PASS) {
                    myprintf("Mainline move not found: %d\n", move);
                    goto skipnext;
                }
            }

            counter++;
            treewalk = treewalk->get_child(0);
        }

skipnext:
        gamecount++;
        if (gamecount % 100 == 0) {
            myprintf("Game %d, %d new positions, %d total\n",
                     gamecount, data.size(), train_pos + data.size());
        }
        if (gamecount % (8*50000) == 0) {
            train_network(data, train_pos, test_pos);
        }
    }

    train_network(data, train_pos, test_pos);

    std::cout << train_pos << " training positions." << std::endl;
    std::cout << test_pos << " testing positions." << std::endl;

    myprintf("Gathering pass done.\n");
}

int Network::rev_rotate_nn_idx(const int vertex, int symmetry) {
    static const int invert[] = {0, 1, 2, 3, 4, 6, 5, 7};
    assert(rotate_nn_idx(rotate_nn_idx(vertex, symmetry), invert[symmetry])
           == vertex);
    return rotate_nn_idx(vertex, invert[symmetry]);
}

int Network::rotate_nn_idx(const int vertex, int symmetry) {
    assert(vertex >= 0 && vertex < 19*19);
    assert(symmetry >= 0 && symmetry < 8);
    int x = vertex % 19;
    int y = vertex / 19;
    int newx;
    int newy;

    if (symmetry >= 4) {
        std::swap(x, y);
        symmetry -= 4;
    }

    if (symmetry == 0) {
        newx = x;
        newy = y;
    } else if (symmetry == 1) {
        newx = x;
        newy = 19 - y - 1;
    } else if (symmetry == 2) {
        newx = 19 - x - 1;
        newy = y;
    } else {
        assert(symmetry == 3);
        newx = 19 - x - 1;
        newy = 19 - y - 1;
    }

    int newvtx = (newy * 19) + newx;
    assert(newvtx >= 0 && newvtx < 19*19);
    return newvtx;
}

void Network::train_network(TrainVector& data,
                            size_t& total_train_pos,
                            size_t& total_test_pos) {
#ifdef USE_CAFFE
    size_t data_size = data.size();
    size_t traincut = (data_size * 96) / 100;

    size_t train_pos = 0;
    size_t test_pos = 0;

    std::unique_ptr<caffe::db::DB> train_db(caffe::db::GetDB("leveldb"));
    std::string dbTrainName("leela_train");
    train_db->Open(dbTrainName.c_str(), caffe::db::WRITE);
    std::unique_ptr<caffe::db::DB> train_label_db(caffe::db::GetDB("leveldb"));
    std::string dbTrainLabelName("leela_train_label");
    train_label_db->Open(dbTrainLabelName.c_str(), caffe::db::WRITE);

    std::unique_ptr<caffe::db::DB> test_db(caffe::db::GetDB("leveldb"));
    std::string dbTestName("leela_test");
    test_db->Open(dbTestName.c_str(), caffe::db::WRITE);
    std::unique_ptr<caffe::db::DB> test_label_db(caffe::db::GetDB("leveldb"));
    std::string dbTestLabelName("leela_test_label");
    test_label_db->Open(dbTestLabelName.c_str(), caffe::db::WRITE);

    std::unique_ptr<caffe::db::Transaction> train_txn(train_db->NewTransaction());
    std::unique_ptr<caffe::db::Transaction> test_txn(test_db->NewTransaction());
    std::unique_ptr<caffe::db::Transaction> train_label_txn(train_label_db->NewTransaction());
    std::unique_ptr<caffe::db::Transaction> test_label_txn(test_label_db->NewTransaction());

    std::cout << "Shuffling training data...";
    std::random_shuffle(data.begin(), data.end());
    std::cout << "writing: ";

    size_t data_pos = 0;
    for (auto it = data.begin(); it != data.end(); ++it) {
        TrainPosition& position = *it;
        NNPlanes& nnplanes = position.planes;

        // train data
        caffe::Datum datum;
        size_t datum_channels = nnplanes.size();
        datum.set_channels(datum_channels);
        datum.set_height(19);
        datum.set_width(19);
        std::string buffer(datum_channels * 19 * 19, '\0');
        // check whether to rotate the position
        int symmetry = Random::get_Rng()->randint(8);
        for (size_t p = 0; p < nnplanes.size(); p++) {
            BoardPlane tmp;
            for (size_t b = 0; b < nnplanes[p].size(); b++) {
                float val = nnplanes[p][b];
                int rot_idx = rotate_nn_idx((int)b, symmetry);
                tmp[rot_idx] = val;
            }
            if (p == 0) {
                assert(tmp[rot_move] == true);
            } else if (p == 1 || p == 2) {
                assert(tmp[rot_move] == false);
            }
            for (size_t b = 0; b < tmp.size(); b++) {
                buffer[(p * (19 * 19)) + b] = (int)tmp[b];
            }
        }
        datum.set_data(buffer);
        std::string out;
        datum.SerializeToString(&out);

        // labels
        caffe::Datum datum_label;
        datum_label.set_channels(4);
        datum_label.set_height(1);
        datum_label.set_width(1);

        //int this_move = rotate_nn_idx(position.moves[0], symmetry);
        //int next_move = rotate_nn_idx(position.moves[1], symmetry);
        //int next_next_move = rotate_nn_idx(position.moves[2], symmetry);

        //datum_label.add_data(this_move);
        //datum_label.add_data(next_move);
        //datum_label.add_data(next_next_move);
        datum_label.add_float_data((float)position.stm_score);
        datum_label.add_float_data((float)position.stm_won);
        datum_label.add_float_data((float)position.stm_score_tanh);
        datum_label.add_float_data((float)position.stm_won_tanh);
        std::string label_out;
        datum_label.SerializeToString(&label_out);

        data_pos++;
        if (data_pos > traincut) {
            std::stringstream ss;
            ss << (total_test_pos + test_pos);
            test_pos++;
            test_txn->Put(ss.str(), out);
            test_label_txn->Put(ss.str(), label_out);
            if (test_pos % 10000 == 0) {
                std::cout << "t";
                test_txn->Commit();
                test_label_txn->Commit();
                test_txn.reset(test_db->NewTransaction());
                test_label_txn.reset(test_label_db->NewTransaction());
            }
        } else {
            std::stringstream ss;
            ss << (total_train_pos + train_pos);
            train_pos++;
            train_txn->Put(ss.str(), out);
            train_label_txn->Put(ss.str(), label_out);
            if (train_pos % 10000 == 0) {
                std::cout << symmetry;
                train_txn->Commit();
                train_label_txn->Commit();
                train_txn.reset(train_db->NewTransaction());
                train_label_txn.reset(train_label_db->NewTransaction());
            }
        }
    }
    data.clear();

    train_txn->Commit();
    test_txn->Commit();
    train_label_txn->Commit();
    test_label_txn->Commit();

    total_train_pos += train_pos;
    total_test_pos += test_pos;

    std::cout << std::endl;
#endif
}

void Network::autotune_from_file(std::string filename) {
#ifdef USE_CAFFE
    {
        std::unique_ptr<caffe::db::DB> train_db(caffe::db::GetDB("leveldb"));
        std::string dbTrainName("leela_train");
        train_db->Open(dbTrainName.c_str(), caffe::db::NEW);
        std::unique_ptr<caffe::db::DB> test_db(caffe::db::GetDB("leveldb"));
        std::string dbTestName("leela_test");
        test_db->Open(dbTestName.c_str(), caffe::db::NEW);
    }
#endif
    TrainVector data;
    gather_traindata(filename, data);
}

std::string Network::get_opencl_backend() {
#if defined(USE_OPENCL)
    return OpenCL::get_OpenCL()->get_device_name();
#elif defined(USE_CAFFE)
    return std::string("Caffe");
#else
    return std::string("No GPU acceleration");
#endif
}

std::string Network::get_blas_backend() {
#ifdef USE_BLAS
#ifndef __APPLE__
#ifdef USE_OPENBLAS
    return std::string("BLAS core: " + std::string(openblas_get_corename()));
#endif
#ifdef USE_MKL
    MKLVersion Version;
    mkl_get_version(&Version);
    return std::string("BLAS core: " + std::string(Version.Processor));
#endif
#else
    return std::string("BLAS core: Apple Accelerate");
#endif
#endif
    return std::string("No BLAS backend active");
}<|MERGE_RESOLUTION|>--- conflicted
+++ resolved
@@ -581,11 +581,7 @@
     }
 
     // if (ensemble == AVERAGE_ALL || ensemble == DIRECT) {
-<<<<<<< HEAD
     //     show_heatmap(state, result);
-=======
-    //   show_heatmap(state, result);
->>>>>>> 523720d1
     // }
 
     return result;
