--- conflicted
+++ resolved
@@ -1174,7 +1174,8 @@
             if (treewalk->get_state()->board.get_boardsize() != 19)
                 break;
 
-<<<<<<< HEAD
+            //int skip = Random::get_Rng()->randfix<4>();
+            if (1/*skip == 0*/) {
             KoState * state = treewalk->get_state();
             int tomove = state->get_to_move();
             int move;
@@ -1182,30 +1183,14 @@
             if (treewalk->get_child(0) != NULL) {
                 move = treewalk->get_child(0)->get_move(tomove);
                 if (move == SGFTree::EOT) {
-=======
-            //int skip = Random::get_Rng()->randfix<4>();
-            if (1/*skip == 0*/) {
-                KoState * state = treewalk->get_state();
-                int tomove = state->get_to_move();
-                int move;
-
-                if (treewalk->get_child(0) != NULL) {
-                    move = treewalk->get_child(0)->get_move(tomove);
-                    if (move == SGFTree::EOT) {
-                        break;
-                    }
-                } else {
->>>>>>> 61b61687
                     break;
                 }
             } else {
                 break;
             }
 
-<<<<<<< HEAD
             assert(move == tree_moves[counter]);
-
-            TrainPosition position;
+                int this_move = -1;
 
             std::vector<int> moves = state->generate_moves(tomove);
             bool moveseen = false;
@@ -1214,7 +1199,7 @@
                     if (move != FastBoard::PASS) {
                         // get x y coords for actual move
                         std::pair<int, int> xy = state->board.get_xy(move);
-                        //position.moves[0] = (xy.second * 19) + xy.first;
+                            this_move = (xy.second * 19) + xy.first;
                         if (counter < 32) {
                             if ((xy.first == 0 && xy.second == 0)
                              || (xy.first == 18 && xy.second == 0)
@@ -1223,37 +1208,23 @@
                                  std::cerr << "m";
                                  goto skipnext;
                              }
-=======
-                assert(move == tree_moves[counter]);
-                int this_move = -1;
-
-                std::vector<int> moves = state->generate_moves(tomove);
-                bool moveseen = false;
-                for(auto it = moves.begin(); it != moves.end(); ++it) {
-                    if (*it == move) {
-                        if (move != FastBoard::PASS) {
-                            // get x y coords for actual move
-                            std::pair<int, int> xy = state->board.get_xy(move);
-                            this_move = (xy.second * 19) + xy.first;
->>>>>>> 61b61687
                         }
                     }
                     moveseen = true;
                 }
             }
 
-<<<<<<< HEAD
-            //bool has_next_moves = counter + 2 < tree_moves.size();
-            //if (!has_next_moves) {
-            //    goto skipnext;
-            //}
-
-            //has_next_moves  = tree_moves[counter + 1] != FastBoard::PASS;
-            //has_next_moves &= tree_moves[counter + 2] != FastBoard::PASS;
-
-            //if (!has_next_moves) {
-            //    goto skipnext;
-            //}
+                bool has_next_moves = counter + 2 < tree_moves.size();
+                if (!has_next_moves) {
+                    goto skipnext;
+                }
+
+                has_next_moves  = tree_moves[counter + 1] != FastBoard::PASS;
+                has_next_moves &= tree_moves[counter + 2] != FastBoard::PASS;
+
+                if (!has_next_moves) {
+                    goto skipnext;
+                }
 
             int skip = Random::get_Rng()->randfix<16>();
             if (skip == 0) {
@@ -1266,31 +1237,7 @@
                     position.stm_score_tanh = (frac * position.stm_won_tanh)
                         + ((1.0f - frac) * 0.0f);
                     gather_features_value(state, position.planes);
-=======
-                bool has_next_moves = counter + 2 < tree_moves.size();
-                if (!has_next_moves) {
-                    goto skipnext;
-                }
-
-                has_next_moves  = tree_moves[counter + 1] != FastBoard::PASS;
-                has_next_moves &= tree_moves[counter + 2] != FastBoard::PASS;
-
-                if (!has_next_moves) {
-                    goto skipnext;
-                }
-
-                if (moveseen && move != FastBoard::PASS && has_next_moves) {
-                    //position.stm_won = (tomove == who_won ? 1.0f : 0.0f);
-                    //position.stm_won_tanh = (tomove == who_won ? 1.0f : -1.0f);
-                    //float frac = (float)counter / (float)movecount;
-                    //position.stm_score = (frac * position.stm_won)
-                    //    + ((1.0f - frac) * 0.5f);
-                    //position.stm_score_tanh = (frac * position.stm_won_tanh)
-                    //    + ((1.0f - frac) * 0.0f);
-                    TrainPosition position;
-                    gather_features_policy(state, position.planes);
                     position.moves[0] = this_move;
->>>>>>> 61b61687
                     // add next 2 moves to position
                     // we do not check them for legality
                     int next_move = tree_moves[counter + 1];
@@ -1518,6 +1465,7 @@
     }
 #endif
 #endif
+#endif
     TrainVector data;
     gather_traindata(filename, data);
 }
