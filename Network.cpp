--- conflicted
+++ resolved
@@ -498,12 +498,8 @@
     CallbackData * cb_data = new CallbackData();
 
     NNPlanes planes;
-<<<<<<< HEAD
-    gather_features_policy(state, planes);
-=======
     BoardPlane *ladder;
-    gather_features(state, planes, &ladder);
->>>>>>> bb310e42
+    gather_features_policy(state, planes, &ladder);
 
     constexpr int width = 19;
     constexpr int height = 19;
