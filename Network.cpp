--- conflicted
+++ resolved
@@ -148,7 +148,6 @@
     myprintf("Initializing OpenCL\n");
     opencl.initialize();
     myprintf("Transferring weights to GPU...");
-<<<<<<< HEAD
     opencl_policy_net.push_convolve(5, conv1_w, conv1_b);
     opencl_policy_net.push_convolve(3, conv2_w, conv2_b);
     opencl_policy_net.push_convolve(3, conv3_w, conv3_b);
@@ -162,7 +161,6 @@
     opencl_policy_net.push_convolve(3, conv11_w, conv11_b);
     opencl_policy_net.push_convolve(3, conv12_w, conv12_b);
     opencl_policy_net.push_convolve(3, conv13_w, conv13_b);
-    opencl_policy_net.push_convolve(3, conv14_w, conv14_b);
 
     opencl_value_net.push_convolve(5, val_conv1_w, val_conv1_b);
     opencl_value_net.push_convolve(3, val_conv2_w, val_conv2_b);
@@ -178,21 +176,6 @@
     opencl_value_net.push_convolve(1, val_conv12_w, val_conv12_b);
     opencl_value_net.push_innerproduct(val_ip13_w, val_ip13_b);
     opencl_value_net.push_innerproduct(val_ip14_w, val_ip14_b);
-=======
-    cl->push_convolve(5, conv1_w, conv1_b);
-    cl->push_convolve(3, conv2_w, conv2_b);
-    cl->push_convolve(3, conv3_w, conv3_b);
-    cl->push_convolve(3, conv4_w, conv4_b);
-    cl->push_convolve(3, conv5_w, conv5_b);
-    cl->push_convolve(3, conv6_w, conv6_b);
-    cl->push_convolve(3, conv7_w, conv7_b);
-    cl->push_convolve(3, conv8_w, conv8_b);
-    cl->push_convolve(3, conv9_w, conv9_b);
-    cl->push_convolve(3, conv10_w, conv10_b);
-    cl->push_convolve(3, conv11_w, conv11_b);
-    cl->push_convolve(3, conv12_w, conv12_b);
-    cl->push_convolve(3, conv13_w, conv13_b);
->>>>>>> f2f6c204
     myprintf("done\n");
 #endif
 #ifdef USE_BLAS
@@ -612,9 +595,9 @@
         }
     }
 
-    // if (ensemble == AVERAGE_ALL || ensemble == DIRECT) {
-    //     show_heatmap(state, result);
-    // }
+    if (ensemble == AVERAGE_ALL || ensemble == DIRECT) {
+        show_heatmap(state, result);
+    }
 
     return result;
 }
@@ -624,11 +607,7 @@
     assert(rotation >= 0 && rotation <= 7);
     float result;
 
-<<<<<<< HEAD
     constexpr int channels = VALUE_CHANNELS;
-=======
-    constexpr int channels = CHANNELS_VALUE;
->>>>>>> f2f6c204
     constexpr int width = 19;
     constexpr int height = 19;
     constexpr int max_channels = MAX_VALUE_CHANNELS;
@@ -704,11 +683,7 @@
     assert(height == state->board.get_boardsize());
     float* orig_input_data = input_layer->mutable_cpu_data();
 #else
-<<<<<<< HEAD
     constexpr int channels = POLICY_CHANNELS;
-=======
-    constexpr int channels = CHANNELS_POLICY;
->>>>>>> f2f6c204
     constexpr int width = 19;
     constexpr int height = 19;
     constexpr int max_channels = MAX_CHANNELS;
@@ -836,8 +811,6 @@
 
 void Network::gather_features_policy(FastState * state, NNPlanes & planes,
                                      BoardPlane** ladder_out) {
-<<<<<<< HEAD
-=======
     planes.resize(32);
     BoardPlane& empt_color   = planes[0];
     BoardPlane& move_color   = planes[1];
@@ -978,144 +951,6 @@
                 }
                 if (state->board.check_winning_ladder(tomove, vtx)) {
                     ladder_win[idx] = true;
-                }
-            }
-        }
-    }
-
-    if (state->get_last_move() > 0) {
-        std::pair<int, int> lastmove = state->board.get_xy(state->get_last_move());
-        int idx = lastmove.second * 19 + lastmove.first;
-        movehist1[idx] = true;
-        if (state->get_prevlast_move() > 0) {
-            std::pair<int, int> prevlast = state->board.get_xy(state->get_prevlast_move());
-            int idxp = prevlast.second * 19 + prevlast.first;
-            movehist2[idxp] = true;
-        }
-    }
-
-    if (state->get_komove() > 0) {
-        std::pair<int, int> kosq = state->board.get_xy(state->get_komove());
-        int idx = kosq.second * 19 + kosq.first;
-        komove[idx] = true;
-    }
-}
-
-void Network::gather_features_value(FastState * state, NNPlanes & planes,
-                                    BoardPlane** ladder_out) {
->>>>>>> f2f6c204
-    planes.resize(24);
-    BoardPlane& empt_color    = planes[0];
-    BoardPlane& move_color    = planes[1];
-    BoardPlane& othr_color    = planes[2];
-    BoardPlane& libs_1        = planes[3];
-    BoardPlane& libs_2        = planes[4];
-    BoardPlane& libs_3        = planes[5];
-    BoardPlane& libs_4p       = planes[6];
-    BoardPlane& libs_1_e      = planes[7];
-    BoardPlane& libs_2_e      = planes[8];
-    BoardPlane& libs_3_e      = planes[9];
-    BoardPlane& libs_4p_e     = planes[10];
-    BoardPlane& after_1       = planes[11];
-    BoardPlane& after_2       = planes[12];
-    BoardPlane& after_3       = planes[13];
-    BoardPlane& after_4p      = planes[14];
-    BoardPlane& after_1_e     = planes[15];
-    BoardPlane& after_2_e     = planes[16];
-    BoardPlane& after_3_e     = planes[17];
-    BoardPlane& after_4p_e    = planes[18];
-    BoardPlane& ladder        = planes[19];
-    BoardPlane& komove        = planes[20];
-    BoardPlane& movehist1     = planes[21];
-    BoardPlane& movehist2     = planes[22];
-    BoardPlane& has_komi      = planes[23];
-
-    if (ladder_out) {
-        *ladder_out = &ladder;
-    }
-
-    bool white_has_komi = true;
-    if (std::fabs(state->get_komi()) <= 0.75f) {
-        white_has_komi = false;
-    }
-
-    int tomove = state->get_to_move();
-    // collect white, black occupation planes
-    for (int j = 0; j < 19; j++) {
-        for(int i = 0; i < 19; i++) {
-            int vtx = state->board.get_vertex(i, j);
-            FastBoard::square_t color =
-                state->board.get_square(vtx);
-            int idx = j * 19 + i;
-            if (color != FastBoard::EMPTY) {
-                // White gets extra points in scoring
-                if (color == FastBoard::WHITE && white_has_komi) {
-                    has_komi[idx] = true;
-                }
-                if (color == tomove) {
-                    move_color[idx] = true;
-                } else {
-                    othr_color[idx] = true;
-                }
-                int rlibs = state->board.count_rliberties(vtx);
-                if (rlibs == 1) {
-                    if (color == tomove) {
-                        libs_1[idx] = true;
-                    } else {
-                        libs_1_e[idx] = true;
-                    }
-                } else if (rlibs == 2) {
-                    if (color == tomove) {
-                       libs_2[idx] = true;
-                    } else {
-                        libs_2_e[idx] = true;
-                    }
-                } else if (rlibs == 3) {
-                    if (color == tomove) {
-                        libs_3[idx] = true;
-                    } else {
-                        libs_3_e[idx] = true;
-                    }
-                } else if (rlibs >= 4) {
-                    if (color == tomove) {
-                        libs_4p[idx] = true;
-                    } else {
-                        libs_4p_e[idx] = true;
-                    }
-                }
-            } else {
-                empt_color[idx] = true;
-
-                std::pair<int, int> p =
-                    state->board.after_liberties(tomove, vtx);
-                int al = p.first;
-                if (al == 1) {
-                    after_1[idx] = true;
-                } else if (al == 2) {
-                    after_2[idx] = true;
-                } else if (al == 3) {
-                    after_3[idx] = true;
-                } else if (al >= 4) {
-                    after_4p[idx] = true;
-                }
-                int at = p.second;
-                if (at == 1) {
-                    after_1_e[idx] = true;
-                } else if (at == 2) {
-                    after_2_e[idx] = true;
-                } else if (at == 3) {
-                    after_3_e[idx] = true;
-                } else if (at >= 4) {
-                    after_4p_e[idx] = true;
-                }
-
-                int ss = state->board.saving_size(tomove, vtx);
-                int ae = state->board.count_pliberties(vtx);
-                if (ae == 2) {
-                    if (ss > 0) {
-                        bool ll = state->board.check_losing_ladder(tomove, vtx);
-                        ladder[idx] = ll;
-                    }
                 }
             }
         }
@@ -1380,29 +1215,6 @@
                     }
                 }
 
-<<<<<<< HEAD
-                //bool has_next_moves = counter + 2 < tree_moves.size();
-                //if (!has_next_moves) {
-                //    goto skipnext;
-                //}
-
-                //has_next_moves  = tree_moves[counter + 1] != FastBoard::PASS;
-                //has_next_moves &= tree_moves[counter + 2] != FastBoard::PASS;
-
-                //if (!has_next_moves) {
-                //    goto skipnext;
-                //}
-
-                if (moveseen && move != FastBoard::PASS /*&& has_next_moves*/) {
-                    position.stm_won = (tomove == who_won ? 1.0f : 0.0f);
-                    position.stm_won_tanh = (tomove == who_won ? 1.0f : -1.0f);
-                    float frac = (float)counter / (float)movecount;
-                    position.stm_score = (frac * position.stm_won)
-                        + ((1.0f - frac) * 0.5f);
-                    position.stm_score_tanh = (frac * position.stm_won_tanh)
-                        + ((1.0f - frac) * 0.0f);
-                    gather_features_policy(state, position.planes);
-=======
                 bool has_next_moves = counter + 2 < tree_moves.size();
                 if (!has_next_moves) {
                     goto skipnext;
@@ -1426,7 +1238,6 @@
                     TrainPosition position;
                     gather_features_policy(state, position.planes);
                     position.moves[0] = this_move;
->>>>>>> f2f6c204
                     // add next 2 moves to position
                     // we do not check them for legality
                     int next_move = tree_moves[counter + 1];
@@ -1452,11 +1263,7 @@
             myprintf("Game %d, %d new positions, %d total\n",
                      gamecount, data.size(), train_pos + data.size());
         }
-<<<<<<< HEAD
         if (gamecount % (10*50000) == 0) {
-=======
-        if (gamecount % (50000) == 0) {
->>>>>>> f2f6c204
             train_network(data, train_pos, test_pos);
         }
     }
