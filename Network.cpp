--- conflicted
+++ resolved
@@ -148,21 +148,6 @@
     myprintf("Initializing OpenCL\n");
     opencl.initialize();
     myprintf("Transferring weights to GPU...");
-<<<<<<< HEAD
-    cl->push_convolve(5, conv1_w, conv1_b);
-    cl->push_convolve(3, conv2_w, conv2_b);
-    cl->push_convolve(3, conv3_w, conv3_b);
-    cl->push_convolve(3, conv4_w, conv4_b);
-    cl->push_convolve(3, conv5_w, conv5_b);
-    cl->push_convolve(3, conv6_w, conv6_b);
-    cl->push_convolve(3, conv7_w, conv7_b);
-    cl->push_convolve(3, conv8_w, conv8_b);
-    cl->push_convolve(3, conv9_w, conv9_b);
-    cl->push_convolve(3, conv10_w, conv10_b);
-    cl->push_convolve(3, conv11_w, conv11_b);
-    cl->push_convolve(3, conv12_w, conv12_b);
-    cl->push_convolve(3, conv13_w, conv13_b);
-=======
     opencl_policy_net.push_convolve(5, conv1_w, conv1_b);
     opencl_policy_net.push_convolve(3, conv2_w, conv2_b);
     opencl_policy_net.push_convolve(3, conv3_w, conv3_b);
@@ -192,7 +177,6 @@
     opencl_value_net.push_convolve(1, val_conv12_w, val_conv12_b);
     opencl_value_net.push_innerproduct(val_ip13_w, val_ip13_b);
     opencl_value_net.push_innerproduct(val_ip14_w, val_ip14_b);
->>>>>>> aa396457
     myprintf("done\n");
 #endif
 #ifdef USE_BLAS
