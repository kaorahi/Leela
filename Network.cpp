--- conflicted
+++ resolved
@@ -438,13 +438,8 @@
 
     // Network::show_heatmap(&cb_data->m_state, result);
 
-<<<<<<< HEAD
-    cb_data->m_node->expansion_cb(cb_data->m_nodecount, cb_data->m_state,
+    cb_data->m_node->scoring_cb(cb_data->m_nodecount, cb_data->m_state,
                                   result, true);
-=======
-    cb_data->m_node->scoring_cb(cb_data->m_nodecount, cb_data->m_state,
-                                result);
->>>>>>> af37011d
 
     delete cb_data;
 
@@ -562,17 +557,17 @@
         result = get_scored_moves_internal(state, planes, 0);
         for (int r = 1; r < 8; r++) {
             auto sum_res = get_scored_moves_internal(state, planes, r);
-            for (size_t i = 0; i < sum_res.movescores.size(); i++) {
-                assert(result.movescores[i].second == sum_res.movescores[i].second);
-                result.movescores[i].first += sum_res.movescores[i].first;
-            }
-        }
-        std::for_each(result.movescores.begin(), result.movescores.end(),
+            for (size_t i = 0; i < sum_res.size(); i++) {
+                assert(result[i].second == sum_res[i].second);
+                result[i].first += sum_res[i].first;
+            }
+        }
+        std::for_each(result.begin(), result.end(),
                       [](scored_node & sn){ sn.first /= 8.0f; });
     }
 
     /* prune losing ladders completely */
-    for (auto & sm : result.movescores) {
+    for (auto & sm : result) {
         std::pair<int, int> xy = state->board.get_xy(sm.second);
         int bitmappos = (xy.second * 19) + xy.first;
         if ((*ladder)[bitmappos]) {
@@ -744,7 +739,7 @@
         int y = idx / 19;
         int vtx = state->board.get_vertex(x, y);
         if (state->board.get_square(vtx) == FastBoard::EMPTY) {
-            result.movescores.push_back(std::make_pair(val, vtx));
+            result.push_back(std::make_pair(val, vtx));
         }
     }
 
@@ -752,7 +747,7 @@
 }
 
 void Network::show_heatmap(FastState * state, Netresult& result) {
-    auto moves = result.movescores;
+    auto moves = result;
     std::vector<std::string> display_map;
     std::string line;
 
