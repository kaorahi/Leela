#include "config.h"
#include <algorithm>
#include <cassert>
#include <list>
#include <set>
#include <iostream>
#include <fstream>
#include <memory>
#include <cmath>
#include <array>
#include <boost/utility.hpp>
#include <boost/format.hpp>

#ifdef USE_CAFFE
#include <caffe/proto/caffe.pb.h>
#include <caffe/util/db.hpp>
#include <caffe/util/io.hpp>
#include <caffe/blob.hpp>

using namespace caffe;
#endif
#ifdef USE_BLAS
#include "Im2Col.h"
#ifdef __APPLE__
#include <Accelerate/Accelerate.h>
#endif
#ifdef USE_MKL
#include <mkl.h>
#endif
#ifdef USE_OPENBLAS
#include <openblas/cblas.h>
#endif
#endif
#ifdef USE_OPENCL
#include "OpenCL.h"
#include "UCTNode.h"
#endif

#include "SGFTree.h"
#include "SGFParser.h"
#include "Utils.h"
#include "FastBoard.h"
#include "Random.h"
#include "Network.h"

using namespace Utils;

Network* Network::s_Net = nullptr;

<<<<<<< HEAD
extern std::tr1::array<float, 102400> conv1_w;
extern std::tr1::array<float, 128> conv1_b;
extern std::tr1::array<float, 128> bn1_w1;
extern std::tr1::array<float, 128> bn1_w2;
extern std::tr1::array<float, 1>  bn1_w3;
extern std::tr1::array<float, 147456> conv2_w;
extern std::tr1::array<float, 128> conv2_b;
extern std::tr1::array<float, 128> bn2_w1;
extern std::tr1::array<float, 128> bn2_w2;
extern std::tr1::array<float, 1>  bn2_w3;
extern std::tr1::array<float, 147456> conv3_w;
extern std::tr1::array<float, 128> conv3_b;
extern std::tr1::array<float, 128> bn3_w1;
extern std::tr1::array<float, 128> bn3_w2;
extern std::tr1::array<float, 1>  bn3_w3;
extern std::tr1::array<float, 147456> conv4_w;
extern std::tr1::array<float, 128> conv4_b;
extern std::tr1::array<float, 128> bn4_w1;
extern std::tr1::array<float, 128> bn4_w2;
extern std::tr1::array<float, 1>  bn4_w3;
extern std::tr1::array<float, 147456> conv5_w;
extern std::tr1::array<float, 128> conv5_b;
extern std::tr1::array<float, 128> bn5_w1;
extern std::tr1::array<float, 128> bn5_w2;
extern std::tr1::array<float, 1>  bn5_w3;
extern std::tr1::array<float, 147456> conv6_w;
extern std::tr1::array<float, 128> conv6_b;
extern std::tr1::array<float, 128> bn6_w1;
extern std::tr1::array<float, 128> bn6_w2;
extern std::tr1::array<float, 1>  bn6_w3;
extern std::tr1::array<float, 147456> conv7_w;
extern std::tr1::array<float, 128> conv7_b;
extern std::tr1::array<float, 128> bn7_w1;
extern std::tr1::array<float, 128> bn7_w2;
extern std::tr1::array<float, 1>  bn7_w3;
extern std::tr1::array<float, 147456> conv8_w;
extern std::tr1::array<float, 128> conv8_b;
extern std::tr1::array<float, 128> bn8_w1;
extern std::tr1::array<float, 128> bn8_w2;
extern std::tr1::array<float, 1>  bn8_w3;
extern std::tr1::array<float, 147456> conv9_w;
extern std::tr1::array<float, 128> conv9_b;
extern std::tr1::array<float, 128> bn9_w1;
extern std::tr1::array<float, 128> bn9_w2;
extern std::tr1::array<float, 1>  bn9_w3;
extern std::tr1::array<float, 4608> conv10_w;
extern std::tr1::array<float, 4> conv10_b;
extern std::tr1::array<float, 3> bn10_w1;
extern std::tr1::array<float, 3> bn10_w2;
extern std::tr1::array<float, 1> bn10_w3;
extern std::tr1::array<float, 277248> ip11_w;
extern std::tr1::array<float, 256> ip11_b;
extern std::tr1::array<float, 256> bn11_w1;
extern std::tr1::array<float, 256> bn11_w2;
extern std::tr1::array<float, 1> bn11_w3;
extern std::tr1::array<float, 256> ip12_w;
extern std::tr1::array<float, 1> ip12_b;
=======
extern std::array<float, 76800> conv1_w;
extern std::array<float, 128> conv1_b;
extern std::array<float, 147456> conv2_w;
extern std::array<float, 128> conv2_b;
extern std::array<float, 147456> conv3_w;
extern std::array<float, 128> conv3_b;
extern std::array<float, 147456> conv4_w;
extern std::array<float, 128> conv4_b;
extern std::array<float, 147456> conv5_w;
extern std::array<float, 128> conv5_b;
extern std::array<float, 147456> conv6_w;
extern std::array<float, 128> conv6_b;
extern std::array<float, 147456> conv7_w;
extern std::array<float, 128> conv7_b;
extern std::array<float, 147456> conv8_w;
extern std::array<float, 128> conv8_b;
extern std::array<float, 147456> conv9_w;
extern std::array<float, 128> conv9_b;
extern std::array<float, 147456> conv10_w;
extern std::array<float, 128> conv10_b;
extern std::array<float, 147456> conv11_w;
extern std::array<float, 128> conv11_b;
extern std::array<float, 147456> conv12_w;
extern std::array<float, 128> conv12_b;
extern std::array<float, 147456> conv13_w;
extern std::array<float, 128> conv13_b;
extern std::array<float, 3456> conv14_w;
extern std::array<float, 3> conv14_b;
>>>>>>> 327ce474

Network * Network::get_Network(void) {
    if (!s_Net) {
        s_Net = new Network();
        s_Net->initialize();
    }
    return s_Net;
}

void Network::benchmark(FastState * state) {
    static const int BENCH_AMOUNT = 1000;
    Time start;

    for (int loop = 0; loop < BENCH_AMOUNT; loop++) {
        auto vec = get_scored_moves(state, Ensemble::RANDOM_ROTATION);
    }

    Time end;

    myprintf("%d predictions in %5.2f seconds -> %d p/s\n",
             BENCH_AMOUNT,
             (float)Time::timediff(start,end)/100.0,
             (int)((float)BENCH_AMOUNT/((float)Time::timediff(start,end)/100.0)));
}

void Network::initialize(void) {
#ifdef USE_OPENCL
    std::cerr << "Initializing OpenCL" << std::endl;
    OpenCL * cl = OpenCL::get_OpenCL();
    std::cerr << "Transferring weights to GPU..." << std::flush;
    cl->push_convolve(5, conv1_w, conv1_b);
    cl->push_batchnorm(361, bn1_w1, bn1_w2, bn1_w3);
    cl->push_convolve(3, conv2_w, conv2_b);
    cl->push_batchnorm(361, bn2_w1, bn2_w2, bn2_w3);
    cl->push_convolve(3, conv3_w, conv3_b);
    cl->push_batchnorm(361, bn3_w1, bn3_w2, bn3_w3);
    cl->push_convolve(3, conv4_w, conv4_b);
    cl->push_batchnorm(361, bn4_w1, bn4_w2, bn4_w3);
    cl->push_convolve(3, conv5_w, conv5_b);
    cl->push_batchnorm(361, bn5_w1, bn5_w2, bn5_w3);
    cl->push_convolve(3, conv6_w, conv6_b);
    cl->push_batchnorm(361, bn6_w1, bn6_w2, bn6_w3);
    cl->push_convolve(3, conv7_w, conv7_b);
    cl->push_batchnorm(361, bn7_w1, bn7_w2, bn7_w3);
    cl->push_convolve(3, conv8_w, conv8_b);
    cl->push_batchnorm(361, bn8_w1, bn8_w2, bn8_w3);
    cl->push_convolve(3, conv9_w, conv9_b);
    cl->push_batchnorm(361, bn9_w1, bn9_w2, bn9_w3);
    cl->push_convolve(3, conv10_w, conv10_b);
    cl->push_split(1);
    cl->push_batchnorm(361, bn10_w1, bn10_w2, bn10_w3);
    cl->push_innerproduct(ip11_w, ip11_b);
    cl->push_batchnorm(1, bn11_w1, bn11_w2, bn11_w3);
    cl->push_innerproduct(ip12_w, ip12_b);
    std::cerr << "done" << std::endl;
#endif
#ifdef USE_BLAS
#ifndef __APPLE__
#ifdef USE_OPENBLAS
    openblas_set_num_threads(1);
    std::cerr << "BLAS Core: " << openblas_get_corename() << std::endl;
#endif
#ifdef USE_MKL
    //mkl_set_threading_layer(MKL_THREADING_SEQUENTIAL);
    mkl_set_num_threads(1);
    MKLVersion Version;
    mkl_get_version(&Version);
    myprintf("BLAS core: MKL %s\n", Version.Processor);
#endif
#endif
#endif
#ifdef USE_CAFFE
    myprintf("Initializing DCNN...");
    Caffe::set_mode(Caffe::GPU);

    net.reset(new Net<float>("model_5084.txt", TEST));
    net->CopyTrainedLayersFrom("model_5084.caffemodel");

    myprintf("Inputs: %d Outputs: %d\n",
        net->num_inputs(), net->num_outputs());

    Blob<float>* input_layer = net->input_blobs()[0];
    int num_channels = input_layer->channels();
    int width = input_layer->width();
    int height = input_layer->height();
    myprintf("Input: channels=%d, width=%d, height=%d\n", num_channels, width, height);

    for (int i = 0; i < net->num_outputs(); i++) {
        Blob<float>* output_layer = net->output_blobs()[i];
        int num_out_channels = output_layer->channels();
        width = output_layer->width();
        height = output_layer->height();
        myprintf("Output: channels=%d, width=%d, height=%d\n", num_out_channels, width, height);
    }

//#define WRITE_WEIGHTS
#ifdef WRITE_WEIGHTS
    std::ofstream out("weights.txt");
#endif

    int total_weights = 0;
    auto & layers = net->layers();
    myprintf("%d layers:\n", layers.size());
    int layer_num = 1;
    for (auto it = layers.begin(); it != layers.end(); ++it, ++layer_num) {
        myprintf("layer %d (%s)", layer_num, (*it)->type());
        auto & blobs = (*it)->blobs();
        if (blobs.size() > 0) myprintf(" = ");
        for (auto pars = blobs.begin(); pars != blobs.end(); ++pars) {
            const Blob<float> & blob = *(*pars);
            total_weights += blob.count();
            myprintf("%s ", blob.shape_string().c_str());
            if (boost::next(pars) != blobs.end()) myprintf("+ ");

#ifdef WRITE_WEIGHTS
            out << "// " << blob.shape_string() << std::endl;
            out << "std::array<float, " << blob.count()
                << "> weights = {{" << std::endl;
            for (int idx = 0; idx < blob.count(); idx++) {
                out << blob.cpu_data()[idx];
                if (idx != blob.count() - 1) out << ", ";
                else out << " }};" << std::endl;
            }
            out << std::endl;
#endif
        }
        myprintf("\n");
    }
#ifdef WRITE_WEIGHTS
    out.close();
#endif
    myprintf("%d total DCNN weights\n", total_weights);
#endif
}

#ifdef USE_BLAS
template<unsigned int filter_size,
         unsigned int channels, unsigned int outputs,
         unsigned long W, unsigned long B>
void convolve(std::vector<float>& input,
              std::array<float, W>& weights,
              std::array<float, B>& biases,
              std::vector<float>& output) {
    // fixed for 19x19
    constexpr unsigned int width = 19;
    constexpr unsigned int height = 19;
    constexpr unsigned int spatial_out = width * height;

    constexpr unsigned int filter_len = filter_size * filter_size;
    constexpr unsigned int filter_dim = filter_len * channels;

    std::vector<float> col(filter_dim * width * height);
    im2col<channels, filter_size>(input, col);

    // Weight shape (output, input, filter_size, filter_size)
    // 96 22 5 5
    // outputs[96,19x19] = weights[96,22x9] x col[22x9,19x19]
    // C←αAB + βC
    // M Number of rows in matrices A and C.
    // N Number of columns in matrices B and C.
    // K Number of columns in matrix A; number of rows in matrix B.
    // lda The size of the first dimention of matrix A; if you are
    // passing a matrix A[m][n], the value should be m.
    //    cblas_sgemm(CblasRowMajor, TransA, TransB, M, N, K, alpha, A, lda, B,
    //                ldb, beta, C, N);

    cblas_sgemm(CblasRowMajor, CblasNoTrans, CblasNoTrans,
                // M        N            K
                outputs, spatial_out, filter_dim,
                1.0f, &weights[0], filter_dim,
                &col[0], spatial_out,
                0.0f, &output[0], spatial_out);

    auto lambda_ReLU = [](float val) { return (val > 0.0f) ? val : 0.0f; };

    for (unsigned int o = 0; o < outputs; o++) {
        if (outputs > 4 || o > 0) {
            for (unsigned int b = 0; b < spatial_out; b++) {
                output[(o * spatial_out) + b] =
                    lambda_ReLU(biases[o] + output[(o * spatial_out) + b]);
            }
        }
    }
}

template<unsigned int inputs,
         unsigned int outputs,
         unsigned long W, unsigned long B>
void innerproduct(std::vector<float>& input,
                  std::tr1::array<float, W>& weights,
                  std::tr1::array<float, B>& biases,
                  std::vector<float>& output) {
    assert(B == outputs);

    cblas_sgemv(CblasRowMajor, CblasNoTrans,
                // M     K
                outputs, inputs,
                1.0f, &weights[0], inputs,
                &input[0], 1,
                0.0f, &output[0], 1);

    auto lambda_ReLU = [](float val) { return (val > 0.0f) ? val : 0.0f; };

    for (unsigned int o = 0; o < outputs; o++) {
        float val = biases[o] + output[o];
        if (outputs > 1) {
            val = lambda_ReLU(val);
        }
        output[o] = val;
    }
}
#endif

template<unsigned int channels,
         unsigned int spatial_size>
void batchnorm(std::vector<float>& input,
               std::tr1::array<float, channels>& means,
               std::tr1::array<float, channels>& variances,
               std::tr1::array<float, 1> scale,
               std::vector<float>& output)
{
    constexpr float epsilon = 1e-5;

    for (unsigned int c = 0; c < channels; ++c) {
        float mean = means[c] / scale[0];
        float variance = variances[c] / scale[0];
        variance += epsilon;
        float scale_stddiv = 1.0f / std::sqrt(variance);

        float * out = &output[c * spatial_size];
        float const * in  = &input[c * spatial_size];
        for (unsigned int b = 0; b < spatial_size; b++) {
            out[b] = scale_stddiv * (in[b] - mean);
        }
    }
}

void softmax(std::vector<float>& input,
             std::vector<float>& output) {
    assert(&input != &output);

    float alpha = *std::max_element(input.begin(),
                                    input.begin() + output.size());

    float denom = 0.0f;
    std::vector<float> helper(output.size());
    for (size_t i = 0; i < output.size(); i++) {
        float val  = std::exp(input[i] - alpha);
        helper[i]  = val;
        denom     += val;
    }
    for (size_t i = 0; i < output.size(); i++) {
        output[i] = helper[i] / denom;
    }
}

#ifdef USE_OPENCL
class CallbackData {
public:
    std::atomic<int> * m_nodecount;
    FastState m_state;
    UCTNode * m_node;
    int m_rotation;
    std::atomic<int> * m_thread_results_outstanding;
    std::vector<float> m_output_data;
    std::vector<float> m_input_data;
};

extern "C" void CL_CALLBACK forward_cb(cl_event event, cl_int status,
                                       void* data) {
    CallbackData * cb_data = static_cast<CallbackData*>(data);

    // Mark the kernels as available
    cb_data->m_thread_results_outstanding->fetch_sub(1, std::memory_order_release);

    constexpr int width = 19;
    constexpr int height = 19;
    std::vector<float> softmax_data(width * height);
    softmax(cb_data->m_output_data, softmax_data);
    std::vector<float>& outputs = softmax_data;

    Network::Netresult result;
    result.eval = cb_data->m_output_data[softmax_data.size()];
    result.eval = 1.0f / (1.0f + exp(-result.eval));

    for (size_t idx = 0; idx < outputs.size(); idx++) {
        int rot_idx = Network::rev_rotate_nn_idx(idx, cb_data->m_rotation);
        float val = outputs[rot_idx];
        int x = idx % 19;
        int y = idx / 19;
        int vtx = cb_data->m_state.board.get_vertex(x, y);
        if (cb_data->m_state.board.get_square(vtx) == FastBoard::EMPTY) {
            result.movescores.push_back(std::make_pair(val, vtx));
        }
    }

    // Network::show_heatmap(&cb_data->m_state, result);

    cb_data->m_node->expansion_cb(cb_data->m_nodecount, cb_data->m_state,
                                  result, true);

    delete cb_data;

    // Reduce the count of things having pointers to UCTNodes
    // or UCTSearch. We cannot destroy the search till these
    // have finished.
    OpenCL::get_OpenCL()->callback_finished();
}

void Network::async_scored_moves(std::atomic<int> * nodecount,
                                 FastState * state,
                                 UCTNode * node,
                                 Ensemble ensemble) {
    if (state->board.get_boardsize() != 19) {
        return;
    }

    assert(ensemble == DIRECT || ensemble == RANDOM_ROTATION);
    int rotation;
    if (ensemble == RANDOM_ROTATION) {
        rotation = Random::get_Rng()->randint(8);
    } else {
        assert(ensemble == DIRECT);
        rotation = 0;
    }

    CallbackData * cb_data = new CallbackData();

    NNPlanes planes;
    gather_features(state, planes);

    constexpr int width = 19;
    constexpr int height = 19;

    cb_data->m_nodecount = nodecount;
    cb_data->m_state = *state;
    cb_data->m_node = node;
    cb_data->m_input_data.resize(Network::MAX_CHANNELS * 19 * 19);
    cb_data->m_output_data.resize(Network::MAX_CHANNELS * 19 * 19);
    cb_data->m_thread_results_outstanding =
        OpenCL::get_OpenCL()->get_thread_results_outstanding();
    //assert(cb_data->m_thread_result_outstanding.load(boost::memory_order_acquire) == 0);
    cb_data->m_rotation = rotation;

    for (int c = 0; c < Network::CHANNELS; ++c) {
        for (int h = 0; h < height; ++h) {
            for (int w = 0; w < width; ++w) {
                int vtx = rotate_nn_idx(h * 19 + w, rotation);
                cb_data->m_input_data[(c * height + h) * width + w] =
                    (float)planes[c][vtx];
            }
        }
    }

    void * data = static_cast<void*>(cb_data);

    OpenCL::get_OpenCL()->forward_async(cb_data->m_input_data,
                                        cb_data->m_output_data,
                                        forward_cb, data);
}
#endif

Network::Netresult Network::get_scored_moves(
    FastState * state, Ensemble ensemble) {
    Netresult result;
    if (state->board.get_boardsize() != 19) {
        return result;
    }

    NNPlanes planes;
    BoardPlane* ladder;
    gather_features(state, planes, &ladder);

    if (ensemble == DIRECT) {
        result = get_scored_moves_internal(state, planes, 0);
    } else if (ensemble == RANDOM_ROTATION) {
        int rotation = Random::get_Rng()->randint(8);
        result = get_scored_moves_internal(state, planes, rotation);
    } else if (ensemble == AVERAGE_ALL) {
        result = get_scored_moves_internal(state, planes, 0);
        for (int r = 1; r < 8; r++) {
            auto sum_res = get_scored_moves_internal(state, planes, r);
            for (size_t i = 0; i < sum_res.movescores.size(); i++) {
                assert(result.movescores[i].second == sum_res.movescores[i].second);
                result.movescores[i].first += sum_res.movescores[i].first;
            }
            result.eval += sum_res.eval;
        }
        std::for_each(result.movescores.begin(), result.movescores.end(),
                      [](scored_node & sn){ sn.first /= 8.0f; });
        result.eval /= 8.0f;
    }

<<<<<<< HEAD
    if (ensemble == AVERAGE_ALL || ensemble == DIRECT) {
        show_heatmap(state, result);
    }
=======
    /* prune losing ladders completely */
    for (auto & sm : result) {
        std::pair<int, int> xy = state->board.get_xy(sm.second);
        int bitmappos = (xy.second * 19) + xy.first;
        if ((*ladder)[bitmappos]) {
            // myprintf("Ladder at %s (%d) score %f\n",
            //          state->board.move_to_text(sm.second).c_str(),
            //          sm.second,
            //         sm.first);
            sm.first = 0.0f;
        }
    }

    // if (ensemble == AVERAGE_ALL || ensemble == DIRECT) {
    //     show_heatmap(state, result);
    // }
>>>>>>> 327ce474

    return result;
}

Network::Netresult Network::get_scored_moves_internal(
    FastState * state, NNPlanes & planes, int rotation) {
    Netresult result;
#ifdef USE_CAFFE
    Blob<float>* input_layer = net->input_blobs()[0];
    int channels = input_layer->channels();
    int width = input_layer->width();
    int height = input_layer->height();
    assert(channels == (int)planes.size());
    assert(width == state->board.get_boardsize());
    assert(height == state->board.get_boardsize());
    float* input_data = input_layer->mutable_cpu_data();
#else
    constexpr int channels = CHANNELS;
    constexpr int width = 19;
    constexpr int height = 19;
    constexpr int max_channels = MAX_CHANNELS;
    std::vector<float> input_data(max_channels * width * height);
    std::vector<float> output_data(max_channels * width * height);
    std::vector<float> winrate_data(3 * width * height);
    std::vector<float> softmax_data(width * height);
#endif
    for (int c = 0; c < channels; ++c) {
        for (int h = 0; h < height; ++h) {
            for (int w = 0; w < width; ++w) {
                int vtx = rotate_nn_idx(h * 19 + w, rotation);
                input_data[(c * height + h) * width + w] =
                    (float)planes[c][vtx];
            }
        }
    }
#if defined(USE_BLAS)
    convolve<5,  32, 128>(input_data, conv1_w, conv1_b, output_data);
    batchnorm<128, 361>(output_data, bn1_w1, bn1_w2, bn1_w3, input_data);
    convolve<3, 128, 128>(input_data, conv2_w, conv2_b, output_data);
    batchnorm<128, 361>(output_data, bn2_w1, bn2_w2, bn2_w3, input_data);
    convolve<3, 128, 128>(input_data, conv3_w, conv3_b, output_data);
    batchnorm<128, 361>(output_data, bn3_w1, bn3_w2, bn3_w3, input_data);
    convolve<3, 128, 128>(input_data, conv4_w, conv4_b, output_data);
    batchnorm<128, 361>(output_data, bn4_w1, bn4_w2, bn4_w3, input_data);
    convolve<3, 128, 128>(input_data, conv5_w, conv5_b, output_data);
    batchnorm<128, 361>(output_data, bn5_w1, bn5_w2, bn5_w3, input_data);
    convolve<3, 128, 128>(input_data, conv6_w, conv6_b, output_data);
    batchnorm<128, 361>(output_data, bn6_w1, bn6_w2, bn6_w3, input_data);
    convolve<3, 128, 128>(input_data, conv7_w, conv7_b, output_data);
    batchnorm<128, 361>(output_data, bn7_w1, bn7_w2, bn7_w3, input_data);
    convolve<3, 128, 128>(input_data, conv8_w, conv8_b, output_data);
    batchnorm<128, 361>(output_data, bn8_w1, bn8_w2, bn8_w3, input_data);
    convolve<3, 128, 128>(input_data, conv9_w, conv9_b, output_data);
    batchnorm<128, 361>(output_data, bn9_w1, bn9_w2, bn9_w3, input_data);
    convolve<3, 128,   4>(input_data, conv10_w, conv10_b, output_data);
    softmax(output_data, softmax_data);

    std::vector<float>& outputs = softmax_data;

    // Now get the score
    // Skip move output
    std::copy(output_data.cbegin() + (width * height),
              output_data.cbegin() + (4 * width * height),
              winrate_data.begin());
    // BN, ReLU was done for the part of the conv data we use
    batchnorm<3, 361>(winrate_data, bn10_w1, bn10_w2, bn10_w3, input_data);
    innerproduct<3 * 361, 256>(input_data, ip11_w, ip11_b, winrate_data);
    batchnorm<256, 1>(winrate_data, bn11_w1, bn11_w2, bn11_w3, input_data);
    innerproduct<256,       1>(input_data, ip12_w, ip12_b, winrate_data);
    // Sigmoid
    winrate_data[0] = 1.0f / (1.0f + exp(-winrate_data[0]));
    result.eval = winrate_data[0];
#endif
#ifdef USE_OPENCL
<<<<<<< HEAD
    OpenCL::get_OpenCL()->forward_async(input_data, output_data,
                                        nullptr, nullptr);
=======
    OpenCL::get_OpenCL()->thread_init();
    OpenCL::get_OpenCL()->forward(input_data, output_data);
>>>>>>> 327ce474
    softmax(output_data, softmax_data);
    std::vector<float>& outputs = softmax_data;
    // output data + 1
    result.eval = output_data[softmax_data.size()];
    result.eval = 1.0f / (1.0f + exp(-result.eval));
#endif
#ifdef USE_CAFFE
    net->Forward();
    Blob<float>* output_layer = net->output_blobs()[0];
    const float* begin = output_layer->cpu_data();
    const float* end = begin + output_layer->channels();
    auto outputs = std::vector<float>(begin, end);
    Blob<float>* score_layer = net->output_blobs()[1];
    float winrate = score_layer->cpu_data()[0];
    result.eval = winrate;
#endif
    for (size_t idx = 0; idx < outputs.size(); idx++) {
        int rot_idx = rev_rotate_nn_idx(idx, rotation);
        float val = outputs[rot_idx];
        int x = idx % 19;
        int y = idx / 19;
        int vtx = state->board.get_vertex(x, y);
        if (state->board.get_square(vtx) == FastBoard::EMPTY) {
            result.movescores.push_back(std::make_pair(val, vtx));
        }
    }

    return result;
}

void Network::show_heatmap(FastState * state, Netresult& result) {
    auto moves = result.movescores;
    std::vector<std::string> display_map;
    std::string line;

    for (unsigned int y = 0; y < 19; y++) {
        for (unsigned int x = 0; x < 19; x++) {
            int vtx = state->board.get_vertex(x, y);

            auto item = std::find_if(moves.cbegin(), moves.cend(),
                [&vtx](scored_node const & item) {
                return item.second == vtx;
            });

            float score = 0.0f;
            // Non-empty squares won't be scored
            if (item != moves.end()) {
                score = item->first;
                assert(vtx == item->second);
            }

            line += boost::str(boost::format("%3d ") % int(score * 1000));
            if (x == 18) {
                display_map.push_back(line);
                line.clear();
            }
        }
    }

    for (int i = display_map.size() - 1; i >= 0; --i) {
        std::cerr << display_map[i] << std::endl;
    }

    std::stable_sort(moves.rbegin(), moves.rend());

    float cum = 0.0f;
    size_t tried = 0;
    while (cum < 0.85f && tried < moves.size()) {
        if (moves[tried].first < 0.01f) break;
        std::cerr << boost::format("%1.3f (") % moves[tried].first
            << state->board.move_to_text(moves[tried].second)
            << ")" << std::endl;
        cum += moves[tried].first;
        tried++;
    }

    std::cerr << "Eval: " << boost::format("%5.4f") % result.eval
              << std::endl;
}

<<<<<<< HEAD
void Network::gather_features(FastState * state, NNPlanes & planes) {
    planes.resize(32);
    BoardPlane& empt_color    = planes[0];
    BoardPlane& move_color    = planes[1];
    BoardPlane& othr_color    = planes[2];
    BoardPlane& libs_1        = planes[3];
    BoardPlane& libs_2        = planes[4];
    BoardPlane& libs_3        = planes[5];
    BoardPlane& libs_4        = planes[6];
    BoardPlane& libs_5        = planes[7];
    BoardPlane& libs_6p       = planes[8];
    BoardPlane& after_1       = planes[9];
    BoardPlane& after_2       = planes[10];
    BoardPlane& after_3       = planes[11];
    BoardPlane& after_4p      = planes[12];
    BoardPlane& after_1_e     = planes[13];
    BoardPlane& after_2_e     = planes[14];
    BoardPlane& after_3_e     = planes[15];
    BoardPlane& after_4p_e    = planes[16];
    BoardPlane& ladderloss    = planes[17];
    BoardPlane& ladderwin     = planes[18];
    BoardPlane& komove        = planes[19];
    BoardPlane& movehist1     = planes[20];
    BoardPlane& movehist2     = planes[21];
    BoardPlane& black_to_move = planes[22];
    BoardPlane& komi          = planes[23];
    BoardPlane& handicap2     = planes[24];
    BoardPlane& handicap3     = planes[25];
    BoardPlane& handicap4     = planes[26];
    BoardPlane& handicap5     = planes[27];
    BoardPlane& handicap6     = planes[28];
    BoardPlane& handicap7     = planes[29];
    BoardPlane& handicap8     = planes[30];
    BoardPlane& handicap9p    = planes[31];
=======
void Network::gather_features(FastState * state, NNPlanes & planes,
                              BoardPlane** ladder_out) {
    planes.resize(24);
    BoardPlane& empt_color   = planes[0];
    BoardPlane& move_color   = planes[1];
    BoardPlane& othr_color   = planes[2];
    BoardPlane& libs_1       = planes[3];
    BoardPlane& libs_2       = planes[4];
    BoardPlane& libs_3       = planes[5];
    BoardPlane& libs_4p      = planes[6];
    BoardPlane& libs_1_e     = planes[7];
    BoardPlane& libs_2_e     = planes[8];
    BoardPlane& libs_3_e     = planes[9];
    BoardPlane& libs_4p_e    = planes[10];
    BoardPlane& after_1      = planes[11];
    BoardPlane& after_2      = planes[12];
    BoardPlane& after_3      = planes[13];
    BoardPlane& after_4p     = planes[14];
    BoardPlane& after_1_e    = planes[15];
    BoardPlane& after_2_e    = planes[16];
    BoardPlane& after_3_e    = planes[17];
    BoardPlane& after_4p_e   = planes[18];
    BoardPlane& ladder       = planes[19];
    BoardPlane& komove       = planes[20];
    BoardPlane& movehist1    = planes[21];
    BoardPlane& movehist2    = planes[22];
    BoardPlane& has_komi     = planes[23];

    if (ladder_out) {
        *ladder_out = &ladder;
    }

    bool white_has_komi = true;
    if (std::fabs(state->get_komi()) <= 0.5f
        || state->get_handicap() != 0) {
        white_has_komi = false;
    }
>>>>>>> 327ce474

    int tomove = state->get_to_move();

    if (tomove == FastBoard::BLACK) {
        black_to_move.set();
    }

    if (std::fabs(state->get_komi()) > 0.75f) {
        komi.set();
    }

    int handicap = state->get_handicap();
    if (handicap >= 2) {
        handicap2.set();
        if (handicap >= 3) {
            handicap3.set();
            if (handicap >= 4) {
                handicap4.set();
                if (handicap >= 5) {
                    handicap5.set();
                    if (handicap >= 6) {
                        handicap6.set();
                        if (handicap >= 7) {
                            handicap7.set();
                            if (handicap >= 8) {
                                handicap8.set();
                                if (handicap >= 9) {
                                    handicap9p.set();
                                }
                            }
                        }
                    }
                }
            }
        }
    }

    // collect white, black occupation planes
    for (int j = 0; j < 19; j++) {
        for(int i = 0; i < 19; i++) {
            int vtx = state->board.get_vertex(i, j);
            FastBoard::square_t color =
                state->board.get_square(vtx);
            int idx = j * 19 + i;
            if (color != FastBoard::EMPTY) {
                if (color == tomove) {
                    move_color[idx] = true;
                } else {
                    othr_color[idx] = true;
                }
                int rlibs = state->board.count_rliberties(vtx);
                if (rlibs == 1) {
                    libs_1[idx] = true;
                } else if (rlibs == 2) {
                    libs_2[idx] = true;
                } else if (rlibs == 3) {
                    libs_3[idx] = true;
                } else if (rlibs == 4) {
                    libs_4[idx] = true;
                } else if (rlibs == 5) {
                    libs_5[idx] = true;
                } else if (rlibs >= 6) {
                    libs_6p[idx] = true;
                }
            } else {
                empt_color[idx] = true;

                std::pair<int, int> p =
                    state->board.after_liberties(tomove, vtx);
                int al = p.first;
                int at = p.second;
                if (al == 1) {
                    after_1[idx] = true;
                } else if (al == 2) {
                    after_2[idx] = true;
                } else if (al == 3) {
                    after_3[idx] = true;
                } else if (al >= 4) {
                    after_4p[idx] = true;
                }
                if (at == 1) {
                    after_1_e[idx] = true;
                } else if (at == 2) {
                    after_2_e[idx] = true;
                } else if (at == 3) {
                    after_3_e[idx] = true;
                } else if (at >= 4) {
                    after_4p_e[idx] = true;
                }

                int ss = state->board.saving_size(tomove, vtx);
                if (ss > 0) {
                    int ae = state->board.count_pliberties(vtx);
                    if (ae == 2) {
                        if (state->board.check_losing_ladder(tomove, vtx)) {
                            //std::cerr << "losing ladder: "
                            //          << state->board.move_to_text(state->board.get_vertex(i, j))
                            //          << std::endl;
                            ladderloss[idx] = true;
                        }
                    }
                }
                bool wl = state->board.check_winning_ladder(tomove, vtx);
                if (wl) {
                    ladderwin[idx] = true;
                    //std::cerr << "winning ladder: "
                    //          << state->board.move_to_text(state->board.get_vertex(i, j))
                    //          << std::endl;

                }
            }
        }
    }

    if (state->get_last_move() > 0) {
        std::pair<int, int> lastmove = state->board.get_xy(state->get_last_move());
        int idx = lastmove.second * 19 + lastmove.first;
        movehist1[idx] = true;
        if (state->get_prevlast_move() > 0) {
            std::pair<int, int> prevlast = state->board.get_xy(state->get_prevlast_move());
            int idxp = prevlast.second * 19 + prevlast.first;
            movehist2[idxp] = true;
        }
    }

    if (state->get_komove() > 0) {
        std::pair<int, int> kosq = state->board.get_xy(state->get_komove());
        int idx = kosq.second * 19 + kosq.first;
        komove[idx] = true;
    }
}

void Network::gather_traindata(std::string filename, TrainVector& data) {
    std::vector<std::string> games = SGFParser::chop_all(filename);
    int gametotal = games.size();
    int gamecount = 0;

    size_t train_pos = 0;
    size_t test_pos = 0;

    myprintf("Total games in file: %d\n", gametotal);
    myprintf("Shuffling...\n");
    std::random_shuffle(games.begin(), games.end());

    while (gamecount < gametotal) {
        std::unique_ptr<SGFTree> sgftree(new SGFTree);

        try {
            sgftree->load_from_string(games[gamecount]);
        } catch (...) {
        };

        size_t movecount = sgftree->count_mainline_moves();
        std::vector<int> tree_moves = sgftree->get_mainline();
        int who_won = sgftree->get_winner();

        SGFTree * treewalk = &(*sgftree);
        size_t counter = 0;

        while (counter < movecount) {
            assert(treewalk != NULL);
            assert(treewalk->get_state() != NULL);
            if (treewalk->get_state()->board.get_boardsize() != 19)
                break;

            if (who_won != FastBoard::BLACK && who_won != FastBoard::WHITE)
                break;

            // check every 3rd move
            //int skip = Random::get_Rng()->randint(10);
            if (/*skip == 0*/1) {
                KoState * state = treewalk->get_state();
                int tomove = state->get_to_move();
                int move;

                if (treewalk->get_child(0) != NULL) {
                    move = treewalk->get_child(0)->get_move(tomove);
                    if (move == SGFTree::EOT) {
                        break;
                    }
                } else {
                    break;
                }

                assert(move == tree_moves[counter]);

                TrainPosition position;

                std::vector<int> moves = state->generate_moves(tomove);
                bool moveseen = false;
                for(auto it = moves.begin(); it != moves.end(); ++it) {
                    if (*it == move) {
                        if (move != FastBoard::PASS) {
                            // get x y coords for actual move
                            std::pair<int, int> xy = state->board.get_xy(move);
                            position.moves[0] = (xy.second * 19) + xy.first;
                        }
                        moveseen = true;
                    }
                }

                bool has_next_moves = counter + 2 < tree_moves.size();
                if (!has_next_moves) {
                    goto skipnext;
                }

                has_next_moves  = tree_moves[counter + 1] != FastBoard::PASS;
                has_next_moves &= tree_moves[counter + 2] != FastBoard::PASS;

                if (!has_next_moves) {
                    goto skipnext;
                }

                if (moveseen && move != FastBoard::PASS && has_next_moves) {
                    position.stm_won = (tomove == who_won);
                    float frac = (float)counter / (float)movecount;
                    position.stm_score = (frac * position.stm_won)
                                          + ((1.0f - frac) * 0.5f);
                    gather_features(state, position.planes);
                    // add next 2 moves to position
                    // we do not check them for legality
                    int next_move = tree_moves[counter + 1];
                    int next_next_move = tree_moves[counter + 2];
                    std::pair<int, int> xy = state->board.get_xy(next_move);
                    position.moves[1] = (xy.second * 19) + xy.first;
                    xy = state->board.get_xy(next_next_move);
                    position.moves[2] = (xy.second * 19) + xy.first;
                    data.push_back(position);
                } else if (move != FastBoard::PASS) {
                    myprintf("Mainline move not found: %d\n", move);
                    goto skipnext;
                }
            }

            counter++;
            treewalk = treewalk->get_child(0);
        }

skipnext:
        gamecount++;
        if (gamecount % 100 == 0) {
            myprintf("Game %d, %d new positions, %d total\n",
                     gamecount, data.size(), train_pos + data.size());
        }
        if (gamecount % 50000 == 0) {
            std::cout << "Shuffling training data...";
            std::random_shuffle(data.begin(), data.end());
            std::cout << "writing: ";
            train_network(data, train_pos, test_pos);
        }
    }

    std::cout << "Shuffling training data...";
    std::random_shuffle(data.begin(), data.end());
    std::cout << "writing: ";
    train_network(data, train_pos, test_pos);

    std::cout << train_pos << " training positions." << std::endl;
    std::cout << test_pos << " testing positions." << std::endl;

    myprintf("Gathering pass done.\n");
}

int Network::rev_rotate_nn_idx(const int vertex, int symmetry) {
    static const int invert[] = {0, 1, 2, 3, 4, 6, 5, 7};
    assert(rotate_nn_idx(rotate_nn_idx(vertex, symmetry), invert[symmetry])
           == vertex);
    return rotate_nn_idx(vertex, invert[symmetry]);
}

int Network::rotate_nn_idx(const int vertex, int symmetry) {
    assert(vertex >= 0 && vertex < 19*19);
    assert(symmetry >= 0 && symmetry < 8);
    int x = vertex % 19;
    int y = vertex / 19;
    int newx;
    int newy;

    if (symmetry >= 4) {
        std::swap(x, y);
        symmetry -= 4;
    }

    if (symmetry == 0) {
        newx = x;
        newy = y;
    } else if (symmetry == 1) {
        newx = x;
        newy = 19 - y - 1;
    } else if (symmetry == 2) {
        newx = 19 - x - 1;
        newy = y;
    } else {
        assert(symmetry == 3);
        newx = 19 - x - 1;
        newy = 19 - y - 1;
    }

    int newvtx = (newy * 19) + newx;
    assert(newvtx >= 0 && newvtx < 19*19);
    return newvtx;
}

void Network::train_network(TrainVector& data,
                            size_t& total_train_pos,
                            size_t& total_test_pos) {
#ifdef USE_CAFFE
    size_t data_size = data.size();
    size_t traincut = (data_size * 96) / 100;

    size_t train_pos = 0;
    size_t test_pos = 0;

    boost::scoped_ptr<caffe::db::DB> train_db(caffe::db::GetDB("leveldb"));
    std::string dbTrainName("leela_train");
    train_db->Open(dbTrainName.c_str(), caffe::db::WRITE);
    boost::scoped_ptr<caffe::db::DB> train_label_db(caffe::db::GetDB("leveldb"));
    std::string dbTrainLabelName("leela_train_label");
    train_label_db->Open(dbTrainLabelName.c_str(), caffe::db::WRITE);

    boost::scoped_ptr<caffe::db::DB> test_db(caffe::db::GetDB("leveldb"));
    std::string dbTestName("leela_test");
    test_db->Open(dbTestName.c_str(), caffe::db::WRITE);
    boost::scoped_ptr<caffe::db::DB> test_label_db(caffe::db::GetDB("leveldb"));
    std::string dbTestLabelName("leela_test_label");
    test_label_db->Open(dbTestLabelName.c_str(), caffe::db::WRITE);

    boost::scoped_ptr<caffe::db::Transaction> train_txn(train_db->NewTransaction());
    boost::scoped_ptr<caffe::db::Transaction> test_txn(test_db->NewTransaction());
    boost::scoped_ptr<caffe::db::Transaction> train_label_txn(train_label_db->NewTransaction());
    boost::scoped_ptr<caffe::db::Transaction> test_label_txn(test_label_db->NewTransaction());

    for (int pass = 0; pass < 1; pass++) {
        size_t data_pos = 0;
        for (auto it = data.begin(); it != data.end(); ++it) {
            TrainPosition& position = *it;
            int move = position.moves[0];
            NNPlanes& nnplanes = position.planes;
            float stm_won = position.stm_won;
            float stm_score = position.stm_score;

            // train data
            caffe::Datum datum;
            size_t datum_channels = nnplanes.size();
            datum.set_channels(datum_channels);
            datum.set_height(19);
            datum.set_width(19);
            std::string buffer(datum_channels * 19 * 19, '\0');
            // check whether to rotate the position
            int symmetry;
            if (pass == 0) {
                symmetry = Random::get_Rng()->randint(8);
            } /*else {
                assert(pass == 1);
                symmetry = Random::get_Rng()->randint(4) + 4;
                }*/
            // set (rotated) bitmaps
            for (size_t p = 0; p < nnplanes.size(); p++) {
                BoardPlane tmp;
                for (size_t b = 0; b < nnplanes[p].size(); b++) {
                    float val = nnplanes[p][b];
                    int rot_idx = rotate_nn_idx((int)b, symmetry);
                    tmp[rot_idx] = val;
                }
                if (p == 0) {
                    assert(tmp[rot_move] == true);
                } else if (p == 1 || p == 2) {
                    assert(tmp[rot_move] == false);
                }
                for (size_t b = 0; b < tmp.size(); b++) {
                    buffer[(p * (19 * 19)) + b] = (int)tmp[b];
                }
            }
            datum.set_data(buffer);
            std::string out;
            datum.SerializeToString(&out);

            // labels
            caffe::Datum datum_label;
            datum_label.set_channels(5);
            datum_label.set_height(1);
            datum_label.set_width(1);

            int this_move = rotate_nn_idx(move, symmetry);
            int next_move = rotate_nn_idx(position.moves[1], symmetry);
            int next_next_move = rotate_nn_idx(position.moves[2], symmetry);

            datum_label.add_float_data((float)this_move);
            datum_label.add_float_data((float)next_move);
            datum_label.add_float_data((float)next_next_move);
            datum_label.add_float_data((float)stm_score);
            datum_label.add_float_data((float)stm_won);
            std::string label_out;
            datum_label.SerializeToString(&label_out);

            data_pos++;
            if (data_pos > traincut) {
                std::stringstream ss;
                ss << test_pos;
                test_pos++;
                test_txn->Put(ss.str(), out);
                test_label_txn->Put(ss.str(), label_out);
                if (test_pos % 10000 == 0) {
                    std::cout << "t";
                    test_txn->Commit();
                    test_label_txn->Commit();
                    test_txn.reset(test_db->NewTransaction());
                    test_label_txn.reset(test_label_db->NewTransaction());
                }
            } else {
                std::stringstream ss;
                ss << train_pos;
                train_pos++;
                train_txn->Put(ss.str(), out);
                train_label_txn->Put(ss.str(), label_out);
                if (train_pos % 10000 == 0) {
                    std::cout << symmetry;
                    train_txn->Commit();
                    train_label_txn->Commit();
                    train_txn.reset(train_db->NewTransaction());
                    train_label_txn.reset(train_label_db->NewTransaction());
                }
            }
        }
    }
    data.clear();

    train_txn->Commit();
    test_txn->Commit();
    train_label_txn->Commit();
    test_label_txn->Commit();

    total_train_pos += train_pos;
    total_test_pos += test_pos;

    std::cout << std::endl;
#endif
}

void Network::autotune_from_file(std::string filename) {
#ifdef USE_CAFFE
    {
        boost::scoped_ptr<caffe::db::DB> train_db(caffe::db::GetDB("leveldb"));
        std::string dbTrainName("leela_train");
        train_db->Open(dbTrainName.c_str(), caffe::db::NEW);
        boost::scoped_ptr<caffe::db::DB> test_db(caffe::db::GetDB("leveldb"));
        std::string dbTestName("leela_test");
        test_db->Open(dbTestName.c_str(), caffe::db::NEW);
    }
#endif
    TrainVector data;
    gather_traindata(filename, data);
}

std::string Network::get_backend() {
#ifdef USE_BLAS
#ifndef __APPLE__
#ifdef USE_OPENBLAS
    return std::string("BLAS core: " + std::string(openblas_get_corename()));
#endif
#ifdef USE_MKL
    MKLVersion Version;
    mkl_get_version(&Version);
    return std::string("BLAS core: " + std::string(Version.Processor));
#endif
#else
    return std::string("BLAS core: Apple Accelerate");
#endif
#elif defined(USE_OPENCL)
    return OpenCL::get_OpenCL()->get_device_name();
#elif defined(USE_CAFFE)
    return std::string("Caffe");
#endif
}<|MERGE_RESOLUTION|>--- conflicted
+++ resolved
@@ -47,65 +47,6 @@
 
 Network* Network::s_Net = nullptr;
 
-<<<<<<< HEAD
-extern std::tr1::array<float, 102400> conv1_w;
-extern std::tr1::array<float, 128> conv1_b;
-extern std::tr1::array<float, 128> bn1_w1;
-extern std::tr1::array<float, 128> bn1_w2;
-extern std::tr1::array<float, 1>  bn1_w3;
-extern std::tr1::array<float, 147456> conv2_w;
-extern std::tr1::array<float, 128> conv2_b;
-extern std::tr1::array<float, 128> bn2_w1;
-extern std::tr1::array<float, 128> bn2_w2;
-extern std::tr1::array<float, 1>  bn2_w3;
-extern std::tr1::array<float, 147456> conv3_w;
-extern std::tr1::array<float, 128> conv3_b;
-extern std::tr1::array<float, 128> bn3_w1;
-extern std::tr1::array<float, 128> bn3_w2;
-extern std::tr1::array<float, 1>  bn3_w3;
-extern std::tr1::array<float, 147456> conv4_w;
-extern std::tr1::array<float, 128> conv4_b;
-extern std::tr1::array<float, 128> bn4_w1;
-extern std::tr1::array<float, 128> bn4_w2;
-extern std::tr1::array<float, 1>  bn4_w3;
-extern std::tr1::array<float, 147456> conv5_w;
-extern std::tr1::array<float, 128> conv5_b;
-extern std::tr1::array<float, 128> bn5_w1;
-extern std::tr1::array<float, 128> bn5_w2;
-extern std::tr1::array<float, 1>  bn5_w3;
-extern std::tr1::array<float, 147456> conv6_w;
-extern std::tr1::array<float, 128> conv6_b;
-extern std::tr1::array<float, 128> bn6_w1;
-extern std::tr1::array<float, 128> bn6_w2;
-extern std::tr1::array<float, 1>  bn6_w3;
-extern std::tr1::array<float, 147456> conv7_w;
-extern std::tr1::array<float, 128> conv7_b;
-extern std::tr1::array<float, 128> bn7_w1;
-extern std::tr1::array<float, 128> bn7_w2;
-extern std::tr1::array<float, 1>  bn7_w3;
-extern std::tr1::array<float, 147456> conv8_w;
-extern std::tr1::array<float, 128> conv8_b;
-extern std::tr1::array<float, 128> bn8_w1;
-extern std::tr1::array<float, 128> bn8_w2;
-extern std::tr1::array<float, 1>  bn8_w3;
-extern std::tr1::array<float, 147456> conv9_w;
-extern std::tr1::array<float, 128> conv9_b;
-extern std::tr1::array<float, 128> bn9_w1;
-extern std::tr1::array<float, 128> bn9_w2;
-extern std::tr1::array<float, 1>  bn9_w3;
-extern std::tr1::array<float, 4608> conv10_w;
-extern std::tr1::array<float, 4> conv10_b;
-extern std::tr1::array<float, 3> bn10_w1;
-extern std::tr1::array<float, 3> bn10_w2;
-extern std::tr1::array<float, 1> bn10_w3;
-extern std::tr1::array<float, 277248> ip11_w;
-extern std::tr1::array<float, 256> ip11_b;
-extern std::tr1::array<float, 256> bn11_w1;
-extern std::tr1::array<float, 256> bn11_w2;
-extern std::tr1::array<float, 1> bn11_w3;
-extern std::tr1::array<float, 256> ip12_w;
-extern std::tr1::array<float, 1> ip12_b;
-=======
 extern std::array<float, 76800> conv1_w;
 extern std::array<float, 128> conv1_b;
 extern std::array<float, 147456> conv2_w;
@@ -134,7 +75,8 @@
 extern std::array<float, 128> conv13_b;
 extern std::array<float, 3456> conv14_w;
 extern std::array<float, 3> conv14_b;
->>>>>>> 327ce474
+extern std::array<float, 256> ip15_w;
+extern std::array<float, 1> ip16_b;
 
 Network * Network::get_Network(void) {
     if (!s_Net) {
@@ -166,29 +108,21 @@
     OpenCL * cl = OpenCL::get_OpenCL();
     std::cerr << "Transferring weights to GPU..." << std::flush;
     cl->push_convolve(5, conv1_w, conv1_b);
-    cl->push_batchnorm(361, bn1_w1, bn1_w2, bn1_w3);
     cl->push_convolve(3, conv2_w, conv2_b);
-    cl->push_batchnorm(361, bn2_w1, bn2_w2, bn2_w3);
     cl->push_convolve(3, conv3_w, conv3_b);
-    cl->push_batchnorm(361, bn3_w1, bn3_w2, bn3_w3);
     cl->push_convolve(3, conv4_w, conv4_b);
-    cl->push_batchnorm(361, bn4_w1, bn4_w2, bn4_w3);
     cl->push_convolve(3, conv5_w, conv5_b);
-    cl->push_batchnorm(361, bn5_w1, bn5_w2, bn5_w3);
     cl->push_convolve(3, conv6_w, conv6_b);
-    cl->push_batchnorm(361, bn6_w1, bn6_w2, bn6_w3);
     cl->push_convolve(3, conv7_w, conv7_b);
-    cl->push_batchnorm(361, bn7_w1, bn7_w2, bn7_w3);
     cl->push_convolve(3, conv8_w, conv8_b);
-    cl->push_batchnorm(361, bn8_w1, bn8_w2, bn8_w3);
     cl->push_convolve(3, conv9_w, conv9_b);
-    cl->push_batchnorm(361, bn9_w1, bn9_w2, bn9_w3);
     cl->push_convolve(3, conv10_w, conv10_b);
-    cl->push_split(1);
-    cl->push_batchnorm(361, bn10_w1, bn10_w2, bn10_w3);
-    cl->push_innerproduct(ip11_w, ip11_b);
-    cl->push_batchnorm(1, bn11_w1, bn11_w2, bn11_w3);
-    cl->push_innerproduct(ip12_w, ip12_b);
+    cl->push_convolve(3, conv11_w, conv11_b);
+    cl->push_convolve(3, conv12_w, conv12_b);
+    cl->push_convolve(3, conv13_w, conv13_b);
+    cl->push_convolve(3, conv14_w, conv14_b);
+    cl->push_innerproduct(ip15_w, ip15_b);
+    cl->push_innerproduct(ip16_w, ip16_b);
     std::cerr << "done" << std::endl;
 #endif
 #ifdef USE_BLAS
@@ -308,13 +242,19 @@
                 &col[0], spatial_out,
                 0.0f, &output[0], spatial_out);
 
-    auto lambda_ReLU = [](float val) { return (val > 0.0f) ? val : 0.0f; };
+    auto lambda_ELU = [](float val) { return (val > 0.0f) ?
+                                      val : 1.0f * (std::exp(val) - 1.0f); };
 
     for (unsigned int o = 0; o < outputs; o++) {
-        if (outputs > 4 || o > 0) {
+        if (outputs > 4) {
             for (unsigned int b = 0; b < spatial_out; b++) {
                 output[(o * spatial_out) + b] =
-                    lambda_ReLU(biases[o] + output[(o * spatial_out) + b]);
+                    lambda_ELU(biases[o] + output[(o * spatial_out) + b]);
+            }
+        } else {
+            for (unsigned int b = 0; b < spatial_out; b++) {
+                output[(o * spatial_out) + b] =
+                    biases[o] + output[(o * spatial_out) + b];
             }
         }
     }
@@ -324,8 +264,8 @@
          unsigned int outputs,
          unsigned long W, unsigned long B>
 void innerproduct(std::vector<float>& input,
-                  std::tr1::array<float, W>& weights,
-                  std::tr1::array<float, B>& biases,
+                  std::array<float, W>& weights,
+                  std::array<float, B>& biases,
                   std::vector<float>& output) {
     assert(B == outputs);
 
@@ -336,12 +276,13 @@
                 &input[0], 1,
                 0.0f, &output[0], 1);
 
-    auto lambda_ReLU = [](float val) { return (val > 0.0f) ? val : 0.0f; };
+    auto lambda_ELU = [](float val) { return (val > 0.0f) ?
+                                      val : 1.0f * (std::exp(val) - 1.0f); };
 
     for (unsigned int o = 0; o < outputs; o++) {
         float val = biases[o] + output[o];
         if (outputs > 1) {
-            val = lambda_ReLU(val);
+            val = lambda_ELU(val);
         }
         output[o] = val;
     }
@@ -351,9 +292,9 @@
 template<unsigned int channels,
          unsigned int spatial_size>
 void batchnorm(std::vector<float>& input,
-               std::tr1::array<float, channels>& means,
-               std::tr1::array<float, channels>& variances,
-               std::tr1::array<float, 1> scale,
+               std::array<float, channels>& means,
+               std::array<float, channels>& variances,
+               std::array<float, 1> scale,
                std::vector<float>& output)
 {
     constexpr float epsilon = 1e-5;
@@ -528,11 +469,6 @@
         result.eval /= 8.0f;
     }
 
-<<<<<<< HEAD
-    if (ensemble == AVERAGE_ALL || ensemble == DIRECT) {
-        show_heatmap(state, result);
-    }
-=======
     /* prune losing ladders completely */
     for (auto & sm : result) {
         std::pair<int, int> xy = state->board.get_xy(sm.second);
@@ -549,7 +485,6 @@
     // if (ensemble == AVERAGE_ALL || ensemble == DIRECT) {
     //     show_heatmap(state, result);
     // }
->>>>>>> 327ce474
 
     return result;
 }
@@ -573,7 +508,7 @@
     constexpr int max_channels = MAX_CHANNELS;
     std::vector<float> input_data(max_channels * width * height);
     std::vector<float> output_data(max_channels * width * height);
-    std::vector<float> winrate_data(3 * width * height);
+    std::vector<float> winrate_data(256);
     std::vector<float> softmax_data(width * height);
 #endif
     for (int c = 0; c < channels; ++c) {
@@ -587,50 +522,38 @@
     }
 #if defined(USE_BLAS)
     convolve<5,  32, 128>(input_data, conv1_w, conv1_b, output_data);
-    batchnorm<128, 361>(output_data, bn1_w1, bn1_w2, bn1_w3, input_data);
+    std::swap(input_data, output_data);
     convolve<3, 128, 128>(input_data, conv2_w, conv2_b, output_data);
-    batchnorm<128, 361>(output_data, bn2_w1, bn2_w2, bn2_w3, input_data);
+    std::swap(input_data, output_data);
     convolve<3, 128, 128>(input_data, conv3_w, conv3_b, output_data);
-    batchnorm<128, 361>(output_data, bn3_w1, bn3_w2, bn3_w3, input_data);
+    std::swap(input_data, output_data);
     convolve<3, 128, 128>(input_data, conv4_w, conv4_b, output_data);
-    batchnorm<128, 361>(output_data, bn4_w1, bn4_w2, bn4_w3, input_data);
+    std::swap(input_data, output_data);
     convolve<3, 128, 128>(input_data, conv5_w, conv5_b, output_data);
-    batchnorm<128, 361>(output_data, bn5_w1, bn5_w2, bn5_w3, input_data);
+    std::swap(input_data, output_data);
     convolve<3, 128, 128>(input_data, conv6_w, conv6_b, output_data);
-    batchnorm<128, 361>(output_data, bn6_w1, bn6_w2, bn6_w3, input_data);
+    std::swap(input_data, output_data);
     convolve<3, 128, 128>(input_data, conv7_w, conv7_b, output_data);
-    batchnorm<128, 361>(output_data, bn7_w1, bn7_w2, bn7_w3, input_data);
+    std::swap(input_data, output_data);
     convolve<3, 128, 128>(input_data, conv8_w, conv8_b, output_data);
-    batchnorm<128, 361>(output_data, bn8_w1, bn8_w2, bn8_w3, input_data);
+    std::swap(input_data, output_data);
     convolve<3, 128, 128>(input_data, conv9_w, conv9_b, output_data);
-    batchnorm<128, 361>(output_data, bn9_w1, bn9_w2, bn9_w3, input_data);
-    convolve<3, 128,   4>(input_data, conv10_w, conv10_b, output_data);
+    std::swap(input_data, output_data);
+    convolve<3, 128,   3>(input_data, conv10_w, conv10_b, output_data);
     softmax(output_data, softmax_data);
 
     std::vector<float>& outputs = softmax_data;
 
     // Now get the score
-    // Skip move output
-    std::copy(output_data.cbegin() + (width * height),
-              output_data.cbegin() + (4 * width * height),
-              winrate_data.begin());
-    // BN, ReLU was done for the part of the conv data we use
-    batchnorm<3, 361>(winrate_data, bn10_w1, bn10_w2, bn10_w3, input_data);
     innerproduct<3 * 361, 256>(input_data, ip11_w, ip11_b, winrate_data);
-    batchnorm<256, 1>(winrate_data, bn11_w1, bn11_w2, bn11_w3, input_data);
     innerproduct<256,       1>(input_data, ip12_w, ip12_b, winrate_data);
     // Sigmoid
     winrate_data[0] = 1.0f / (1.0f + exp(-winrate_data[0]));
     result.eval = winrate_data[0];
 #endif
 #ifdef USE_OPENCL
-<<<<<<< HEAD
-    OpenCL::get_OpenCL()->forward_async(input_data, output_data,
-                                        nullptr, nullptr);
-=======
     OpenCL::get_OpenCL()->thread_init();
     OpenCL::get_OpenCL()->forward(input_data, output_data);
->>>>>>> 327ce474
     softmax(output_data, softmax_data);
     std::vector<float>& outputs = softmax_data;
     // output data + 1
@@ -711,8 +634,8 @@
               << std::endl;
 }
 
-<<<<<<< HEAD
-void Network::gather_features(FastState * state, NNPlanes & planes) {
+void Network::gather_features(FastState * state, NNPlanes & planes,
+                              BoardPlane** ladder_out) {
     planes.resize(32);
     BoardPlane& empt_color    = planes[0];
     BoardPlane& move_color    = planes[1];
@@ -720,80 +643,41 @@
     BoardPlane& libs_1        = planes[3];
     BoardPlane& libs_2        = planes[4];
     BoardPlane& libs_3        = planes[5];
-    BoardPlane& libs_4        = planes[6];
-    BoardPlane& libs_5        = planes[7];
-    BoardPlane& libs_6p       = planes[8];
-    BoardPlane& after_1       = planes[9];
-    BoardPlane& after_2       = planes[10];
-    BoardPlane& after_3       = planes[11];
-    BoardPlane& after_4p      = planes[12];
-    BoardPlane& after_1_e     = planes[13];
-    BoardPlane& after_2_e     = planes[14];
-    BoardPlane& after_3_e     = planes[15];
-    BoardPlane& after_4p_e    = planes[16];
-    BoardPlane& ladderloss    = planes[17];
-    BoardPlane& ladderwin     = planes[18];
-    BoardPlane& komove        = planes[19];
-    BoardPlane& movehist1     = planes[20];
-    BoardPlane& movehist2     = planes[21];
-    BoardPlane& black_to_move = planes[22];
-    BoardPlane& komi          = planes[23];
-    BoardPlane& handicap2     = planes[24];
-    BoardPlane& handicap3     = planes[25];
-    BoardPlane& handicap4     = planes[26];
-    BoardPlane& handicap5     = planes[27];
-    BoardPlane& handicap6     = planes[28];
-    BoardPlane& handicap7     = planes[29];
-    BoardPlane& handicap8     = planes[30];
-    BoardPlane& handicap9p    = planes[31];
-=======
-void Network::gather_features(FastState * state, NNPlanes & planes,
-                              BoardPlane** ladder_out) {
-    planes.resize(24);
-    BoardPlane& empt_color   = planes[0];
-    BoardPlane& move_color   = planes[1];
-    BoardPlane& othr_color   = planes[2];
-    BoardPlane& libs_1       = planes[3];
-    BoardPlane& libs_2       = planes[4];
-    BoardPlane& libs_3       = planes[5];
-    BoardPlane& libs_4p      = planes[6];
-    BoardPlane& libs_1_e     = planes[7];
-    BoardPlane& libs_2_e     = planes[8];
-    BoardPlane& libs_3_e     = planes[9];
-    BoardPlane& libs_4p_e    = planes[10];
-    BoardPlane& after_1      = planes[11];
-    BoardPlane& after_2      = planes[12];
-    BoardPlane& after_3      = planes[13];
-    BoardPlane& after_4p     = planes[14];
-    BoardPlane& after_1_e    = planes[15];
-    BoardPlane& after_2_e    = planes[16];
-    BoardPlane& after_3_e    = planes[17];
-    BoardPlane& after_4p_e   = planes[18];
-    BoardPlane& ladder       = planes[19];
-    BoardPlane& komove       = planes[20];
-    BoardPlane& movehist1    = planes[21];
-    BoardPlane& movehist2    = planes[22];
-    BoardPlane& has_komi     = planes[23];
+    BoardPlane& libs_4p       = planes[6];
+    BoardPlane& libs_1_e      = planes[7];
+    BoardPlane& libs_2_e      = planes[8];
+    BoardPlane& libs_3_e      = planes[9];
+    BoardPlane& libs_4p_e     = planes[10];
+    BoardPlane& after_1       = planes[11];
+    BoardPlane& after_2       = planes[12];
+    BoardPlane& after_3       = planes[13];
+    BoardPlane& after_4p      = planes[14];
+    BoardPlane& after_1_e     = planes[15];
+    BoardPlane& after_2_e     = planes[16];
+    BoardPlane& after_3_e     = planes[17];
+    BoardPlane& after_4p_e    = planes[18];
+    BoardPlane& ladder        = planes[19];
+    BoardPlane& komove        = planes[20];
+    BoardPlane& movehist1     = planes[21];
+    BoardPlane& movehist2     = planes[22];
+    BoardPlane& has_komi      = planes[23];
+    BoardPlane& black_to_move = planes[24];
+    BoardPlane& handicap2     = planes[25];
+    BoardPlane& handicap3     = planes[26];
+    BoardPlane& handicap4     = planes[27];
+    BoardPlane& handicap5     = planes[28];
+    BoardPlane& handicap6     = planes[29];
+    BoardPlane& handicap7     = planes[30];
+    BoardPlane& handicap8p    = planes[31];
 
     if (ladder_out) {
         *ladder_out = &ladder;
     }
 
-    bool white_has_komi = true;
+        bool white_has_komi = true;
     if (std::fabs(state->get_komi()) <= 0.5f
         || state->get_handicap() != 0) {
         white_has_komi = false;
-    }
->>>>>>> 327ce474
-
-    int tomove = state->get_to_move();
-
-    if (tomove == FastBoard::BLACK) {
-        black_to_move.set();
-    }
-
-    if (std::fabs(state->get_komi()) > 0.75f) {
-        komi.set();
     }
 
     int handicap = state->get_handicap();
@@ -810,10 +694,7 @@
                         if (handicap >= 7) {
                             handicap7.set();
                             if (handicap >= 8) {
-                                handicap8.set();
-                                if (handicap >= 9) {
-                                    handicap9p.set();
-                                }
+                                handicap8p.set();
                             }
                         }
                     }
@@ -822,6 +703,7 @@
         }
     }
 
+    int tomove = state->get_to_move();
     // collect white, black occupation planes
     for (int j = 0; j < 19; j++) {
         for(int i = 0; i < 19; i++) {
@@ -830,24 +712,42 @@
                 state->board.get_square(vtx);
             int idx = j * 19 + i;
             if (color != FastBoard::EMPTY) {
-                if (color == tomove) {
-                    move_color[idx] = true;
-                } else {
-                    othr_color[idx] = true;
+                if (color == FastBoard::WHITE && white_has_komi) {
+                    has_komi[idx] = true;
                 }
                 int rlibs = state->board.count_rliberties(vtx);
                 if (rlibs == 1) {
-                    libs_1[idx] = true;
+                    if (color == tomove) {
+                        libs_1[idx] = true;
+                        move_color[idx] = true;
+                    } else {
+                        libs_1_e[idx] = true;
+                        othr_color[idx] = true;
+                    }
                 } else if (rlibs == 2) {
-                    libs_2[idx] = true;
+                    if (color == tomove) {
+                        libs_2[idx] = true;
+                        move_color[idx] = true;
+                    } else {
+                        libs_2_e[idx] = true;
+                        othr_color[idx] = true;
+                    }
                 } else if (rlibs == 3) {
-                    libs_3[idx] = true;
-                } else if (rlibs == 4) {
-                    libs_4[idx] = true;
-                } else if (rlibs == 5) {
-                    libs_5[idx] = true;
-                } else if (rlibs >= 6) {
-                    libs_6p[idx] = true;
+                    if (color == tomove) {
+                        libs_3[idx] = true;
+                        move_color[idx] = true;
+                    } else {
+                        libs_3_e[idx] = true;
+                        othr_color[idx] = true;
+                    }
+                } else if (rlibs >= 4) {
+                    if (color == tomove) {
+                        libs_4p[idx] = true;
+                        move_color[idx] = true;
+                    } else {
+                        libs_4p_e[idx] = true;
+                        othr_color[idx] = true;
+                    }
                 }
             } else {
                 empt_color[idx] = true;
@@ -883,17 +783,9 @@
                             //std::cerr << "losing ladder: "
                             //          << state->board.move_to_text(state->board.get_vertex(i, j))
                             //          << std::endl;
-                            ladderloss[idx] = true;
+                            ladder[idx] = true;
                         }
                     }
-                }
-                bool wl = state->board.check_winning_ladder(tomove, vtx);
-                if (wl) {
-                    ladderwin[idx] = true;
-                    //std::cerr << "winning ladder: "
-                    //          << state->board.move_to_text(state->board.get_vertex(i, j))
-                    //          << std::endl;
-
                 }
             }
         }
