--- conflicted
+++ resolved
@@ -121,11 +121,11 @@
 }
 
 void Network::benchmark(FastState * state) {
-    static const int BENCH_AMOUNT = 5000;
+    static const int BENCH_AMOUNT = 1000;
     Time start;
 
     for (int loop = 0; loop < BENCH_AMOUNT; loop++) {
-        auto vec = get_scored_moves(state, Ensemble::DIRECT);
+        auto vec = get_scored_moves(state, Ensemble::RANDOM_ROTATION);
     }
 
     Time end;
@@ -487,35 +487,38 @@
     }
 }
 
-<<<<<<< HEAD
 #ifdef USE_OPENCL
 class CallbackData {
 public:
     boost::atomic<int> * m_nodecount;
     FastState m_state;
     UCTNode * m_node;
+    int m_rotation;
     boost::atomic<bool> * m_thread_result_outstanding;
     std::vector<float> m_output_data;
     std::vector<float> m_input_data;
 };
 
-static void CL_CALLBACK forward_cb(cl_event event, cl_int status, void* data) {
+extern "C" void CL_CALLBACK forward_cb(cl_event event, cl_int status,
+                                       void* data) {
     CallbackData * cb_data = static_cast<CallbackData*>(data);
 
     // Mark the kernels as available
+    // XXX: we cannot clean up at the end of a search until
+    // this callback returns
     *cb_data->m_thread_result_outstanding = false;
 
-    const int width = 19;
-    const int height = 19;
+    constexpr int width = 19;
+    constexpr int height = 19;
     std::vector<float> softmax_data(width * height);
     softmax(cb_data->m_output_data, softmax_data);
     std::vector<float>& outputs = softmax_data;
 
-    int idx = 0;
     std::vector<Network::scored_node> result;
 
-    for (auto it = outputs.begin(); it != outputs.end(); ++it, ++idx) {
-        float val = *it;
+    for (size_t idx = 0; idx < outputs.size(); idx++) {
+        int rot_idx = Network::rev_rotate_nn_idx(idx, cb_data->m_rotation);
+        float val = outputs[rot_idx];
         int x = idx % 19;
         int y = idx / 19;
         int vtx = cb_data->m_state.board.get_vertex(x, y);
@@ -524,6 +527,8 @@
         }
     }
 
+    Network::show_heatmap(&cb_data->m_state, result);
+
     cb_data->m_node->expansion_cb(cb_data->m_nodecount, cb_data->m_state,
                                   result);
 
@@ -532,20 +537,30 @@
 
 void Network::async_scored_moves(boost::atomic<int> * nodecount,
                                  FastState * state,
-                                 UCTNode * node) {
+                                 UCTNode * node,
+                                 Ensemble ensemble) {
     if (state->board.get_boardsize() != 19) {
         return;
     }
 
+    assert(ensemble == DIRECT || ensemble == RANDOM_ROTATION);
+    int rotation;
+    if (ensemble == RANDOM_ROTATION) {
+        rotation = Random::get_Rng()->randint(8);
+    } else {
+        assert(ensemble == DIRECT);
+        rotation = 0;
+    }
+
     CallbackData * cb_data = new CallbackData();
 
     NNPlanes planes;
     gather_features(state, planes);
 
-    const int channels = CHANNELS;
-    const int width = 19;
-    const int height = 19;
-    const int max_channels = MAX_CHANNELS;
+    constexpr int channels = CHANNELS;
+    constexpr int width = 19;
+    constexpr int height = 19;
+    constexpr int max_channels = MAX_CHANNELS;
 
     cb_data->m_nodecount = nodecount;
     cb_data->m_state = *state;
@@ -554,12 +569,15 @@
     cb_data->m_output_data.resize(max_channels * 19 * 19);
     cb_data->m_thread_result_outstanding =
         OpenCL::get_OpenCL()->get_thread_result_outstanding();
+    assert(*cb_data->m_thread_result_outstanding == false);
+    cb_data->m_rotation = rotation;
 
     for (int c = 0; c < channels; ++c) {
         for (int h = 0; h < height; ++h) {
             for (int w = 0; w < width; ++w) {
+                int vtx = rotate_nn_idx(h * 19 + w, rotation);
                 cb_data->m_input_data[(c * height + h) * width + w] =
-                    (float)planes[c][h * 19 + w];
+                    (float)planes[c][vtx];
             }
         }
     }
@@ -568,15 +586,13 @@
 
     OpenCL::get_OpenCL()->forward_async(cb_data->m_input_data,
                                         cb_data->m_output_data,
-                                        &forward_cb, data);
-}
-#endif
-
-std::vector<Network::scored_node> Network::get_scored_moves(FastState * state) {
-=======
+                                        forward_cb, data);
+}
+#endif
+
+
 std::vector<Network::scored_node> Network::get_scored_moves(
     FastState * state, Ensemble ensemble) {
->>>>>>> b4364819
     std::vector<scored_node> result;
     if (state->board.get_boardsize() != 19) {
         return result;
@@ -603,7 +619,9 @@
                       [](scored_node & sn){ sn.first /= 8.0f; });
     }
 
-    // show_heatmap(state, result);
+    if (ensemble == AVERAGE_ALL || ensemble == DIRECT) {
+        show_heatmap(state, result);
+    }
 
     return result;
 }
@@ -621,10 +639,10 @@
     assert(height == state->board.get_boardsize());
     float* input_data = input_layer->mutable_cpu_data();
 #else
-    const int channels = CHANNELS;
-    const int width = 19;
-    const int height = 19;
-    const int max_channels = MAX_CHANNELS;
+    constexpr int channels = CHANNELS;
+    constexpr int width = 19;
+    constexpr int height = 19;
+    constexpr int max_channels = MAX_CHANNELS;
     std::vector<float> input_data(max_channels * width * height);
     std::vector<float> output_data(max_channels * width * height);
     std::vector<float> softmax_data(width * height);
@@ -1130,7 +1148,11 @@
 
 std::string Network::get_backend() {
 #ifdef USE_BLAS
+#ifndef __APPLE__
     return std::string("BLAS core: " + std::string(openblas_get_corename()));
+#else
+    return std::string("BLAS core: Apple Acclerate");
+#endif
 #elif defined(USE_OPENCL)
     return OpenCL::get_OpenCL()->get_device_name();
 #else
