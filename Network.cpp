#include "config.h"
#include <algorithm>
#include <cassert>
#include <list>
#include <set>
#include <iostream>
#include <fstream>
#include <memory>
#include <cmath>
#include <array>
#include <boost/utility.hpp>
#include <boost/format.hpp>

#ifdef USE_CAFFE
#include <caffe/proto/caffe.pb.h>
#include <caffe/util/db.hpp>
#include <caffe/util/io.hpp>
#include <caffe/blob.hpp>

using namespace caffe;
#endif
#ifdef USE_BLAS
#include "Im2Col.h"
#ifdef __APPLE__
#include <Accelerate.h>
#endif
#ifdef USE_MKL
#include <mkl.h>
#endif
#ifdef USE_OPENBLAS
#include <openblas/cblas.h>
#endif
#endif
#ifdef USE_OPENCL
#include "OpenCL.h"
#include "UCTNode.h"
#endif

#include "SGFTree.h"
#include "SGFParser.h"
#include "Utils.h"
#include "FastBoard.h"
#include "Random.h"
#include "Network.h"

using namespace Utils;

Network* Network::s_Net = nullptr;

extern std::array<float, 76800> conv1_w;
extern std::array<float, 128> conv1_b;
extern std::array<float, 147456> conv2_w;
extern std::array<float, 128> conv2_b;
extern std::array<float, 147456> conv3_w;
extern std::array<float, 128> conv3_b;
extern std::array<float, 147456> conv4_w;
extern std::array<float, 128> conv4_b;
extern std::array<float, 147456> conv5_w;
extern std::array<float, 128> conv5_b;
extern std::array<float, 147456> conv6_w;
extern std::array<float, 128> conv6_b;
extern std::array<float, 147456> conv7_w;
extern std::array<float, 128> conv7_b;
extern std::array<float, 147456> conv8_w;
extern std::array<float, 128> conv8_b;
extern std::array<float, 147456> conv9_w;
extern std::array<float, 128> conv9_b;
extern std::array<float, 147456> conv10_w;
extern std::array<float, 128> conv10_b;
extern std::array<float, 147456> conv11_w;
extern std::array<float, 128> conv11_b;
extern std::array<float, 147456> conv12_w;
extern std::array<float, 128> conv12_b;
extern std::array<float, 147456> conv13_w;
extern std::array<float, 128> conv13_b;
extern std::array<float, 3456> conv14_w;
extern std::array<float, 3> conv14_b;

Network * Network::get_Network(void) {
    if (!s_Net) {
        s_Net = new Network();
        s_Net->initialize();
    }
    return s_Net;
}

void Network::benchmark(FastState * state) {
    static const int BENCH_AMOUNT = 1000;
    Time start;

    for (int loop = 0; loop < BENCH_AMOUNT; loop++) {
        auto vec = get_scored_moves(state, Ensemble::RANDOM_ROTATION);
    }

    Time end;

    myprintf("%d predictions in %5.2f seconds -> %d p/s\n",
             BENCH_AMOUNT,
             (float)Time::timediff(start,end)/100.0,
             (int)((float)BENCH_AMOUNT/((float)Time::timediff(start,end)/100.0)));
}

void Network::initialize(void) {
#ifdef USE_OPENCL
    std::cerr << "Initializing OpenCL" << std::endl;
    OpenCL * cl = OpenCL::get_OpenCL();
    std::cerr << "Transfering weights to GPU..." << std::flush;
    cl->push_convolve(5, conv1_w, conv1_b);
    cl->push_convolve(3, conv2_w, conv2_b);
    cl->push_convolve(3, conv3_w, conv3_b);
    cl->push_convolve(3, conv4_w, conv4_b);
    cl->push_convolve(3, conv5_w, conv5_b);
    cl->push_convolve(3, conv6_w, conv6_b);
    cl->push_convolve(3, conv7_w, conv7_b);
    cl->push_convolve(3, conv8_w, conv8_b);
    cl->push_convolve(3, conv9_w, conv9_b);
    cl->push_convolve(3, conv10_w, conv10_b);
    cl->push_convolve(3, conv11_w, conv11_b);
    cl->push_convolve(3, conv12_w, conv12_b);
    cl->push_convolve(3, conv13_w, conv13_b);
    cl->push_convolve(3, conv14_w, conv14_b);
    std::cerr << "done" << std::endl;
#endif
#ifdef USE_BLAS
#ifndef __APPLE__
#ifdef USE_OPENBLAS
    openblas_set_num_threads(1);
    std::cerr << "BLAS Core: " << openblas_get_corename() << std::endl;
#endif
#ifdef USE_MKL
    //mkl_set_threading_layer(MKL_THREADING_SEQUENTIAL);
    mkl_set_num_threads(1);
    MKLVersion Version;
    mkl_get_version(&Version);
    myprintf("BLAS core: MKL %s\n", Version.Processor);
#endif
#endif
#endif
#ifdef USE_CAFFE
    myprintf("Initializing DCNN...");
    Caffe::set_mode(Caffe::GPU);

    net.reset(new Net<float>("model_5132.txt", TEST));
    net->CopyTrainedLayersFrom("model_5132.caffemodel");

    myprintf("Inputs: %d Outputs: %d\n",
        net->num_inputs(), net->num_outputs());

    Blob<float>* input_layer = net->input_blobs()[0];
    int num_channels = input_layer->channels();
    int width = input_layer->width();
    int height = input_layer->height();
    myprintf("Input: channels=%d, width=%d, height=%d\n", num_channels, width, height);

    for (int i = 0; i < net->num_outputs(); i++) {
        Blob<float>* output_layer = net->output_blobs()[i];
        int num_out_channels = output_layer->channels();
        width = output_layer->width();
        height = output_layer->height();
        myprintf("Output: channels=%d, width=%d, height=%d\n", num_out_channels, width, height);
    }

//#define WRITE_WEIGHTS
#ifdef WRITE_WEIGHTS
    std::ofstream out("weights.txt");
    out << "#include <boost/tr1/array.hpp>" << std::endl << std::endl;
#endif

    int total_weights = 0;
    auto & layers = net->layers();
    myprintf("%d layers:\n", layers.size());
    int layer_num = 1;
#ifdef WRITE_WEIGHTS
    int conv_count = 0;
#endif
    for (auto it = layers.begin(); it != layers.end(); ++it, ++layer_num) {
        myprintf("layer %d (%s)", layer_num, (*it)->type());
        auto & blobs = (*it)->blobs();
        if (blobs.size() > 0) myprintf(" = ");
        for (auto pars = blobs.begin(); pars != blobs.end(); ++pars) {
            const Blob<float> & blob = *(*pars);
            total_weights += blob.count();
            myprintf("%s ", blob.shape_string().c_str());
            if (boost::next(pars) != blobs.end()) myprintf("+ ");

#ifdef WRITE_WEIGHTS
            out << "// " << blob.shape_string() << std::endl;
<<<<<<< HEAD
            if (strcmp((*it)->type(), "Convolution") == 0) {
                if (pars == blobs.begin()) {
                    conv_count++;
                    out << "std::tr1::array<float, " << blob.count()
                        << "> conv" << conv_count << "_w = {{" << std::endl;
                } else {
                    out << "std::tr1::array<float, " << blob.count()
                        << "> conv" << conv_count << "_b = {{" << std::endl;
                }
            } else if (strcmp((*it)->type(), "BatchNorm") == 0) {
                out << "std::tr1::array<float, " << blob.count()
                    << "> bn" << conv_count << "_w" << (pars - blobs.begin()) + 1
                    << " = {{" << std::endl;
            } else if (strcmp((*it)->type(), "InnerProduct") == 0) {
                if (pars == blobs.begin()) {
                    conv_count++;
                    out << "std::tr1::array<float, " << blob.count()
                        << "> ip" << conv_count << "_w = {{" << std::endl;
                } else {
                    out << "std::tr1::array<float, " << blob.count()
                        << "> ip" << conv_count << "_b = {{" << std::endl;
                }
            } else {
                out << "std::tr1::array<float, " << blob.count()
                    << "> sc" << conv_count << "_w" << (pars - blobs.begin()) + 1
                    << " = {{" << std::endl;
            }
=======
            out << "std::array<float, " << blob.count()
                << "> weights = {{" << std::endl;
>>>>>>> a8e1350f
            for (int idx = 0; idx < blob.count(); idx++) {
                out << blob.cpu_data()[idx];
                if (idx != blob.count() - 1) out << ", ";
                else out << " }};" << std::endl;
            }
            out << std::endl;
#endif
        }
        myprintf("\n");
    }
#ifdef WRITE_WEIGHTS
    out.close();
#endif
    myprintf("%d total DCNN weights\n", total_weights);
#endif
}

#ifdef USE_BLAS
template<unsigned int filter_size,
         unsigned int channels, unsigned int outputs,
         unsigned long W, unsigned long B>
void convolve(std::vector<float>& input,
              std::array<float, W>& weights,
              std::array<float, B>& biases,
              std::vector<float>& output) {
    // fixed for 19x19
    constexpr unsigned int width = 19;
    constexpr unsigned int height = 19;
    constexpr unsigned int spatial_out = width * height;

    constexpr unsigned int filter_len = filter_size * filter_size;
    constexpr unsigned int filter_dim = filter_len * channels;

    std::vector<float> col(filter_dim * width * height);
    im2col<channels, filter_size>(input, col);

    // Weight shape (output, input, filter_size, filter_size)
    // 96 22 5 5
    // outputs[96,19x19] = weights[96,22x9] x col[22x9,19x19]
    // C←αAB + βC
    // M Number of rows in matrices A and C.
    // N Number of columns in matrices B and C.
    // K Number of columns in matrix A; number of rows in matrix B.
    // lda The size of the first dimention of matrix A; if you are
    // passing a matrix A[m][n], the value should be m.
    //    cblas_sgemm(CblasRowMajor, TransA, TransB, M, N, K, alpha, A, lda, B,
    //                ldb, beta, C, N);

    cblas_sgemm(CblasRowMajor, CblasNoTrans, CblasNoTrans,
                // M        N            K
                outputs, spatial_out, filter_dim,
                1.0f, &weights[0], filter_dim,
                &col[0], spatial_out,
                0.0f, &output[0], spatial_out);

    auto lambda_ReLU = [](float val) { return (val > 0.0f) ?
                                       val : 1.0f * (std::exp(val) - 1.0f); };

    for (unsigned int o = 0; o < outputs; o++) {
        for (unsigned int b = 0; b < spatial_out; b++) {
            output[(o * spatial_out) + b] =
                lambda_ReLU(biases[o] + output[(o * spatial_out) + b]);
        }
    }
}
#endif

void softmax(std::vector<float>& input,
             std::vector<float>& output) {
    assert(&input != &output);

    float alpha = *std::max_element(input.begin(),
                                    input.begin() + output.size());

    float denom = 0.0f;
    std::vector<float> helper(output.size());
    for (size_t i = 0; i < output.size(); i++) {
        float val  = std::exp(input[i] - alpha);
        helper[i]  = val;
        denom     += val;
    }
    for (size_t i = 0; i < output.size(); i++) {
        output[i] = helper[i] / denom;
    }
}

#ifdef USE_OPENCL
class CallbackData {
public:
    std::atomic<int> * m_nodecount;
    FastState m_state;
    UCTNode * m_node;
    int m_rotation;
    std::atomic<int> * m_thread_results_outstanding;
    std::vector<float> m_output_data;
    std::vector<float> m_input_data;
};

extern "C" void CL_CALLBACK forward_cb(cl_event event, cl_int status,
                                       void* data) {
    CallbackData * cb_data = static_cast<CallbackData*>(data);

    // Mark the kernels as available
    cb_data->m_thread_results_outstanding->fetch_sub(1, std::memory_order_release);

    constexpr int width = 19;
    constexpr int height = 19;
    std::vector<float> softmax_data(width * height);
    softmax(cb_data->m_output_data, softmax_data);
    std::vector<float>& outputs = softmax_data;

    std::vector<Network::scored_node> result;

    for (size_t idx = 0; idx < outputs.size(); idx++) {
        int rot_idx = Network::rev_rotate_nn_idx(idx, cb_data->m_rotation);
        float val = outputs[rot_idx];
        int x = idx % 19;
        int y = idx / 19;
        int vtx = cb_data->m_state.board.get_vertex(x, y);
        if (cb_data->m_state.board.get_square(vtx) == FastBoard::EMPTY) {
            result.push_back(std::make_pair(val, vtx));
        }
    }

    // Network::show_heatmap(&cb_data->m_state, result);

    cb_data->m_node->expansion_cb(cb_data->m_nodecount, cb_data->m_state,
                                  result);

    delete cb_data;

    // Reduce the count of things having pointers to UCTNodes
    // or UCTSearch. We cannot destroy the search till these
    // have finished.
    OpenCL::get_OpenCL()->callback_finished();
}

void Network::async_scored_moves(std::atomic<int> * nodecount,
                                 FastState * state,
                                 UCTNode * node,
                                 Ensemble ensemble) {
    if (state->board.get_boardsize() != 19) {
        return;
    }

    assert(ensemble == DIRECT || ensemble == RANDOM_ROTATION);
    int rotation;
    if (ensemble == RANDOM_ROTATION) {
        rotation = Random::get_Rng()->randint(8);
    } else {
        assert(ensemble == DIRECT);
        rotation = 0;
    }

    CallbackData * cb_data = new CallbackData();

    NNPlanes planes;
    gather_features(state, planes);

    constexpr int width = 19;
    constexpr int height = 19;

    cb_data->m_nodecount = nodecount;
    cb_data->m_state = *state;
    cb_data->m_node = node;
    cb_data->m_input_data.resize(Network::MAX_CHANNELS * 19 * 19);
    cb_data->m_output_data.resize(Network::MAX_CHANNELS * 19 * 19);
    cb_data->m_thread_results_outstanding =
        OpenCL::get_OpenCL()->get_thread_results_outstanding();
    //assert(cb_data->m_thread_result_outstanding.load(boost::memory_order_acquire) == 0);
    cb_data->m_rotation = rotation;

    for (int c = 0; c < Network::CHANNELS; ++c) {
        for (int h = 0; h < height; ++h) {
            for (int w = 0; w < width; ++w) {
                int vtx = rotate_nn_idx(h * 19 + w, rotation);
                cb_data->m_input_data[(c * height + h) * width + w] =
                    (float)planes[c][vtx];
            }
        }
    }

    void * data = static_cast<void*>(cb_data);

    OpenCL::get_OpenCL()->forward_async(cb_data->m_input_data,
                                        cb_data->m_output_data,
                                        forward_cb, data);
}
#endif


std::vector<Network::scored_node> Network::get_scored_moves(
    FastState * state, Ensemble ensemble) {
    std::vector<scored_node> result;
    if (state->board.get_boardsize() != 19) {
        return result;
    }

    NNPlanes planes;
    BoardPlane* ladder;
    gather_features(state, planes, &ladder);

    if (ensemble == DIRECT) {
        result = get_scored_moves_internal(state, planes, 0);
    } else if (ensemble == RANDOM_ROTATION) {
        int rotation = Random::get_Rng()->randint(8);
        result = get_scored_moves_internal(state, planes, rotation);
    } else if (ensemble == AVERAGE_ALL) {
        result = get_scored_moves_internal(state, planes, 0);
        for (int r = 1; r < 8; r++) {
            auto sum_res = get_scored_moves_internal(state, planes, r);
            for (size_t i = 0; i < sum_res.size(); i++) {
                assert(result[i].second == sum_res[i].second);
                result[i].first += sum_res[i].first;
            }
        }
        std::for_each(result.begin(), result.end(),
                      [](scored_node & sn){ sn.first /= 8.0f; });
    }

    /* prune losing ladders completely */
    for (auto & sm : result) {
        std::pair<int, int> xy = state->board.get_xy(sm.second);
        int bitmappos = (xy.second * 19) + xy.first;
        if ((*ladder)[bitmappos]) {
            // myprintf("Ladder at %s (%d) score %f\n",
            //          state->board.move_to_text(sm.second).c_str(),
            //          sm.second,
            //         sm.first);
            sm.first = 0.0f;
        }
    }

    // if (ensemble == AVERAGE_ALL || ensemble == DIRECT) {
    //     show_heatmap(state, result);
    // }

    return result;
}

std::vector<Network::scored_node> Network::get_scored_moves_internal(
    FastState * state, NNPlanes & planes, int rotation) {
    std::vector<scored_node> result;
#ifdef USE_CAFFE
    Blob<float>* input_layer = net->input_blobs()[0];
    int channels = input_layer->channels();
    int width = input_layer->width();
    int height = input_layer->height();
    assert(channels == (int)planes.size());
    assert(width == state->board.get_boardsize());
    assert(height == state->board.get_boardsize());
    float* input_data = input_layer->mutable_cpu_data();
#else
    constexpr int channels = CHANNELS;
    constexpr int width = 19;
    constexpr int height = 19;
    constexpr int max_channels = MAX_CHANNELS;
    std::vector<float> input_data(max_channels * width * height);
    std::vector<float> output_data(max_channels * width * height);
    std::vector<float> softmax_data(width * height);
#endif
    for (int c = 0; c < channels; ++c) {
        for (int h = 0; h < height; ++h) {
            for (int w = 0; w < width; ++w) {
                int vtx = rotate_nn_idx(h * 19 + w, rotation);
                input_data[(c * height + h) * width + w] =
                    (float)planes[c][vtx];
            }
        }
    }
#if defined(USE_BLAS)
    convolve<5,  24, 128>(input_data, conv1_w, conv1_b, output_data);
    std::swap(input_data, output_data);
    convolve<3, 128, 128>(input_data, conv2_w, conv2_b, output_data);
    std::swap(input_data, output_data);
    convolve<3, 128, 128>(input_data, conv3_w, conv3_b, output_data);
    std::swap(input_data, output_data);
    convolve<3, 128, 128>(input_data, conv4_w, conv4_b, output_data);
    std::swap(input_data, output_data);
    convolve<3, 128, 128>(input_data, conv5_w, conv5_b, output_data);
    std::swap(input_data, output_data);
    convolve<3, 128, 128>(input_data, conv6_w, conv6_b, output_data);
    std::swap(input_data, output_data);
    convolve<3, 128, 128>(input_data, conv7_w, conv7_b, output_data);
    std::swap(input_data, output_data);
    convolve<3, 128, 128>(input_data, conv8_w, conv8_b, output_data);
    std::swap(input_data, output_data);
    convolve<3, 128, 128>(input_data, conv9_w, conv9_b, output_data);
    std::swap(input_data, output_data);
    convolve<3, 128, 128>(input_data, conv10_w, conv10_b, output_data);
    std::swap(input_data, output_data);
    convolve<3, 128, 128>(input_data, conv11_w, conv11_b, output_data);
    std::swap(input_data, output_data);
    convolve<3, 128, 128>(input_data, conv12_w, conv12_b, output_data);
    std::swap(input_data, output_data);
    convolve<3, 128, 128>(input_data, conv13_w, conv13_b, output_data);
    std::swap(input_data, output_data);
    convolve<3, 128,   3>(input_data, conv14_w, conv14_b, output_data);
    softmax(output_data, softmax_data);

    std::vector<float>& outputs = softmax_data;
#endif
#ifdef USE_OPENCL
    OpenCL::get_OpenCL()->thread_init();
    OpenCL::get_OpenCL()->forward_async(input_data, output_data,
                                        nullptr, nullptr);
    softmax(output_data, softmax_data);

    std::vector<float>& outputs = softmax_data;
#endif
#ifdef USE_CAFFE
    net->Forward();
    Blob<float>* output_layer = net->output_blobs()[2];
    const float* begin = output_layer->cpu_data();
    const float* end = begin + output_layer->channels();
    auto outputs = std::vector<float>(begin, end);
#endif
    for (size_t idx = 0; idx < outputs.size(); idx++) {
        int rot_idx = rev_rotate_nn_idx(idx, rotation);
        float val = outputs[rot_idx];
        int x = idx % 19;
        int y = idx / 19;
        int vtx = state->board.get_vertex(x, y);
        if (state->board.get_square(vtx) == FastBoard::EMPTY) {
            result.push_back(std::make_pair(val, vtx));
        }
    }

    return result;
}

void Network::show_heatmap(FastState * state, std::vector<scored_node>& moves) {
    std::vector<std::string> display_map;
    std::string line;

    for (unsigned int y = 0; y < 19; y++) {
        for (unsigned int x = 0; x < 19; x++) {
            int vtx = state->board.get_vertex(x, y);

            auto item = std::find_if(moves.cbegin(), moves.cend(),
                [&vtx](scored_node const & item) {
                return item.second == vtx;
            });

            float score = 0.0f;
            // Non-empty squares won't be scored
            if (item != moves.end()) {
                score = item->first;
                assert(vtx == item->second);
            }

            line += boost::str(boost::format("%3d ") % int(score * 1000));
            if (x == 18) {
                display_map.push_back(line);
                line.clear();
            }
        }
    }

    for (int i = display_map.size() - 1; i >= 0; --i) {
        std::cerr << display_map[i] << std::endl;
    }

    std::stable_sort(moves.rbegin(), moves.rend());

    float cum = 0.0f;
    size_t tried = 0;
    while (cum < 0.85f && tried < moves.size()) {
        if (moves[tried].first < 0.01f) break;
        std::cerr << boost::format("%1.3f (") % moves[tried].first
            << state->board.move_to_text(moves[tried].second)
            << ")" << std::endl;
        cum += moves[tried].first;
        tried++;
    }
}

void Network::gather_features(FastState * state, NNPlanes & planes,
                              BoardPlane** ladder_out) {
    planes.resize(24);
    BoardPlane& empt_color   = planes[0];
    BoardPlane& move_color   = planes[1];
    BoardPlane& othr_color   = planes[2];
    BoardPlane& libs_1       = planes[3];
    BoardPlane& libs_2       = planes[4];
    BoardPlane& libs_3       = planes[5];
    BoardPlane& libs_4p      = planes[6];
    BoardPlane& libs_1_e     = planes[7];
    BoardPlane& libs_2_e     = planes[8];
    BoardPlane& libs_3_e     = planes[9];
    BoardPlane& libs_4p_e    = planes[10];
    BoardPlane& after_1      = planes[11];
    BoardPlane& after_2      = planes[12];
    BoardPlane& after_3      = planes[13];
    BoardPlane& after_4p     = planes[14];
    BoardPlane& after_1_e    = planes[15];
    BoardPlane& after_2_e    = planes[16];
    BoardPlane& after_3_e    = planes[17];
    BoardPlane& after_4p_e   = planes[18];
    BoardPlane& ladder       = planes[19];
    BoardPlane& komove       = planes[20];
    BoardPlane& movehist1    = planes[21];
    BoardPlane& movehist2    = planes[22];
    BoardPlane& has_komi     = planes[23];

    if (ladder_out) {
        *ladder_out = &ladder;
    }

    bool white_has_komi = true;
    if (std::fabs(state->get_komi()) <= 0.75f) {
        white_has_komi = false;
    }

    int tomove = state->get_to_move();
    // collect white, black occupation planes
    for (int j = 0; j < 19; j++) {
        for(int i = 0; i < 19; i++) {
            int vtx = state->board.get_vertex(i, j);
            FastBoard::square_t color =
                state->board.get_square(vtx);
            int idx = j * 19 + i;
            if (color != FastBoard::EMPTY) {
                // White gets extra points in scoring
                if (color == FastBoard::WHITE && white_has_komi) {
                    has_komi[idx] = true;
                }
                int rlibs = state->board.count_rliberties(vtx);
                if (rlibs == 1) {
                    if (color == tomove) {
                        libs_1[idx] = true;
                        move_color[idx] = true;
                    } else {
                        libs_1_e[idx] = true;
                        othr_color[idx] = true;
                    }
                } else if (rlibs == 2) {
                    if (color == tomove) {
                        libs_2[idx] = true;
                        move_color[idx] = true;
                    } else {
                        libs_2_e[idx] = true;
                        othr_color[idx] = true;
                    }
                } else if (rlibs == 3) {
                    if (color == tomove) {
                        libs_3[idx] = true;
                        move_color[idx] = true;
                    } else {
                        libs_3_e[idx] = true;
                        othr_color[idx] = true;
                    }
                } else if (rlibs >= 4) {
                    if (color == tomove) {
                        libs_4p[idx] = true;
                        move_color[idx] = true;
                    } else {
                        libs_4p_e[idx] = true;
                        othr_color[idx] = true;
                    }
                }
            } else {
                empt_color[idx] = true;

                std::pair<int, int> p =
                    state->board.after_liberties(tomove, vtx);
                int al = p.first;
                int at = p.second;
                if (al == 1) {
                    after_1[idx] = true;
                } else if (al == 2) {
                    after_2[idx] = true;
                } else if (al == 3) {
                    after_3[idx] = true;
                } else if (al >= 4) {
                    after_4p[idx] = true;
                }
                if (at == 1) {
                    after_1_e[idx] = true;
                } else if (at == 2) {
                    after_2_e[idx] = true;
                } else if (at == 3) {
                    after_3_e[idx] = true;
                } else if (at >= 4) {
                    after_4p_e[idx] = true;
                }
                int ss = state->board.saving_size(tomove, vtx);
                int ae = state->board.count_pliberties(vtx);
                if (ss > 0 && ae == 2) {
                    int ll = state->board.check_losing_ladder(tomove, vtx);
                    ladder[idx] = ll;
                }
            }
        }
    }

    if (state->get_last_move() > 0) {
        std::pair<int, int> lastmove = state->board.get_xy(state->get_last_move());
        int idx = lastmove.second * 19 + lastmove.first;
        movehist1[idx] = true;
        if (state->get_prevlast_move() > 0) {
            std::pair<int, int> prevlast = state->board.get_xy(state->get_prevlast_move());
            int idxp = prevlast.second * 19 + prevlast.first;
            movehist2[idxp] = true;
        }
    }

    if (state->get_komove() > 0) {
        std::pair<int, int> kosq = state->board.get_xy(state->get_komove());
        int idx = kosq.second * 19 + kosq.first;
        komove[idx] = true;
    }
}

void Network::gather_traindata(std::string filename, TrainVector& data) {
    std::vector<std::string> games = SGFParser::chop_all(filename);
    int gametotal = games.size();
    int gamecount = 0;

    size_t train_pos = 0;
    size_t test_pos = 0;

    myprintf("Total games in file: %d\n", gametotal);
    myprintf("Shuffling...\n");
    std::random_shuffle(games.begin(), games.end());

    while (gamecount < gametotal) {
        std::unique_ptr<SGFTree> sgftree(new SGFTree);

        try {
            sgftree->load_from_string(games[gamecount]);
        } catch (...) {
        };

        size_t movecount = sgftree->count_mainline_moves();
        std::vector<int> tree_moves = sgftree->get_mainline();
        int who_won = sgftree->get_winner();

        SGFTree * treewalk = &(*sgftree);
        size_t counter = 0;

        while (counter < movecount) {
            assert(treewalk != NULL);
            assert(treewalk->get_state() != NULL);
            if (treewalk->get_state()->board.get_boardsize() != 19)
                break;

            if (who_won != FastBoard::BLACK && who_won != FastBoard::WHITE)
                break;

            KoState * state = treewalk->get_state();
            int tomove = state->get_to_move();
            int move;

            if (treewalk->get_child(0) != NULL) {
                move = treewalk->get_child(0)->get_move(tomove);
                if (move == SGFTree::EOT) {
                    break;
                }
            } else {
                break;
            }

            assert(move == tree_moves[counter]);

            TrainPosition position;

            std::vector<int> moves = state->generate_moves(tomove);
            bool moveseen = false;
            for(auto it = moves.begin(); it != moves.end(); ++it) {
                if (*it == move) {
                    if (move != FastBoard::PASS) {
                        // get x y coords for actual move
                        std::pair<int, int> xy = state->board.get_xy(move);
                        position.moves[0] = (xy.second * 19) + xy.first;
                    }
                    moveseen = true;
                }
            }

            bool has_next_moves = counter + 2 < tree_moves.size();
            if (!has_next_moves) {
                goto skipnext;
            }

            has_next_moves  = tree_moves[counter + 1] != FastBoard::PASS;
            has_next_moves &= tree_moves[counter + 2] != FastBoard::PASS;

            if (!has_next_moves) {
                goto skipnext;
            }

            if (moveseen && move != FastBoard::PASS && has_next_moves) {
                position.stm_won = (tomove == who_won ? 1.0f : -1.0f);
                float frac = (float)counter / (float)movecount;
                position.stm_score = (frac * position.stm_won)
                                      + ((1.0f - frac) * 0.0f);
                gather_features(state, position.planes);
                // add next 2 moves to position
                // we do not check them for legality
                int next_move = tree_moves[counter + 1];
                int next_next_move = tree_moves[counter + 2];
                std::pair<int, int> xy = state->board.get_xy(next_move);
                position.moves[1] = (xy.second * 19) + xy.first;
                xy = state->board.get_xy(next_next_move);
                position.moves[2] = (xy.second * 19) + xy.first;
                data.push_back(position);
            } else if (move != FastBoard::PASS) {
                myprintf("Mainline move not found: %d\n", move);
                goto skipnext;
            }

            counter++;
            treewalk = treewalk->get_child(0);
        }

skipnext:
        gamecount++;
        if (gamecount % 100 == 0) {
            myprintf("Game %d, %d new positions, %d total\n",
                     gamecount, data.size(), train_pos + data.size());
        }
        if (gamecount % 50000 == 0) {
            train_network(data, train_pos, test_pos);
        }
    }

    train_network(data, train_pos, test_pos);

    std::cout << train_pos << " training positions." << std::endl;
    std::cout << test_pos << " testing positions." << std::endl;

    myprintf("Gathering pass done.\n");
}

int Network::rev_rotate_nn_idx(const int vertex, int symmetry) {
    static const int invert[] = {0, 1, 2, 3, 4, 6, 5, 7};
    assert(rotate_nn_idx(rotate_nn_idx(vertex, symmetry), invert[symmetry])
           == vertex);
    return rotate_nn_idx(vertex, invert[symmetry]);
}

int Network::rotate_nn_idx(const int vertex, int symmetry) {
    assert(vertex >= 0 && vertex < 19*19);
    assert(symmetry >= 0 && symmetry < 8);
    int x = vertex % 19;
    int y = vertex / 19;
    int newx;
    int newy;

    if (symmetry >= 4) {
        std::swap(x, y);
        symmetry -= 4;
    }

    if (symmetry == 0) {
        newx = x;
        newy = y;
    } else if (symmetry == 1) {
        newx = x;
        newy = 19 - y - 1;
    } else if (symmetry == 2) {
        newx = 19 - x - 1;
        newy = y;
    } else {
        assert(symmetry == 3);
        newx = 19 - x - 1;
        newy = 19 - y - 1;
    }

    int newvtx = (newy * 19) + newx;
    assert(newvtx >= 0 && newvtx < 19*19);
    return newvtx;
}

void Network::train_network(TrainVector& data,
                            size_t& total_train_pos,
                            size_t& total_test_pos) {
#ifdef USE_CAFFE
    size_t data_size = data.size();
    size_t traincut = (data_size * 96) / 100;

    size_t train_pos = 0;
    size_t test_pos = 0;

    boost::scoped_ptr<caffe::db::DB> train_db(caffe::db::GetDB("leveldb"));
    std::string dbTrainName("leela_train");
    train_db->Open(dbTrainName.c_str(), caffe::db::WRITE);
    boost::scoped_ptr<caffe::db::DB> train_label_db(caffe::db::GetDB("leveldb"));
    std::string dbTrainLabelName("leela_train_label");
    train_label_db->Open(dbTrainLabelName.c_str(), caffe::db::WRITE);
    boost::scoped_ptr<caffe::db::DB> test_db(caffe::db::GetDB("leveldb"));
    std::string dbTestName("leela_test");
    test_db->Open(dbTestName.c_str(), caffe::db::WRITE);
    boost::scoped_ptr<caffe::db::DB> test_label_db(caffe::db::GetDB("leveldb"));
    std::string dbTestLabelName("leela_test_label");
    test_label_db->Open(dbTestLabelName.c_str(), caffe::db::WRITE);

    boost::scoped_ptr<caffe::db::Transaction> train_txn(train_db->NewTransaction());
    boost::scoped_ptr<caffe::db::Transaction> test_txn(test_db->NewTransaction());
    boost::scoped_ptr<caffe::db::Transaction> train_label_txn(train_label_db->NewTransaction());
    boost::scoped_ptr<caffe::db::Transaction> test_label_txn(test_label_db->NewTransaction());

    for (int pass = 0; pass < 1; pass++) {
        std::cout << "Shuffling training data...";
        std::random_shuffle(data.begin(), data.end());
        std::cout << "writing: ";

        size_t data_pos = 0;
        for (auto it = data.begin(); it != data.end(); ++it) {
            TrainPosition& position = *it;
            NNPlanes& nnplanes = position.planes;
            float stm_won = position.stm_won;
            float stm_score = position.stm_score;

             // train data
            caffe::Datum datum;
            size_t datum_channels = nnplanes.size();
            datum.set_channels(datum_channels);
            datum.set_height(19);
            datum.set_width(19);
            std::string buffer(datum_channels * 19 * 19, '\0');
            // check whether to rotate the position
            int symmetry = Random::get_Rng()->randint(8);
            // set (rotated) bitmaps
            for (size_t p = 0; p < nnplanes.size(); p++) {
                BoardPlane tmp;
                for (size_t b = 0; b < nnplanes[p].size(); b++) {
                    float val = nnplanes[p][b];
                    int rot_idx = rotate_nn_idx((int)b, symmetry);
                    tmp[rot_idx] = val;
                }
                if (p == 0) {
                    assert(tmp[rot_move] == true);
                } else if (p == 1 || p == 2) {
                    assert(tmp[rot_move] == false);
                }
                for (size_t b = 0; b < tmp.size(); b++) {
                    buffer[(p * (19 * 19)) + b] = (int)tmp[b];
                }
            }
            datum.set_data(buffer);
            std::string out;
            datum.SerializeToString(&out);

            // labels
            caffe::Datum datum_label;
            datum_label.set_channels(5);
            datum_label.set_height(1);
            datum_label.set_width(1);

            int this_move = rotate_nn_idx(position.moves[0], symmetry);
            int next_move = rotate_nn_idx(position.moves[1], symmetry);
            int next_next_move = rotate_nn_idx(position.moves[2], symmetry);

            datum_label.add_float_data((float)this_move);
            datum_label.add_float_data((float)next_move);
            datum_label.add_float_data((float)next_next_move);
            datum_label.add_float_data((float)stm_score);
            datum_label.add_float_data((float)stm_won);
            std::string label_out;
            datum_label.SerializeToString(&label_out);

            data_pos++;
            if (data_pos > traincut) {
                std::stringstream ss;
                ss << test_pos;
                test_pos++;
                test_txn->Put(ss.str(), out);
                test_label_txn->Put(ss.str(), label_out);
                if (test_pos % 10000 == 0) {
                    std::cout << "t";
                    test_txn->Commit();
                    test_label_txn->Commit();
                    test_txn.reset(test_db->NewTransaction());
                    test_label_txn.reset(test_label_db->NewTransaction());
                }
            } else {
                std::stringstream ss;
                ss << train_pos;
                train_pos++;
                train_txn->Put(ss.str(), out);
                train_label_txn->Put(ss.str(), label_out);
                if (train_pos % 10000 == 0) {
                    std::cout << symmetry;
                    train_txn->Commit();
                    train_label_txn->Commit();
                    train_txn.reset(train_db->NewTransaction());
                    train_label_txn.reset(train_label_db->NewTransaction());
                }
            }
        }
    }
    data.clear();

    train_txn->Commit();
    test_txn->Commit();
    train_label_txn->Commit();
    test_label_txn->Commit();

    total_train_pos += train_pos;
    total_test_pos += test_pos;

    std::cout << std::endl;
#endif
}

void Network::autotune_from_file(std::string filename) {
#ifdef USE_CAFFE
    {
        boost::scoped_ptr<caffe::db::DB> train_db(caffe::db::GetDB("leveldb"));
        std::string dbTrainName("leela_train");
        train_db->Open(dbTrainName.c_str(), caffe::db::NEW);
        boost::scoped_ptr<caffe::db::DB> test_db(caffe::db::GetDB("leveldb"));
        std::string dbTestName("leela_test");
        test_db->Open(dbTestName.c_str(), caffe::db::NEW);
    }
#endif
    TrainVector data;
    gather_traindata(filename, data);
}

std::string Network::get_backend() {
#ifdef USE_BLAS
#ifndef __APPLE__
#ifdef USE_OPENBLAS
    return std::string("BLAS core: " + std::string(openblas_get_corename()));
#endif
#ifdef USE_MKL
    MKLVersion Version;
    mkl_get_version(&Version);
    return std::string("BLAS core: " + std::string(Version.Processor));
#endif
#else
    return std::string("BLAS core: Apple Accelerate");
#endif
#elif defined(USE_OPENCL)
    return OpenCL::get_OpenCL()->get_device_name();
#elif defined(USE_CAFFE)
    return std::string("Caffe");
#endif
}<|MERGE_RESOLUTION|>--- conflicted
+++ resolved
@@ -163,7 +163,7 @@
 //#define WRITE_WEIGHTS
 #ifdef WRITE_WEIGHTS
     std::ofstream out("weights.txt");
-    out << "#include <boost/tr1/array.hpp>" << std::endl << std::endl;
+    out << "#include <array>" << std::endl << std::endl;
 #endif
 
     int total_weights = 0;
@@ -185,38 +185,33 @@
 
 #ifdef WRITE_WEIGHTS
             out << "// " << blob.shape_string() << std::endl;
-<<<<<<< HEAD
             if (strcmp((*it)->type(), "Convolution") == 0) {
                 if (pars == blobs.begin()) {
                     conv_count++;
-                    out << "std::tr1::array<float, " << blob.count()
+                    out << "std::array<float, " << blob.count()
                         << "> conv" << conv_count << "_w = {{" << std::endl;
                 } else {
-                    out << "std::tr1::array<float, " << blob.count()
+                    out << "std::array<float, " << blob.count()
                         << "> conv" << conv_count << "_b = {{" << std::endl;
                 }
             } else if (strcmp((*it)->type(), "BatchNorm") == 0) {
-                out << "std::tr1::array<float, " << blob.count()
+                out << "std::array<float, " << blob.count()
                     << "> bn" << conv_count << "_w" << (pars - blobs.begin()) + 1
                     << " = {{" << std::endl;
             } else if (strcmp((*it)->type(), "InnerProduct") == 0) {
                 if (pars == blobs.begin()) {
                     conv_count++;
-                    out << "std::tr1::array<float, " << blob.count()
+                    out << "std::array<float, " << blob.count()
                         << "> ip" << conv_count << "_w = {{" << std::endl;
                 } else {
-                    out << "std::tr1::array<float, " << blob.count()
+                    out << "std::array<float, " << blob.count()
                         << "> ip" << conv_count << "_b = {{" << std::endl;
                 }
             } else {
-                out << "std::tr1::array<float, " << blob.count()
+                out << "std::array<float, " << blob.count()
                     << "> sc" << conv_count << "_w" << (pars - blobs.begin()) + 1
                     << " = {{" << std::endl;
             }
-=======
-            out << "std::array<float, " << blob.count()
-                << "> weights = {{" << std::endl;
->>>>>>> a8e1350f
             for (int idx = 0; idx < blob.count(); idx++) {
                 out << blob.cpu_data()[idx];
                 if (idx != blob.count() - 1) out << ", ";
@@ -902,23 +897,23 @@
     size_t train_pos = 0;
     size_t test_pos = 0;
 
-    boost::scoped_ptr<caffe::db::DB> train_db(caffe::db::GetDB("leveldb"));
+    std::unique_ptr<caffe::db::DB> train_db(caffe::db::GetDB("leveldb"));
     std::string dbTrainName("leela_train");
     train_db->Open(dbTrainName.c_str(), caffe::db::WRITE);
-    boost::scoped_ptr<caffe::db::DB> train_label_db(caffe::db::GetDB("leveldb"));
+    std::unique_ptr<caffe::db::DB> train_label_db(caffe::db::GetDB("leveldb"));
     std::string dbTrainLabelName("leela_train_label");
     train_label_db->Open(dbTrainLabelName.c_str(), caffe::db::WRITE);
-    boost::scoped_ptr<caffe::db::DB> test_db(caffe::db::GetDB("leveldb"));
+    std::unique_ptr<caffe::db::DB> test_db(caffe::db::GetDB("leveldb"));
     std::string dbTestName("leela_test");
     test_db->Open(dbTestName.c_str(), caffe::db::WRITE);
-    boost::scoped_ptr<caffe::db::DB> test_label_db(caffe::db::GetDB("leveldb"));
+    std::unique_ptr<caffe::db::DB> test_label_db(caffe::db::GetDB("leveldb"));
     std::string dbTestLabelName("leela_test_label");
     test_label_db->Open(dbTestLabelName.c_str(), caffe::db::WRITE);
 
-    boost::scoped_ptr<caffe::db::Transaction> train_txn(train_db->NewTransaction());
-    boost::scoped_ptr<caffe::db::Transaction> test_txn(test_db->NewTransaction());
-    boost::scoped_ptr<caffe::db::Transaction> train_label_txn(train_label_db->NewTransaction());
-    boost::scoped_ptr<caffe::db::Transaction> test_label_txn(test_label_db->NewTransaction());
+    std::unique_ptr<caffe::db::Transaction> train_txn(train_db->NewTransaction());
+    std::unique_ptr<caffe::db::Transaction> test_txn(test_db->NewTransaction());
+    std::unique_ptr<caffe::db::Transaction> train_label_txn(train_label_db->NewTransaction());
+    std::unique_ptr<caffe::db::Transaction> test_label_txn(test_label_db->NewTransaction());
 
     for (int pass = 0; pass < 1; pass++) {
         std::cout << "Shuffling training data...";
@@ -1027,10 +1022,10 @@
 void Network::autotune_from_file(std::string filename) {
 #ifdef USE_CAFFE
     {
-        boost::scoped_ptr<caffe::db::DB> train_db(caffe::db::GetDB("leveldb"));
+        std::unique_ptr<caffe::db::DB> train_db(caffe::db::GetDB("leveldb"));
         std::string dbTrainName("leela_train");
         train_db->Open(dbTrainName.c_str(), caffe::db::NEW);
-        boost::scoped_ptr<caffe::db::DB> test_db(caffe::db::GetDB("leveldb"));
+        std::unique_ptr<caffe::db::DB> test_db(caffe::db::GetDB("leveldb"));
         std::string dbTestName("leela_test");
         test_db->Open(dbTestName.c_str(), caffe::db::NEW);
     }
