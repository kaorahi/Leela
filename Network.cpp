#include "config.h"
#include <algorithm>
#include <cassert>
#include <list>
#include <set>
#include <iostream>
#include <fstream>
#include <memory>
#include <cmath>
#include <array>
#include <boost/utility.hpp>
#include <boost/format.hpp>

#ifdef USE_CAFFE
#include <caffe/proto/caffe.pb.h>
#include <caffe/util/db.hpp>
#include <caffe/util/io.hpp>
#include <caffe/blob.hpp>

using namespace caffe;
#endif
#ifdef USE_BLAS
#include "Im2Col.h"
#ifdef __APPLE__
#include <Accelerate/Accelerate.h>
#endif
#ifdef USE_MKL
#include <mkl.h>
#endif
#ifdef USE_OPENBLAS
#include <openblas/cblas.h>
#endif
#endif
#ifdef USE_OPENCL
#include "OpenCL.h"
#include "UCTNode.h"
#endif

#include "SGFTree.h"
#include "SGFParser.h"
#include "Utils.h"
#include "FastBoard.h"
#include "Random.h"
#include "Network.h"

using namespace Utils;

Network* Network::s_Net = nullptr;

extern std::array<float, 76800> conv1_w;
extern std::array<float, 128> conv1_b;
extern std::array<float, 147456> conv2_w;
extern std::array<float, 128> conv2_b;
extern std::array<float, 147456> conv3_w;
extern std::array<float, 128> conv3_b;
extern std::array<float, 147456> conv4_w;
extern std::array<float, 128> conv4_b;
extern std::array<float, 147456> conv5_w;
extern std::array<float, 128> conv5_b;
extern std::array<float, 147456> conv6_w;
extern std::array<float, 128> conv6_b;
extern std::array<float, 147456> conv7_w;
extern std::array<float, 128> conv7_b;
extern std::array<float, 147456> conv8_w;
extern std::array<float, 128> conv8_b;
extern std::array<float, 147456> conv9_w;
extern std::array<float, 128> conv9_b;
extern std::array<float, 147456> conv10_w;
extern std::array<float, 128> conv10_b;
extern std::array<float, 147456> conv11_w;
extern std::array<float, 128> conv11_b;
extern std::array<float, 147456> conv12_w;
extern std::array<float, 128> conv12_b;
extern std::array<float, 147456> conv13_w;
extern std::array<float, 128> conv13_b;
extern std::array<float, 3456> conv14_w;
extern std::array<float, 3> conv14_b;
extern std::array<float, 256> ip15_w;
extern std::array<float, 1> ip16_b;

Network * Network::get_Network(void) {
    if (!s_Net) {
        s_Net = new Network();
        s_Net->initialize();
    }
    return s_Net;
}

void Network::benchmark(FastState * state) {
    static const int BENCH_AMOUNT = 1000;
    Time start;

    for (int loop = 0; loop < BENCH_AMOUNT; loop++) {
        auto vec = get_scored_moves(state, Ensemble::RANDOM_ROTATION);
    }

    Time end;

    myprintf("%d predictions in %5.2f seconds -> %d p/s\n",
             BENCH_AMOUNT,
             (float)Time::timediff(start,end)/100.0,
             (int)((float)BENCH_AMOUNT/((float)Time::timediff(start,end)/100.0)));
}

void Network::initialize(void) {
#ifdef USE_OPENCL
    std::cerr << "Initializing OpenCL" << std::endl;
    OpenCL * cl = OpenCL::get_OpenCL();
    std::cerr << "Transferring weights to GPU..." << std::flush;
    cl->push_convolve(5, conv1_w, conv1_b);
    cl->push_convolve(3, conv2_w, conv2_b);
    cl->push_convolve(3, conv3_w, conv3_b);
    cl->push_convolve(3, conv4_w, conv4_b);
    cl->push_convolve(3, conv5_w, conv5_b);
    cl->push_convolve(3, conv6_w, conv6_b);
    cl->push_convolve(3, conv7_w, conv7_b);
    cl->push_convolve(3, conv8_w, conv8_b);
    cl->push_convolve(3, conv9_w, conv9_b);
    cl->push_convolve(3, conv10_w, conv10_b);
    cl->push_convolve(3, conv11_w, conv11_b);
    cl->push_convolve(3, conv12_w, conv12_b);
    cl->push_convolve(3, conv13_w, conv13_b);
    cl->push_convolve(3, conv14_w, conv14_b);
    cl->push_innerproduct(ip15_w, ip15_b);
    cl->push_innerproduct(ip16_w, ip16_b);
    std::cerr << "done" << std::endl;
#endif
#ifdef USE_BLAS
#ifndef __APPLE__
#ifdef USE_OPENBLAS
    openblas_set_num_threads(1);
    std::cerr << "BLAS Core: " << openblas_get_corename() << std::endl;
#endif
#ifdef USE_MKL
    //mkl_set_threading_layer(MKL_THREADING_SEQUENTIAL);
    mkl_set_num_threads(1);
    MKLVersion Version;
    mkl_get_version(&Version);
    myprintf("BLAS core: MKL %s\n", Version.Processor);
#endif
#endif
#endif
#ifdef USE_CAFFE
    myprintf("Initializing DCNN...");
    Caffe::set_mode(Caffe::GPU);

    net.reset(new Net<float>("model_5084.txt", TEST));
    net->CopyTrainedLayersFrom("model_5084.caffemodel");

    myprintf("Inputs: %d Outputs: %d\n",
        net->num_inputs(), net->num_outputs());

    Blob<float>* input_layer = net->input_blobs()[0];
    int num_channels = input_layer->channels();
    int width = input_layer->width();
    int height = input_layer->height();
    myprintf("Input: channels=%d, width=%d, height=%d\n", num_channels, width, height);

    for (int i = 0; i < net->num_outputs(); i++) {
        Blob<float>* output_layer = net->output_blobs()[i];
        int num_out_channels = output_layer->channels();
        width = output_layer->width();
        height = output_layer->height();
        myprintf("Output: channels=%d, width=%d, height=%d\n", num_out_channels, width, height);
    }

//#define WRITE_WEIGHTS
#ifdef WRITE_WEIGHTS
    std::ofstream out("weights.txt");
    out << "#include <array>" << std::endl << std::endl;
#endif

    int total_weights = 0;
    auto & layers = net->layers();
    myprintf("%d layers:\n", layers.size());
    int layer_num = 1;
#ifdef WRITE_WEIGHTS
    int conv_count = 0;
#endif
    for (auto it = layers.begin(); it != layers.end(); ++it, ++layer_num) {
        myprintf("layer %d (%s)", layer_num, (*it)->type());
        auto & blobs = (*it)->blobs();
        if (blobs.size() > 0) myprintf(" = ");
        for (auto pars = blobs.begin(); pars != blobs.end(); ++pars) {
            const Blob<float> & blob = *(*pars);
            total_weights += blob.count();
            myprintf("%s ", blob.shape_string().c_str());
            if (boost::next(pars) != blobs.end()) myprintf("+ ");

#ifdef WRITE_WEIGHTS
            out << "// " << blob.shape_string() << std::endl;
            if (strcmp((*it)->type(), "Convolution") == 0) {
                if (pars == blobs.begin()) {
                    conv_count++;
                    out << "std::array<float, " << blob.count()
                        << "> conv" << conv_count << "_w = {{" << std::endl;
                } else {
                    out << "std::array<float, " << blob.count()
                        << "> conv" << conv_count << "_b = {{" << std::endl;
                }
            } else if (strcmp((*it)->type(), "BatchNorm") == 0) {
                out << "std::array<float, " << blob.count()
                    << "> bn" << conv_count << "_w" << (pars - blobs.begin()) + 1
                    << " = {{" << std::endl;
            } else if (strcmp((*it)->type(), "InnerProduct") == 0) {
                if (pars == blobs.begin()) {
                    conv_count++;
                    out << "std::array<float, " << blob.count()
                        << "> ip" << conv_count << "_w = {{" << std::endl;
                } else {
                    out << "std::array<float, " << blob.count()
                        << "> ip" << conv_count << "_b = {{" << std::endl;
                }
            } else {
                out << "std::array<float, " << blob.count()
                    << "> sc" << conv_count << "_w" << (pars - blobs.begin()) + 1
                    << " = {{" << std::endl;
            }
            for (int idx = 0; idx < blob.count(); idx++) {
                out << blob.cpu_data()[idx];
                if (idx != blob.count() - 1) out << ", ";
                else out << " }};" << std::endl;
            }
            out << std::endl;
#endif
        }
        myprintf("\n");
    }
#ifdef WRITE_WEIGHTS
    out.close();
#endif
    myprintf("%d total DCNN weights\n", total_weights);
#endif
}

#ifdef USE_BLAS
template<unsigned int filter_size,
         unsigned int channels, unsigned int outputs,
         unsigned long W, unsigned long B>
void convolve(std::vector<float>& input,
              std::array<float, W>& weights,
              std::array<float, B>& biases,
              std::vector<float>& output) {
    // fixed for 19x19
    constexpr unsigned int width = 19;
    constexpr unsigned int height = 19;
    constexpr unsigned int spatial_out = width * height;

    constexpr unsigned int filter_len = filter_size * filter_size;
    constexpr unsigned int filter_dim = filter_len * channels;

    std::vector<float> col(filter_dim * width * height);
    im2col<channels, filter_size>(input, col);

    // Weight shape (output, input, filter_size, filter_size)
    // 96 22 5 5
    // outputs[96,19x19] = weights[96,22x9] x col[22x9,19x19]
    // C←αAB + βC
    // M Number of rows in matrices A and C.
    // N Number of columns in matrices B and C.
    // K Number of columns in matrix A; number of rows in matrix B.
    // lda The size of the first dimention of matrix A; if you are
    // passing a matrix A[m][n], the value should be m.
    //    cblas_sgemm(CblasRowMajor, TransA, TransB, M, N, K, alpha, A, lda, B,
    //                ldb, beta, C, N);

    cblas_sgemm(CblasRowMajor, CblasNoTrans, CblasNoTrans,
                // M        N            K
                outputs, spatial_out, filter_dim,
                1.0f, &weights[0], filter_dim,
                &col[0], spatial_out,
                0.0f, &output[0], spatial_out);

    auto lambda_ELU = [](float val) { return (val > 0.0f) ?
                                      val : 1.0f * (std::exp(val) - 1.0f); };

    for (unsigned int o = 0; o < outputs; o++) {
        if (outputs > 4) {
            for (unsigned int b = 0; b < spatial_out; b++) {
                output[(o * spatial_out) + b] =
                    lambda_ELU(biases[o] + output[(o * spatial_out) + b]);
            }
        } else {
            for (unsigned int b = 0; b < spatial_out; b++) {
                output[(o * spatial_out) + b] =
                    biases[o] + output[(o * spatial_out) + b];
            }
        }
    }
}

template<unsigned int inputs,
         unsigned int outputs,
         unsigned long W, unsigned long B>
void innerproduct(std::vector<float>& input,
                  std::array<float, W>& weights,
                  std::array<float, B>& biases,
                  std::vector<float>& output) {
    assert(B == outputs);

    cblas_sgemv(CblasRowMajor, CblasNoTrans,
                // M     K
                outputs, inputs,
                1.0f, &weights[0], inputs,
                &input[0], 1,
                0.0f, &output[0], 1);

    auto lambda_ELU = [](float val) { return (val > 0.0f) ?
                                      val : 1.0f * (std::exp(val) - 1.0f); };

    for (unsigned int o = 0; o < outputs; o++) {
        float val = biases[o] + output[o];
        if (outputs > 1) {
            val = lambda_ELU(val);
        }
        output[o] = val;
    }
}
#endif

template<unsigned int channels,
         unsigned int spatial_size>
void batchnorm(std::vector<float>& input,
               std::array<float, channels>& means,
               std::array<float, channels>& variances,
               std::array<float, 1> scale,
               std::vector<float>& output)
{
    constexpr float epsilon = 1e-5;

    for (unsigned int c = 0; c < channels; ++c) {
        float mean = means[c] / scale[0];
        float variance = variances[c] / scale[0];
        variance += epsilon;
        float scale_stddiv = 1.0f / std::sqrt(variance);

        float * out = &output[c * spatial_size];
        float const * in  = &input[c * spatial_size];
        for (unsigned int b = 0; b < spatial_size; b++) {
            out[b] = scale_stddiv * (in[b] - mean);
        }
    }
}

void softmax(std::vector<float>& input,
             std::vector<float>& output) {
    assert(&input != &output);

    float alpha = *std::max_element(input.begin(),
                                    input.begin() + output.size());

    float denom = 0.0f;
    std::vector<float> helper(output.size());
    for (size_t i = 0; i < output.size(); i++) {
        float val  = std::exp(input[i] - alpha);
        helper[i]  = val;
        denom     += val;
    }
    for (size_t i = 0; i < output.size(); i++) {
        output[i] = helper[i] / denom;
    }
}

#ifdef USE_OPENCL
class CallbackData {
public:
    std::atomic<int> * m_nodecount;
    FastState m_state;
    UCTNode * m_node;
    int m_rotation;
    std::atomic<int> * m_thread_results_outstanding;
    std::vector<float> m_output_data;
    std::vector<float> m_input_data;
};

extern "C" void CL_CALLBACK forward_cb(cl_event event, cl_int status,
                                       void* data) {
    CallbackData * cb_data = static_cast<CallbackData*>(data);

    // Mark the kernels as available
    cb_data->m_thread_results_outstanding->fetch_sub(1, std::memory_order_release);

    constexpr int width = 19;
    constexpr int height = 19;
    std::vector<float> softmax_data(width * height);
    softmax(cb_data->m_output_data, softmax_data);
    std::vector<float>& outputs = softmax_data;

    Network::Netresult result;
    result.eval = cb_data->m_output_data[softmax_data.size()];
    result.eval = 1.0f / (1.0f + exp(-result.eval));

    for (size_t idx = 0; idx < outputs.size(); idx++) {
        int rot_idx = Network::rev_rotate_nn_idx(idx, cb_data->m_rotation);
        float val = outputs[rot_idx];
        int x = idx % 19;
        int y = idx / 19;
        int vtx = cb_data->m_state.board.get_vertex(x, y);
        if (cb_data->m_state.board.get_square(vtx) == FastBoard::EMPTY) {
            result.movescores.push_back(std::make_pair(val, vtx));
        }
    }

    // Network::show_heatmap(&cb_data->m_state, result);

    cb_data->m_node->expansion_cb(cb_data->m_nodecount, cb_data->m_state,
                                  result, true);

    delete cb_data;

    // Reduce the count of things having pointers to UCTNodes
    // or UCTSearch. We cannot destroy the search till these
    // have finished.
    OpenCL::get_OpenCL()->callback_finished();
}

void Network::async_scored_moves(std::atomic<int> * nodecount,
                                 FastState * state,
                                 UCTNode * node,
                                 Ensemble ensemble) {
    if (state->board.get_boardsize() != 19) {
        return;
    }

    assert(ensemble == DIRECT || ensemble == RANDOM_ROTATION);
    int rotation;
    if (ensemble == RANDOM_ROTATION) {
        rotation = Random::get_Rng()->randint(8);
    } else {
        assert(ensemble == DIRECT);
        rotation = 0;
    }

    CallbackData * cb_data = new CallbackData();

    NNPlanes planes;
    gather_features(state, planes);

    constexpr int width = 19;
    constexpr int height = 19;

    cb_data->m_nodecount = nodecount;
    cb_data->m_state = *state;
    cb_data->m_node = node;
    cb_data->m_input_data.resize(Network::MAX_CHANNELS * 19 * 19);
    cb_data->m_output_data.resize(Network::MAX_CHANNELS * 19 * 19);
    cb_data->m_thread_results_outstanding =
        OpenCL::get_OpenCL()->get_thread_results_outstanding();
    //assert(cb_data->m_thread_result_outstanding.load(boost::memory_order_acquire) == 0);
    cb_data->m_rotation = rotation;

    for (int c = 0; c < Network::CHANNELS; ++c) {
        for (int h = 0; h < height; ++h) {
            for (int w = 0; w < width; ++w) {
                int vtx = rotate_nn_idx(h * 19 + w, rotation);
                cb_data->m_input_data[(c * height + h) * width + w] =
                    (float)planes[c][vtx];
            }
        }
    }

    void * data = static_cast<void*>(cb_data);

    OpenCL::get_OpenCL()->forward_async(cb_data->m_input_data,
                                        cb_data->m_output_data,
                                        forward_cb, data);
}
#endif

Network::Netresult Network::get_scored_moves(
    FastState * state, Ensemble ensemble) {
    Netresult result;
    if (state->board.get_boardsize() != 19) {
        return result;
    }

    NNPlanes planes;
    BoardPlane* ladder;
    gather_features(state, planes, &ladder);

    if (ensemble == DIRECT) {
        result = get_scored_moves_internal(state, planes, 0);
    } else if (ensemble == RANDOM_ROTATION) {
        int rotation = Random::get_Rng()->randint(8);
        result = get_scored_moves_internal(state, planes, rotation);
    } else if (ensemble == AVERAGE_ALL) {
        result = get_scored_moves_internal(state, planes, 0);
        for (int r = 1; r < 8; r++) {
            auto sum_res = get_scored_moves_internal(state, planes, r);
            for (size_t i = 0; i < sum_res.movescores.size(); i++) {
                assert(result.movescores[i].second == sum_res.movescores[i].second);
                result.movescores[i].first += sum_res.movescores[i].first;
            }
            result.eval += sum_res.eval;
        }
        std::for_each(result.movescores.begin(), result.movescores.end(),
                      [](scored_node & sn){ sn.first /= 8.0f; });
        result.eval /= 8.0f;
    }

    /* prune losing ladders completely */
    for (auto & sm : result) {
        std::pair<int, int> xy = state->board.get_xy(sm.second);
        int bitmappos = (xy.second * 19) + xy.first;
        if ((*ladder)[bitmappos]) {
            // myprintf("Ladder at %s (%d) score %f\n",
            //          state->board.move_to_text(sm.second).c_str(),
            //          sm.second,
            //         sm.first);
            sm.first = 0.0f;
        }
    }

    // if (ensemble == AVERAGE_ALL || ensemble == DIRECT) {
    //     show_heatmap(state, result);
    // }

    return result;
}

Network::Netresult Network::get_scored_moves_internal(
    FastState * state, NNPlanes & planes, int rotation) {
    Netresult result;
#ifdef USE_CAFFE
    Blob<float>* input_layer = net->input_blobs()[0];
    int channels = input_layer->channels();
    int width = input_layer->width();
    int height = input_layer->height();
    assert(channels == (int)planes.size());
    assert(width == state->board.get_boardsize());
    assert(height == state->board.get_boardsize());
    float* input_data = input_layer->mutable_cpu_data();
#else
    constexpr int channels = CHANNELS;
    constexpr int width = 19;
    constexpr int height = 19;
    constexpr int max_channels = MAX_CHANNELS;
    std::vector<float> input_data(max_channels * width * height);
    std::vector<float> output_data(max_channels * width * height);
    std::vector<float> winrate_data(256);
    std::vector<float> softmax_data(width * height);
#endif
    for (int c = 0; c < channels; ++c) {
        for (int h = 0; h < height; ++h) {
            for (int w = 0; w < width; ++w) {
                int vtx = rotate_nn_idx(h * 19 + w, rotation);
                input_data[(c * height + h) * width + w] =
                    (float)planes[c][vtx];
            }
        }
    }
#if defined(USE_BLAS)
    convolve<5,  32, 128>(input_data, conv1_w, conv1_b, output_data);
    std::swap(input_data, output_data);
    convolve<3, 128, 128>(input_data, conv2_w, conv2_b, output_data);
    std::swap(input_data, output_data);
    convolve<3, 128, 128>(input_data, conv3_w, conv3_b, output_data);
    std::swap(input_data, output_data);
    convolve<3, 128, 128>(input_data, conv4_w, conv4_b, output_data);
    std::swap(input_data, output_data);
    convolve<3, 128, 128>(input_data, conv5_w, conv5_b, output_data);
    std::swap(input_data, output_data);
    convolve<3, 128, 128>(input_data, conv6_w, conv6_b, output_data);
    std::swap(input_data, output_data);
    convolve<3, 128, 128>(input_data, conv7_w, conv7_b, output_data);
    std::swap(input_data, output_data);
    convolve<3, 128, 128>(input_data, conv8_w, conv8_b, output_data);
    std::swap(input_data, output_data);
    convolve<3, 128, 128>(input_data, conv9_w, conv9_b, output_data);
    std::swap(input_data, output_data);
    convolve<3, 128,   3>(input_data, conv10_w, conv10_b, output_data);
    softmax(output_data, softmax_data);

    std::vector<float>& outputs = softmax_data;

    // Now get the score
    innerproduct<3 * 361, 256>(input_data, ip11_w, ip11_b, winrate_data);
    innerproduct<256,       1>(input_data, ip12_w, ip12_b, winrate_data);
    // Sigmoid
    winrate_data[0] = 1.0f / (1.0f + exp(-winrate_data[0]));
    result.eval = winrate_data[0];
#endif
#ifdef USE_OPENCL
    OpenCL::get_OpenCL()->thread_init();
    OpenCL::get_OpenCL()->forward_async(input_data, output_data,
                                        nullptr, nullptr);
    softmax(output_data, softmax_data);
    std::vector<float>& outputs = softmax_data;
    // output data + 1
    result.eval = output_data[softmax_data.size()];
    result.eval = 1.0f / (1.0f + exp(-result.eval));
#endif
#ifdef USE_CAFFE
    net->Forward();
    Blob<float>* output_layer = net->output_blobs()[0];
    const float* begin = output_layer->cpu_data();
    const float* end = begin + output_layer->channels();
    auto outputs = std::vector<float>(begin, end);
    Blob<float>* score_layer = net->output_blobs()[1];
    float winrate = score_layer->cpu_data()[0];
    result.eval = winrate;
#endif
    for (size_t idx = 0; idx < outputs.size(); idx++) {
        int rot_idx = rev_rotate_nn_idx(idx, rotation);
        float val = outputs[rot_idx];
        int x = idx % 19;
        int y = idx / 19;
        int vtx = state->board.get_vertex(x, y);
        if (state->board.get_square(vtx) == FastBoard::EMPTY) {
            result.movescores.push_back(std::make_pair(val, vtx));
        }
    }

    return result;
}

void Network::show_heatmap(FastState * state, Netresult& result) {
    auto moves = result.movescores;
    std::vector<std::string> display_map;
    std::string line;

    for (unsigned int y = 0; y < 19; y++) {
        for (unsigned int x = 0; x < 19; x++) {
            int vtx = state->board.get_vertex(x, y);

            auto item = std::find_if(moves.cbegin(), moves.cend(),
                [&vtx](scored_node const & item) {
                return item.second == vtx;
            });

            float score = 0.0f;
            // Non-empty squares won't be scored
            if (item != moves.end()) {
                score = item->first;
                assert(vtx == item->second);
            }

            line += boost::str(boost::format("%3d ") % int(score * 1000));
            if (x == 18) {
                display_map.push_back(line);
                line.clear();
            }
        }
    }

    for (int i = display_map.size() - 1; i >= 0; --i) {
        std::cerr << display_map[i] << std::endl;
    }

    std::stable_sort(moves.rbegin(), moves.rend());

    float cum = 0.0f;
    size_t tried = 0;
    while (cum < 0.85f && tried < moves.size()) {
        if (moves[tried].first < 0.01f) break;
        std::cerr << boost::format("%1.3f (") % moves[tried].first
            << state->board.move_to_text(moves[tried].second)
            << ")" << std::endl;
        cum += moves[tried].first;
        tried++;
    }

    std::cerr << "Eval: " << boost::format("%5.4f") % result.eval
              << std::endl;
}

void Network::gather_features(FastState * state, NNPlanes & planes,
                              BoardPlane** ladder_out) {
    planes.resize(32);
    BoardPlane& empt_color    = planes[0];
    BoardPlane& move_color    = planes[1];
    BoardPlane& othr_color    = planes[2];
    BoardPlane& libs_1        = planes[3];
    BoardPlane& libs_2        = planes[4];
    BoardPlane& libs_3        = planes[5];
    BoardPlane& libs_4p       = planes[6];
    BoardPlane& libs_1_e      = planes[7];
    BoardPlane& libs_2_e      = planes[8];
    BoardPlane& libs_3_e      = planes[9];
    BoardPlane& libs_4p_e     = planes[10];
    BoardPlane& after_1       = planes[11];
    BoardPlane& after_2       = planes[12];
    BoardPlane& after_3       = planes[13];
    BoardPlane& after_4p      = planes[14];
    BoardPlane& after_1_e     = planes[15];
    BoardPlane& after_2_e     = planes[16];
    BoardPlane& after_3_e     = planes[17];
    BoardPlane& after_4p_e    = planes[18];
    BoardPlane& ladder        = planes[19];
    BoardPlane& komove        = planes[20];
    BoardPlane& movehist1     = planes[21];
    BoardPlane& movehist2     = planes[22];
    BoardPlane& has_komi      = planes[23];
    BoardPlane& black_to_move = planes[24];
    BoardPlane& handicap2     = planes[25];
    BoardPlane& handicap3     = planes[26];
    BoardPlane& handicap4     = planes[27];
    BoardPlane& handicap5     = planes[28];
    BoardPlane& handicap6     = planes[29];
    BoardPlane& handicap7     = planes[30];
    BoardPlane& handicap8p    = planes[31];

    if (ladder_out) {
        *ladder_out = &ladder;
    }

<<<<<<< HEAD
        bool white_has_komi = true;
    if (std::fabs(state->get_komi()) <= 0.5f
        || state->get_handicap() != 0) {
=======
    bool white_has_komi = true;
    if (std::fabs(state->get_komi()) <= 0.75f) {
>>>>>>> e9bc239f
        white_has_komi = false;
    }

    int handicap = state->get_handicap();
    if (handicap >= 2) {
        handicap2.set();
        if (handicap >= 3) {
            handicap3.set();
            if (handicap >= 4) {
                handicap4.set();
                if (handicap >= 5) {
                    handicap5.set();
                    if (handicap >= 6) {
                        handicap6.set();
                        if (handicap >= 7) {
                            handicap7.set();
                            if (handicap >= 8) {
                                handicap8p.set();
                            }
                        }
                    }
                }
            }
        }
    }

    int tomove = state->get_to_move();
    // collect white, black occupation planes
    for (int j = 0; j < 19; j++) {
        for(int i = 0; i < 19; i++) {
            int vtx = state->board.get_vertex(i, j);
            FastBoard::square_t color =
                state->board.get_square(vtx);
            int idx = j * 19 + i;
            if (color != FastBoard::EMPTY) {
                // White gets extra points in scoring
                if (color == FastBoard::WHITE && white_has_komi) {
                    has_komi[idx] = true;
                }
                int rlibs = state->board.count_rliberties(vtx);
                if (rlibs == 1) {
                    if (color == tomove) {
                        libs_1[idx] = true;
                        move_color[idx] = true;
                    } else {
                        libs_1_e[idx] = true;
                        othr_color[idx] = true;
                    }
                } else if (rlibs == 2) {
                    if (color == tomove) {
                        libs_2[idx] = true;
                        move_color[idx] = true;
                    } else {
                        libs_2_e[idx] = true;
                        othr_color[idx] = true;
                    }
                } else if (rlibs == 3) {
                    if (color == tomove) {
                        libs_3[idx] = true;
                        move_color[idx] = true;
                    } else {
                        libs_3_e[idx] = true;
                        othr_color[idx] = true;
                    }
                } else if (rlibs >= 4) {
                    if (color == tomove) {
                        libs_4p[idx] = true;
                        move_color[idx] = true;
                    } else {
                        libs_4p_e[idx] = true;
                        othr_color[idx] = true;
                    }
                }
            } else {
                empt_color[idx] = true;

                std::pair<int, int> p =
                    state->board.after_liberties(tomove, vtx);
                int al = p.first;
                int at = p.second;
                if (al == 1) {
                    after_1[idx] = true;
                } else if (al == 2) {
                    after_2[idx] = true;
                } else if (al == 3) {
                    after_3[idx] = true;
                } else if (al >= 4) {
                    after_4p[idx] = true;
                }
                if (at == 1) {
                    after_1_e[idx] = true;
                } else if (at == 2) {
                    after_2_e[idx] = true;
                } else if (at == 3) {
                    after_3_e[idx] = true;
                } else if (at >= 4) {
                    after_4p_e[idx] = true;
                }

                int ss = state->board.saving_size(tomove, vtx);
                if (ss > 0) {
                    int ae = state->board.count_pliberties(vtx);
                    if (ae == 2) {
                        if (state->board.check_losing_ladder(tomove, vtx)) {
                            //std::cerr << "losing ladder: "
                            //          << state->board.move_to_text(state->board.get_vertex(i, j))
                            //          << std::endl;
                            ladder[idx] = true;
                        }
                    }
                }
            }
        }
    }

    if (state->get_last_move() > 0) {
        std::pair<int, int> lastmove = state->board.get_xy(state->get_last_move());
        int idx = lastmove.second * 19 + lastmove.first;
        movehist1[idx] = true;
        if (state->get_prevlast_move() > 0) {
            std::pair<int, int> prevlast = state->board.get_xy(state->get_prevlast_move());
            int idxp = prevlast.second * 19 + prevlast.first;
            movehist2[idxp] = true;
        }
    }

    if (state->get_komove() > 0) {
        std::pair<int, int> kosq = state->board.get_xy(state->get_komove());
        int idx = kosq.second * 19 + kosq.first;
        komove[idx] = true;
    }
}

void Network::gather_traindata(std::string filename, TrainVector& data) {
    std::vector<std::string> games = SGFParser::chop_all(filename);
    int gametotal = games.size();
    int gamecount = 0;

    size_t train_pos = 0;
    size_t test_pos = 0;

    myprintf("Total games in file: %d\n", gametotal);
    myprintf("Shuffling...\n");
    std::random_shuffle(games.begin(), games.end());

    while (gamecount < gametotal) {
        std::unique_ptr<SGFTree> sgftree(new SGFTree);

        try {
            sgftree->load_from_string(games[gamecount]);
        } catch (...) {
        };

        size_t movecount = sgftree->count_mainline_moves();
        std::vector<int> tree_moves = sgftree->get_mainline();
        int who_won = sgftree->get_winner();

        SGFTree * treewalk = &(*sgftree);
        size_t counter = 0;

        while (counter < movecount) {
            assert(treewalk != NULL);
            assert(treewalk->get_state() != NULL);
            if (treewalk->get_state()->board.get_boardsize() != 19)
                break;

            if (who_won != FastBoard::BLACK && who_won != FastBoard::WHITE)
                break;

<<<<<<< HEAD
            // check every 3rd move
            //int skip = Random::get_Rng()->randint(10);
            if (/*skip == 0*/1) {
                KoState * state = treewalk->get_state();
                int tomove = state->get_to_move();
                int move;

                if (treewalk->get_child(0) != NULL) {
                    move = treewalk->get_child(0)->get_move(tomove);
                    if (move == SGFTree::EOT) {
                        break;
                    }
                } else {
=======
            KoState * state = treewalk->get_state();
            int tomove = state->get_to_move();
            int move;

            if (treewalk->get_child(0) != NULL) {
                move = treewalk->get_child(0)->get_move(tomove);
                if (move == SGFTree::EOT) {
>>>>>>> e9bc239f
                    break;
                }
            } else {
                break;
            }

            assert(move == tree_moves[counter]);

            TrainPosition position;

<<<<<<< HEAD
                std::vector<int> moves = state->generate_moves(tomove);
                bool moveseen = false;
                for(auto it = moves.begin(); it != moves.end(); ++it) {
                    if (*it == move) {
                        if (move != FastBoard::PASS) {
                            // get x y coords for actual move
                            std::pair<int, int> xy = state->board.get_xy(move);
                            position.moves[0] = (xy.second * 19) + xy.first;
                        }
                        moveseen = true;
=======
            std::vector<int> moves = state->generate_moves(tomove);
            bool moveseen = false;
            for(auto it = moves.begin(); it != moves.end(); ++it) {
                if (*it == move) {
                    if (move != FastBoard::PASS) {
                        // get x y coords for actual move
                        std::pair<int, int> xy = state->board.get_xy(move);
                        position.moves[0] = (xy.second * 19) + xy.first;
>>>>>>> e9bc239f
                    }
                    moveseen = true;
                }
            }

            bool has_next_moves = counter + 2 < tree_moves.size();
            if (!has_next_moves) {
                goto skipnext;
            }

            has_next_moves  = tree_moves[counter + 1] != FastBoard::PASS;
            has_next_moves &= tree_moves[counter + 2] != FastBoard::PASS;

            if (!has_next_moves) {
                goto skipnext;
            }

<<<<<<< HEAD
                if (moveseen && move != FastBoard::PASS && has_next_moves) {
                    position.stm_won = (tomove == who_won);
                    float frac = (float)counter / (float)movecount;
                    position.stm_score = (frac * position.stm_won)
                                          + ((1.0f - frac) * 0.5f);
                    gather_features(state, position.planes);
                    // add next 2 moves to position
                    // we do not check them for legality
                    int next_move = tree_moves[counter + 1];
                    int next_next_move = tree_moves[counter + 2];
                    std::pair<int, int> xy = state->board.get_xy(next_move);
                    position.moves[1] = (xy.second * 19) + xy.first;
                    xy = state->board.get_xy(next_next_move);
                    position.moves[2] = (xy.second * 19) + xy.first;
                    data.push_back(position);
                } else if (move != FastBoard::PASS) {
                    myprintf("Mainline move not found: %d\n", move);
                    goto skipnext;
                }
=======
            if (moveseen && move != FastBoard::PASS && has_next_moves) {
                position.stm_won = (tomove == who_won ? 1.0f : -1.0f);
                float frac = (float)counter / (float)movecount;
                position.stm_score = (frac * position.stm_won)
                                      + ((1.0f - frac) * 0.0f);
                gather_features(state, position.planes);
                // add next 2 moves to position
                // we do not check them for legality
                int next_move = tree_moves[counter + 1];
                int next_next_move = tree_moves[counter + 2];
                std::pair<int, int> xy = state->board.get_xy(next_move);
                position.moves[1] = (xy.second * 19) + xy.first;
                xy = state->board.get_xy(next_next_move);
                position.moves[2] = (xy.second * 19) + xy.first;
                data.push_back(position);
            } else if (move != FastBoard::PASS) {
                myprintf("Mainline move not found: %d\n", move);
                goto skipnext;
>>>>>>> e9bc239f
            }

            counter++;
            treewalk = treewalk->get_child(0);
        }

skipnext:
        gamecount++;
        if (gamecount % 100 == 0) {
            myprintf("Game %d, %d new positions, %d total\n",
                     gamecount, data.size(), train_pos + data.size());
        }
        if (gamecount % 50000 == 0) {
<<<<<<< HEAD
            std::cout << "Shuffling training data...";
            std::random_shuffle(data.begin(), data.end());
            std::cout << "writing: ";
=======
>>>>>>> e9bc239f
            train_network(data, train_pos, test_pos);
        }
    }

    train_network(data, train_pos, test_pos);

    std::cout << train_pos << " training positions." << std::endl;
    std::cout << test_pos << " testing positions." << std::endl;

    myprintf("Gathering pass done.\n");
}

int Network::rev_rotate_nn_idx(const int vertex, int symmetry) {
    static const int invert[] = {0, 1, 2, 3, 4, 6, 5, 7};
    assert(rotate_nn_idx(rotate_nn_idx(vertex, symmetry), invert[symmetry])
           == vertex);
    return rotate_nn_idx(vertex, invert[symmetry]);
}

int Network::rotate_nn_idx(const int vertex, int symmetry) {
    assert(vertex >= 0 && vertex < 19*19);
    assert(symmetry >= 0 && symmetry < 8);
    int x = vertex % 19;
    int y = vertex / 19;
    int newx;
    int newy;

    if (symmetry >= 4) {
        std::swap(x, y);
        symmetry -= 4;
    }

    if (symmetry == 0) {
        newx = x;
        newy = y;
    } else if (symmetry == 1) {
        newx = x;
        newy = 19 - y - 1;
    } else if (symmetry == 2) {
        newx = 19 - x - 1;
        newy = y;
    } else {
        assert(symmetry == 3);
        newx = 19 - x - 1;
        newy = 19 - y - 1;
    }

    int newvtx = (newy * 19) + newx;
    assert(newvtx >= 0 && newvtx < 19*19);
    return newvtx;
}

void Network::train_network(TrainVector& data,
                            size_t& total_train_pos,
                            size_t& total_test_pos) {
#ifdef USE_CAFFE
    size_t data_size = data.size();
    size_t traincut = (data_size * 96) / 100;

    size_t train_pos = 0;
    size_t test_pos = 0;

    std::unique_ptr<caffe::db::DB> train_db(caffe::db::GetDB("leveldb"));
    std::string dbTrainName("leela_train");
    train_db->Open(dbTrainName.c_str(), caffe::db::WRITE);
<<<<<<< HEAD
    boost::scoped_ptr<caffe::db::DB> train_label_db(caffe::db::GetDB("leveldb"));
    std::string dbTrainLabelName("leela_train_label");
    train_label_db->Open(dbTrainLabelName.c_str(), caffe::db::WRITE);

    boost::scoped_ptr<caffe::db::DB> test_db(caffe::db::GetDB("leveldb"));
    std::string dbTestName("leela_test");
    test_db->Open(dbTestName.c_str(), caffe::db::WRITE);
    boost::scoped_ptr<caffe::db::DB> test_label_db(caffe::db::GetDB("leveldb"));
    std::string dbTestLabelName("leela_test_label");
    test_label_db->Open(dbTestLabelName.c_str(), caffe::db::WRITE);

    boost::scoped_ptr<caffe::db::Transaction> train_txn(train_db->NewTransaction());
    boost::scoped_ptr<caffe::db::Transaction> test_txn(test_db->NewTransaction());
    boost::scoped_ptr<caffe::db::Transaction> train_label_txn(train_label_db->NewTransaction());
    boost::scoped_ptr<caffe::db::Transaction> test_label_txn(test_label_db->NewTransaction());

    for (int pass = 0; pass < 1; pass++) {
        size_t data_pos = 0;
        for (auto it = data.begin(); it != data.end(); ++it) {
            TrainPosition& position = *it;
            int move = position.moves[0];
=======
    std::unique_ptr<caffe::db::DB> train_label_db(caffe::db::GetDB("leveldb"));
    std::string dbTrainLabelName("leela_train_label");
    train_label_db->Open(dbTrainLabelName.c_str(), caffe::db::WRITE);
    std::unique_ptr<caffe::db::DB> test_db(caffe::db::GetDB("leveldb"));
    std::string dbTestName("leela_test");
    test_db->Open(dbTestName.c_str(), caffe::db::WRITE);
    std::unique_ptr<caffe::db::DB> test_label_db(caffe::db::GetDB("leveldb"));
    std::string dbTestLabelName("leela_test_label");
    test_label_db->Open(dbTestLabelName.c_str(), caffe::db::WRITE);

    std::unique_ptr<caffe::db::Transaction> train_txn(train_db->NewTransaction());
    std::unique_ptr<caffe::db::Transaction> test_txn(test_db->NewTransaction());
    std::unique_ptr<caffe::db::Transaction> train_label_txn(train_label_db->NewTransaction());
    std::unique_ptr<caffe::db::Transaction> test_label_txn(test_label_db->NewTransaction());

    for (int pass = 0; pass < 1; pass++) {
        std::cout << "Shuffling training data...";
        std::random_shuffle(data.begin(), data.end());
        std::cout << "writing: ";

        size_t data_pos = 0;
        for (auto it = data.begin(); it != data.end(); ++it) {
            TrainPosition& position = *it;
>>>>>>> e9bc239f
            NNPlanes& nnplanes = position.planes;
            float stm_won = position.stm_won;
            float stm_score = position.stm_score;

<<<<<<< HEAD
            // train data
=======
             // train data
>>>>>>> e9bc239f
            caffe::Datum datum;
            size_t datum_channels = nnplanes.size();
            datum.set_channels(datum_channels);
            datum.set_height(19);
            datum.set_width(19);
            std::string buffer(datum_channels * 19 * 19, '\0');
            // check whether to rotate the position
<<<<<<< HEAD
            int symmetry;
            if (pass == 0) {
                symmetry = Random::get_Rng()->randint(8);
            } /*else {
                assert(pass == 1);
                symmetry = Random::get_Rng()->randint(4) + 4;
                }*/
=======
            int symmetry = Random::get_Rng()->randint(8);
>>>>>>> e9bc239f
            // set (rotated) bitmaps
            for (size_t p = 0; p < nnplanes.size(); p++) {
                BoardPlane tmp;
                for (size_t b = 0; b < nnplanes[p].size(); b++) {
                    float val = nnplanes[p][b];
                    int rot_idx = rotate_nn_idx((int)b, symmetry);
                    tmp[rot_idx] = val;
                }
                if (p == 0) {
                    assert(tmp[rot_move] == true);
                } else if (p == 1 || p == 2) {
                    assert(tmp[rot_move] == false);
                }
                for (size_t b = 0; b < tmp.size(); b++) {
                    buffer[(p * (19 * 19)) + b] = (int)tmp[b];
                }
            }
            datum.set_data(buffer);
            std::string out;
            datum.SerializeToString(&out);

            // labels
            caffe::Datum datum_label;
            datum_label.set_channels(5);
            datum_label.set_height(1);
            datum_label.set_width(1);

<<<<<<< HEAD
            int this_move = rotate_nn_idx(move, symmetry);
=======
            int this_move = rotate_nn_idx(position.moves[0], symmetry);
>>>>>>> e9bc239f
            int next_move = rotate_nn_idx(position.moves[1], symmetry);
            int next_next_move = rotate_nn_idx(position.moves[2], symmetry);

            datum_label.add_float_data((float)this_move);
            datum_label.add_float_data((float)next_move);
            datum_label.add_float_data((float)next_next_move);
            datum_label.add_float_data((float)stm_score);
            datum_label.add_float_data((float)stm_won);
            std::string label_out;
            datum_label.SerializeToString(&label_out);

            data_pos++;
            if (data_pos > traincut) {
                std::stringstream ss;
                ss << test_pos;
                test_pos++;
                test_txn->Put(ss.str(), out);
                test_label_txn->Put(ss.str(), label_out);
                if (test_pos % 10000 == 0) {
                    std::cout << "t";
                    test_txn->Commit();
                    test_label_txn->Commit();
                    test_txn.reset(test_db->NewTransaction());
                    test_label_txn.reset(test_label_db->NewTransaction());
                }
            } else {
                std::stringstream ss;
                ss << train_pos;
                train_pos++;
                train_txn->Put(ss.str(), out);
                train_label_txn->Put(ss.str(), label_out);
                if (train_pos % 10000 == 0) {
                    std::cout << symmetry;
                    train_txn->Commit();
                    train_label_txn->Commit();
                    train_txn.reset(train_db->NewTransaction());
                    train_label_txn.reset(train_label_db->NewTransaction());
                }
            }
        }
    }
    data.clear();

    train_txn->Commit();
    test_txn->Commit();
    train_label_txn->Commit();
    test_label_txn->Commit();

    total_train_pos += train_pos;
    total_test_pos += test_pos;

    std::cout << std::endl;
#endif
}

void Network::autotune_from_file(std::string filename) {
#ifdef USE_CAFFE
    {
        std::unique_ptr<caffe::db::DB> train_db(caffe::db::GetDB("leveldb"));
        std::string dbTrainName("leela_train");
        train_db->Open(dbTrainName.c_str(), caffe::db::NEW);
        std::unique_ptr<caffe::db::DB> test_db(caffe::db::GetDB("leveldb"));
        std::string dbTestName("leela_test");
        test_db->Open(dbTestName.c_str(), caffe::db::NEW);
    }
#endif
    TrainVector data;
    gather_traindata(filename, data);
}

std::string Network::get_backend() {
#ifdef USE_BLAS
#ifndef __APPLE__
#ifdef USE_OPENBLAS
    return std::string("BLAS core: " + std::string(openblas_get_corename()));
#endif
#ifdef USE_MKL
    MKLVersion Version;
    mkl_get_version(&Version);
    return std::string("BLAS core: " + std::string(Version.Processor));
#endif
#else
    return std::string("BLAS core: Apple Accelerate");
#endif
#elif defined(USE_OPENCL)
    return OpenCL::get_OpenCL()->get_device_name();
#elif defined(USE_CAFFE)
    return std::string("Caffe");
#endif
}<|MERGE_RESOLUTION|>--- conflicted
+++ resolved
@@ -704,14 +704,8 @@
         *ladder_out = &ladder;
     }
 
-<<<<<<< HEAD
         bool white_has_komi = true;
-    if (std::fabs(state->get_komi()) <= 0.5f
-        || state->get_handicap() != 0) {
-=======
-    bool white_has_komi = true;
     if (std::fabs(state->get_komi()) <= 0.75f) {
->>>>>>> e9bc239f
         white_has_komi = false;
     }
 
@@ -881,21 +875,8 @@
             if (who_won != FastBoard::BLACK && who_won != FastBoard::WHITE)
                 break;
 
-<<<<<<< HEAD
-            // check every 3rd move
             //int skip = Random::get_Rng()->randint(10);
             if (/*skip == 0*/1) {
-                KoState * state = treewalk->get_state();
-                int tomove = state->get_to_move();
-                int move;
-
-                if (treewalk->get_child(0) != NULL) {
-                    move = treewalk->get_child(0)->get_move(tomove);
-                    if (move == SGFTree::EOT) {
-                        break;
-                    }
-                } else {
-=======
             KoState * state = treewalk->get_state();
             int tomove = state->get_to_move();
             int move;
@@ -903,7 +884,6 @@
             if (treewalk->get_child(0) != NULL) {
                 move = treewalk->get_child(0)->get_move(tomove);
                 if (move == SGFTree::EOT) {
->>>>>>> e9bc239f
                     break;
                 }
             } else {
@@ -914,18 +894,6 @@
 
             TrainPosition position;
 
-<<<<<<< HEAD
-                std::vector<int> moves = state->generate_moves(tomove);
-                bool moveseen = false;
-                for(auto it = moves.begin(); it != moves.end(); ++it) {
-                    if (*it == move) {
-                        if (move != FastBoard::PASS) {
-                            // get x y coords for actual move
-                            std::pair<int, int> xy = state->board.get_xy(move);
-                            position.moves[0] = (xy.second * 19) + xy.first;
-                        }
-                        moveseen = true;
-=======
             std::vector<int> moves = state->generate_moves(tomove);
             bool moveseen = false;
             for(auto it = moves.begin(); it != moves.end(); ++it) {
@@ -934,7 +902,6 @@
                         // get x y coords for actual move
                         std::pair<int, int> xy = state->board.get_xy(move);
                         position.moves[0] = (xy.second * 19) + xy.first;
->>>>>>> e9bc239f
                     }
                     moveseen = true;
                 }
@@ -952,32 +919,11 @@
                 goto skipnext;
             }
 
-<<<<<<< HEAD
-                if (moveseen && move != FastBoard::PASS && has_next_moves) {
-                    position.stm_won = (tomove == who_won);
-                    float frac = (float)counter / (float)movecount;
-                    position.stm_score = (frac * position.stm_won)
-                                          + ((1.0f - frac) * 0.5f);
-                    gather_features(state, position.planes);
-                    // add next 2 moves to position
-                    // we do not check them for legality
-                    int next_move = tree_moves[counter + 1];
-                    int next_next_move = tree_moves[counter + 2];
-                    std::pair<int, int> xy = state->board.get_xy(next_move);
-                    position.moves[1] = (xy.second * 19) + xy.first;
-                    xy = state->board.get_xy(next_next_move);
-                    position.moves[2] = (xy.second * 19) + xy.first;
-                    data.push_back(position);
-                } else if (move != FastBoard::PASS) {
-                    myprintf("Mainline move not found: %d\n", move);
-                    goto skipnext;
-                }
-=======
             if (moveseen && move != FastBoard::PASS && has_next_moves) {
-                position.stm_won = (tomove == who_won ? 1.0f : -1.0f);
+                position.stm_won = (tomove == who_won);
                 float frac = (float)counter / (float)movecount;
                 position.stm_score = (frac * position.stm_won)
-                                      + ((1.0f - frac) * 0.0f);
+                                      + ((1.0f - frac) * 0.5f);
                 gather_features(state, position.planes);
                 // add next 2 moves to position
                 // we do not check them for legality
@@ -991,7 +937,6 @@
             } else if (move != FastBoard::PASS) {
                 myprintf("Mainline move not found: %d\n", move);
                 goto skipnext;
->>>>>>> e9bc239f
             }
 
             counter++;
@@ -1005,12 +950,9 @@
                      gamecount, data.size(), train_pos + data.size());
         }
         if (gamecount % 50000 == 0) {
-<<<<<<< HEAD
-            std::cout << "Shuffling training data...";
+            train_network(data, train_pos, test_pos);
             std::random_shuffle(data.begin(), data.end());
             std::cout << "writing: ";
-=======
->>>>>>> e9bc239f
             train_network(data, train_pos, test_pos);
         }
     }
@@ -1076,62 +1018,31 @@
     std::unique_ptr<caffe::db::DB> train_db(caffe::db::GetDB("leveldb"));
     std::string dbTrainName("leela_train");
     train_db->Open(dbTrainName.c_str(), caffe::db::WRITE);
-<<<<<<< HEAD
     boost::scoped_ptr<caffe::db::DB> train_label_db(caffe::db::GetDB("leveldb"));
     std::string dbTrainLabelName("leela_train_label");
     train_label_db->Open(dbTrainLabelName.c_str(), caffe::db::WRITE);
 
-    boost::scoped_ptr<caffe::db::DB> test_db(caffe::db::GetDB("leveldb"));
     std::string dbTestName("leela_test");
     test_db->Open(dbTestName.c_str(), caffe::db::WRITE);
     boost::scoped_ptr<caffe::db::DB> test_label_db(caffe::db::GetDB("leveldb"));
     std::string dbTestLabelName("leela_test_label");
     test_label_db->Open(dbTestLabelName.c_str(), caffe::db::WRITE);
 
-    boost::scoped_ptr<caffe::db::Transaction> train_txn(train_db->NewTransaction());
-    boost::scoped_ptr<caffe::db::Transaction> test_txn(test_db->NewTransaction());
+    std::unique_ptr<caffe::db::Transaction> train_txn(train_db->NewTransaction());
+    std::unique_ptr<caffe::db::Transaction> test_txn(test_db->NewTransaction());
     boost::scoped_ptr<caffe::db::Transaction> train_label_txn(train_label_db->NewTransaction());
     boost::scoped_ptr<caffe::db::Transaction> test_label_txn(test_label_db->NewTransaction());
-
-    for (int pass = 0; pass < 1; pass++) {
-        size_t data_pos = 0;
-        for (auto it = data.begin(); it != data.end(); ++it) {
-            TrainPosition& position = *it;
-            int move = position.moves[0];
-=======
-    std::unique_ptr<caffe::db::DB> train_label_db(caffe::db::GetDB("leveldb"));
-    std::string dbTrainLabelName("leela_train_label");
-    train_label_db->Open(dbTrainLabelName.c_str(), caffe::db::WRITE);
-    std::unique_ptr<caffe::db::DB> test_db(caffe::db::GetDB("leveldb"));
-    std::string dbTestName("leela_test");
-    test_db->Open(dbTestName.c_str(), caffe::db::WRITE);
-    std::unique_ptr<caffe::db::DB> test_label_db(caffe::db::GetDB("leveldb"));
-    std::string dbTestLabelName("leela_test_label");
-    test_label_db->Open(dbTestLabelName.c_str(), caffe::db::WRITE);
-
-    std::unique_ptr<caffe::db::Transaction> train_txn(train_db->NewTransaction());
-    std::unique_ptr<caffe::db::Transaction> test_txn(test_db->NewTransaction());
-    std::unique_ptr<caffe::db::Transaction> train_label_txn(train_label_db->NewTransaction());
-    std::unique_ptr<caffe::db::Transaction> test_label_txn(test_label_db->NewTransaction());
 
     for (int pass = 0; pass < 1; pass++) {
         std::cout << "Shuffling training data...";
         std::random_shuffle(data.begin(), data.end());
         std::cout << "writing: ";
-
-        size_t data_pos = 0;
-        for (auto it = data.begin(); it != data.end(); ++it) {
-            TrainPosition& position = *it;
->>>>>>> e9bc239f
-            NNPlanes& nnplanes = position.planes;
-            float stm_won = position.stm_won;
-            float stm_score = position.stm_score;
-
-<<<<<<< HEAD
-            // train data
-=======
+        TrainPosition& position = *it;
+        NNPlanes& nnplanes = position.planes;
+        float stm_won = position.stm_won;
+        float stm_score = position.stm_score;
+
              // train data
->>>>>>> e9bc239f
             caffe::Datum datum;
             size_t datum_channels = nnplanes.size();
             datum.set_channels(datum_channels);
@@ -1139,17 +1050,10 @@
             datum.set_width(19);
             std::string buffer(datum_channels * 19 * 19, '\0');
             // check whether to rotate the position
-<<<<<<< HEAD
-            int symmetry;
-            if (pass == 0) {
+            int symmetry = Random::get_Rng()->randint(8);
                 symmetry = Random::get_Rng()->randint(8);
             } /*else {
-                assert(pass == 1);
-                symmetry = Random::get_Rng()->randint(4) + 4;
                 }*/
-=======
-            int symmetry = Random::get_Rng()->randint(8);
->>>>>>> e9bc239f
             // set (rotated) bitmaps
             for (size_t p = 0; p < nnplanes.size(); p++) {
                 BoardPlane tmp;
@@ -1177,11 +1081,7 @@
             datum_label.set_height(1);
             datum_label.set_width(1);
 
-<<<<<<< HEAD
-            int this_move = rotate_nn_idx(move, symmetry);
-=======
             int this_move = rotate_nn_idx(position.moves[0], symmetry);
->>>>>>> e9bc239f
             int next_move = rotate_nn_idx(position.moves[1], symmetry);
             int next_next_move = rotate_nn_idx(position.moves[2], symmetry);
 
