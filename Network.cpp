#include "config.h"
#include <algorithm>
#include <cassert>
#include <list>
#include <set>
#include <iostream>
#include <fstream>
#include <memory>
#include <cmath>
#include <array>
#include <thread>
#include <boost/utility.hpp>
#include <boost/format.hpp>

#ifdef USE_CAFFE
#include <caffe/proto/caffe.pb.h>
#include <caffe/util/db.hpp>
#include <caffe/util/io.hpp>
#include <caffe/blob.hpp>

using namespace caffe;
#endif
#include "Im2Col.h"
#ifdef __APPLE__
#include <Accelerate/Accelerate.h>
#endif
#ifdef USE_MKL
#include <mkl.h>
#endif
#ifdef USE_OPENBLAS
#include <openblas/cblas.h>
#endif
#ifdef USE_OPENCL
#include "OpenCL.h"
#include "UCTNode.h"
#endif

#include "SGFTree.h"
#include "SGFParser.h"
#include "Utils.h"
#include "FastBoard.h"
#include "Random.h"
#include "Network.h"
#include "GTP.h"

using namespace Utils;

Network* Network::s_Net = nullptr;
#ifdef USE_CAFFE
std::unique_ptr<caffe::Net<float>> Network::s_net;
#endif

extern std::array<float, 76800> conv1_w;
extern std::array<float, 96> conv1_b;
extern std::array<float, 110592> conv2_w;
extern std::array<float, 128> conv2_b;
extern std::array<float, 147456> conv3_w;
extern std::array<float, 128> conv3_b;
extern std::array<float, 147456> conv4_w;
extern std::array<float, 128> conv4_b;
extern std::array<float, 147456> conv5_w;
extern std::array<float, 128> conv5_b;
extern std::array<float, 147456> conv6_w;
extern std::array<float, 128> conv6_b;
extern std::array<float, 147456> conv7_w;
extern std::array<float, 128> conv7_b;
extern std::array<float, 147456> conv8_w;
extern std::array<float, 128> conv8_b;
extern std::array<float, 147456> conv9_w;
extern std::array<float, 128> conv9_b;
extern std::array<float, 147456> conv10_w;
extern std::array<float, 128> conv10_b;
extern std::array<float, 147456> conv11_w;
extern std::array<float, 128> conv11_b;
extern std::array<float, 147456> conv12_w;
extern std::array<float, 128> conv12_b;
extern std::array<float, 1152> conv13_w;
extern std::array<float, 1> conv13_b;

extern std::array<float, 38400> val_conv1_w;
extern std::array<float, 48> val_conv1_b;
extern std::array<float, 20736> val_conv2_w;
extern std::array<float, 48> val_conv2_b;
extern std::array<float, 20736> val_conv3_w;
extern std::array<float, 48> val_conv3_b;
extern std::array<float, 20736> val_conv4_w;
extern std::array<float, 48> val_conv4_b;
extern std::array<float, 20736> val_conv5_w;
extern std::array<float, 48> val_conv5_b;
extern std::array<float, 20736> val_conv6_w;
extern std::array<float, 48> val_conv6_b;
extern std::array<float, 20736> val_conv7_w;
extern std::array<float, 48> val_conv7_b;
extern std::array<float, 20736> val_conv8_w;
extern std::array<float, 48> val_conv8_b;
extern std::array<float, 20736> val_conv9_w;
extern std::array<float, 48> val_conv9_b;
extern std::array<float, 20736> val_conv10_w;
extern std::array<float, 48> val_conv10_b;
extern std::array<float, 20736> val_conv11_w;
extern std::array<float, 48> val_conv11_b;
extern std::array<float, 48> val_conv12_w;
extern std::array<float, 1> val_conv12_b;
extern std::array<float, 92416> val_ip13_w;
extern std::array<float, 256> val_ip13_b;
extern std::array<float, 256> val_ip14_w;
extern std::array<float, 1> val_ip14_b;

Network * Network::get_Network(void) {
    if (!s_Net) {
        s_Net = new Network();
        s_Net->initialize();
    }
    return s_Net;
}

void Network::benchmark(FastState * state) {
    {
        // Policy
        int BENCH_AMOUNT = 2000;
        int cpus = cfg_num_threads;
        int iters_per_thread = (BENCH_AMOUNT + (cpus - 1)) / cpus;

        Time start;
        std::vector<std::thread> tg;
        for (int i = 0; i < cpus; i++) {
            tg.push_back(
                std::thread([iters_per_thread, state]() {
                    FastState mystate = *state;
                    for (int loop = 0; loop < iters_per_thread; loop++) {
                        auto vec = get_scored_moves(&mystate, Ensemble::RANDOM_ROTATION);
        }
                })
            );
        };

        auto join_thread = [](std::thread &thread) {
            assert(thread.joinable());
            thread.join();
        };
        std::for_each(tg.begin(), tg.end(), join_thread);

        Time end;

        myprintf("%5d predictions in %5.2f seconds -> %d p/s\n",
                 BENCH_AMOUNT,
                 (float)Time::timediff(start,end)/100.0,
                 (int)((float)BENCH_AMOUNT/((float)Time::timediff(start,end)/100.0)));
    }
    {
        // Value
        int BENCH_AMOUNT = 10000;
        int cpus = cfg_num_threads;
        int iters_per_thread = (BENCH_AMOUNT + (cpus - 1)) / cpus;

        Time start;
        std::vector<std::thread> tg;
        for (int i = 0; i < cpus; i++) {
            tg.push_back(
                std::thread([iters_per_thread, state]() {
                    FastState mystate = *state;
                    for (int loop = 0; loop < iters_per_thread; loop++) {
                        auto vec = get_value(&mystate, Ensemble::RANDOM_ROTATION);
        }
                })
            );
        };
        auto join_thread = [](std::thread &thread) {
            assert(thread.joinable());
            thread.join();
        };
        std::for_each(tg.begin(), tg.end(), join_thread);

        Time end;

        myprintf("%5d evaluations in %5.2f seconds -> %d p/s\n",
                 BENCH_AMOUNT,
                 (float)Time::timediff(start,end)/100.0,
                 (int)((float)BENCH_AMOUNT/((float)Time::timediff(start,end)/100.0)));
    }
}

void Network::initialize(void) {
#ifdef USE_OPENCL
    myprintf("Initializing OpenCL\n");
    opencl.initialize();
    myprintf("Transferring weights to GPU...");
    opencl_policy_net.push_convolve(5, conv1_w, conv1_b);
    opencl_policy_net.push_convolve(3, conv2_w, conv2_b);
    opencl_policy_net.push_convolve(3, conv3_w, conv3_b);
    opencl_policy_net.push_convolve(3, conv4_w, conv4_b);
    opencl_policy_net.push_convolve(3, conv5_w, conv5_b);
    opencl_policy_net.push_convolve(3, conv6_w, conv6_b);
    opencl_policy_net.push_convolve(3, conv7_w, conv7_b);
    opencl_policy_net.push_convolve(3, conv8_w, conv8_b);
    opencl_policy_net.push_convolve(3, conv9_w, conv9_b);
    opencl_policy_net.push_convolve(3, conv10_w, conv10_b);
    opencl_policy_net.push_convolve(3, conv11_w, conv11_b);
    opencl_policy_net.push_convolve(3, conv12_w, conv12_b);
    opencl_policy_net.push_convolve(3, conv13_w, conv13_b);

    opencl_value_net.push_convolve(5, val_conv1_w, val_conv1_b);
    opencl_value_net.push_convolve(3, val_conv2_w, val_conv2_b);
    opencl_value_net.push_convolve(3, val_conv3_w, val_conv3_b);
    opencl_value_net.push_convolve(3, val_conv4_w, val_conv4_b);
    opencl_value_net.push_convolve(3, val_conv5_w, val_conv5_b);
    opencl_value_net.push_convolve(3, val_conv6_w, val_conv6_b);
    opencl_value_net.push_convolve(3, val_conv7_w, val_conv7_b);
    opencl_value_net.push_convolve(3, val_conv8_w, val_conv8_b);
    opencl_value_net.push_convolve(3, val_conv9_w, val_conv9_b);
    opencl_value_net.push_convolve(3, val_conv10_w, val_conv10_b);
    opencl_value_net.push_convolve(3, val_conv11_w, val_conv11_b);
    opencl_value_net.push_convolve(1, val_conv12_w, val_conv12_b);
    opencl_value_net.push_innerproduct(val_ip13_w, val_ip13_b);
    opencl_value_net.push_innerproduct(val_ip14_w, val_ip14_b);
    myprintf("done\n");
#endif
#ifdef USE_BLAS
#ifndef __APPLE__
#ifdef USE_OPENBLAS
    openblas_set_num_threads(1);
    myprintf("BLAS Core: %s\n", openblas_get_corename());
#endif
#ifdef USE_MKL
    //mkl_set_threading_layer(MKL_THREADING_SEQUENTIAL);
    mkl_set_num_threads(1);
    MKLVersion Version;
    mkl_get_version(&Version);
    myprintf("BLAS core: MKL %s\n", Version.Processor);
#endif
#endif
#endif
#ifdef USE_CAFFE
    myprintf("Initializing DCNN...");
    Caffe::set_mode(Caffe::GPU);

<<<<<<< HEAD
    net.reset(new Net<float>("model_value.txt", TEST));
    net->CopyTrainedLayersFrom("model_value.caffemodel");
=======
    s_net.reset(new Net<float>("model_value.txt", TEST));
    s_net->CopyTrainedLayersFrom("model_value.caffemodel");
>>>>>>> cc85111c

    myprintf("Inputs: %d Outputs: %d\n",
        s_net->num_inputs(), s_net->num_outputs());

    Blob<float>* input_layer = s_net->input_blobs()[0];
    int num_channels = input_layer->channels();
    int width = input_layer->width();
    int height = input_layer->height();
    myprintf("Input: channels=%d, width=%d, height=%d\n", num_channels, width, height);

    for (int i = 0; i < s_net->num_outputs(); i++) {
        Blob<float>* output_layer = s_net->output_blobs()[i];
        int num_out_channels = output_layer->channels();
        width = output_layer->width();
        height = output_layer->height();
        myprintf("Output: channels=%d, width=%d, height=%d\n", num_out_channels, width, height);
    }

//#define WRITE_WEIGHTS
#ifdef WRITE_WEIGHTS
    std::ofstream out("weights.txt");
    out << "#include <array>" << std::endl << std::endl;
#endif

    int total_weights = 0;
    auto & layers = s_net->layers();
    myprintf("%d layers:\n", layers.size());
    int layer_num = 1;
#ifdef WRITE_WEIGHTS
    int conv_count = 0;
#endif
    for (auto it = layers.begin(); it != layers.end(); ++it, ++layer_num) {
        myprintf("layer %d (%s)", layer_num, (*it)->type());
        auto & blobs = (*it)->blobs();
        if (blobs.size() > 0) myprintf(" = ");
        for (auto pars = blobs.begin(); pars != blobs.end(); ++pars) {
            const Blob<float> & blob = *(*pars);
            total_weights += blob.count();
            myprintf("%s ", blob.shape_string().c_str());
            if (boost::next(pars) != blobs.end()) myprintf("+ ");

#ifdef WRITE_WEIGHTS
            out << "// " << blob.shape_string() << std::endl;
            if (strcmp((*it)->type(), "Convolution") == 0) {
                if (pars == blobs.begin()) {
                    conv_count++;
                    out << "std::array<float, " << blob.count()
                        << "> val_conv" << conv_count << "_w = {{" << std::endl;
                } else {
                    out << "std::array<float, " << blob.count()
                        << "> val_conv" << conv_count << "_b = {{" << std::endl;
                }
            } else if (strcmp((*it)->type(), "BatchNorm") == 0) {
                out << "std::array<float, " << blob.count()
                    << "> val_bn" << conv_count << "_w" << (pars - blobs.begin()) + 1
                    << " = {{" << std::endl;
            } else if (strcmp((*it)->type(), "InnerProduct") == 0) {
                if (pars == blobs.begin()) {
                    conv_count++;
                    out << "std::array<float, " << blob.count()
                        << "> val_ip" << conv_count << "_w = {{" << std::endl;
                } else {
                    out << "std::array<float, " << blob.count()
                        << "> val_ip" << conv_count << "_b = {{" << std::endl;
                }
            } else {
                out << "std::array<float, " << blob.count()
                    << "> val_sc" << conv_count << "_w" << (pars - blobs.begin()) + 1
                    << " = {{" << std::endl;
            }
            for (int idx = 0; idx < blob.count(); idx++) {
                out << blob.cpu_data()[idx];
                if (idx != blob.count() - 1) out << ", ";
                else out << " }};" << std::endl;
            }
            out << std::endl;
#endif
        }
        myprintf("\n");
    }
#ifdef WRITE_WEIGHTS
    out.close();
#endif
    myprintf("%d total DCNN weights\n", total_weights);
#endif
}

#ifdef USE_BLAS
template<unsigned int filter_size,
         unsigned int channels, unsigned int outputs,
         size_t W, size_t B>
void convolve(std::vector<float>& input,
              std::array<float, W>& weights,
              std::array<float, B>& biases,
              std::vector<float>& output) {
    // fixed for 19x19
    constexpr unsigned int width = 19;
    constexpr unsigned int height = 19;
    constexpr unsigned int spatial_out = width * height;

    constexpr unsigned int filter_len = filter_size * filter_size;
    constexpr unsigned int filter_dim = filter_len * channels;

    std::vector<float> col(filter_dim * width * height);
    im2col<channels, filter_size>(input, col);

    // Weight shape (output, input, filter_size, filter_size)
    // 96 22 5 5
    // outputs[96,19x19] = weights[96,22x9] x col[22x9,19x19]
    // C←αAB + βC
    // M Number of rows in matrices A and C.
    // N Number of columns in matrices B and C.
    // K Number of columns in matrix A; number of rows in matrix B.
    // lda The size of the first dimention of matrix A; if you are
    // passing a matrix A[m][n], the value should be m.
    //    cblas_sgemm(CblasRowMajor, TransA, TransB, M, N, K, alpha, A, lda, B,
    //                ldb, beta, C, N);

    cblas_sgemm(CblasRowMajor, CblasNoTrans, CblasNoTrans,
                // M        N            K
                outputs, spatial_out, filter_dim,
                1.0f, &weights[0], filter_dim,
                &col[0], spatial_out,
                0.0f, &output[0], spatial_out);

    auto lambda_ELU = [](float val) { return (val > 0.0f) ?
                                      val : 1.0f * (std::exp(val) - 1.0f); };
    //auto lambda_ReLU = [](float val) { return (val > 0.0f) ?
    //                                   val : 0.0f; };

    for (unsigned int o = 0; o < outputs; o++) {
        for (unsigned int b = 0; b < spatial_out; b++) {
            output[(o * spatial_out) + b] =
                lambda_ELU(biases[o] + output[(o * spatial_out) + b]);
        }
    }
}

template<unsigned int inputs,
         unsigned int outputs,
         size_t W, size_t B>
void innerproduct(std::vector<float>& input,
                  std::array<float, W>& weights,
                  std::array<float, B>& biases,
                  std::vector<float>& output) {
    assert(B == outputs);

    cblas_sgemv(CblasRowMajor, CblasNoTrans,
                // M     K
                outputs, inputs,
                1.0f, &weights[0], inputs,
                &input[0], 1,
                0.0f, &output[0], 1);

    auto lambda_ELU = [](float val) { return (val > 0.0f) ?
                                      val : 1.0f * (std::exp(val) - 1.0f); };
    //auto lambda_ReLU = [](float val) { return (val > 0.0f) ?
    //                                   val : 0.0f; };

    for (unsigned int o = 0; o < outputs; o++) {
        float val = biases[o] + output[o];
        if (outputs > 1) {
            val = lambda_ELU(val);
        }
        output[o] = val;
    }
}

template<unsigned int channels,
         unsigned int spatial_size>
void batchnorm(std::vector<float>& input,
               std::array<float, channels>& means,
               std::array<float, channels>& variances,
               std::array<float, 1> scale,
               std::vector<float>& output)
{
    constexpr float epsilon = 1e-5;

    for (unsigned int c = 0; c < channels; ++c) {
        float mean = means[c] / scale[0];
        float variance = variances[c] / scale[0];
        variance += epsilon;
        float scale_stddiv = 1.0f / std::sqrt(variance);

        float * out = &output[c * spatial_size];
        float const * in  = &input[c * spatial_size];
        for (unsigned int b = 0; b < spatial_size; b++) {
            out[b] = scale_stddiv * (in[b] - mean);
        }
    }
}
#endif

void softmax(std::vector<float>& input,
             std::vector<float>& output,
             float temperature) {
    assert(&input != &output);

    float alpha = *std::max_element(input.begin(),
                                    input.begin() + output.size());
    alpha /= temperature;

    float denom = 0.0f;
    std::vector<float> helper(output.size());
    for (size_t i = 0; i < output.size(); i++) {
        float val  = std::exp((input[i]/temperature) - alpha);
        helper[i]  = val;
        denom     += val;
    }
    for (size_t i = 0; i < output.size(); i++) {
        output[i] = helper[i] / denom;
    }
}

#ifdef USE_OPENCL
class CallbackData {
public:
    std::atomic<int> * m_nodecount;
    FastState m_state;
    UCTNode * m_node;
    int m_rotation;
    std::atomic<int> * m_thread_results_outstanding;
    std::vector<float> m_output_data;
    std::vector<float> m_input_data;
    Network::BoardPlane m_ladder;
};

extern "C" void CL_CALLBACK forward_cb(cl_event event, cl_int status,
                                       void* data) {
    CallbackData * cb_data = static_cast<CallbackData*>(data);

    // Mark the kernels as available
    cb_data->m_thread_results_outstanding->fetch_sub(1, std::memory_order_release);

    constexpr int width = 19;
    constexpr int height = 19;
    std::vector<float> softmax_data(width * height);
    softmax(cb_data->m_output_data, softmax_data, cfg_softmax_temp);
    std::vector<float>& outputs = softmax_data;

    Network::Netresult result;

    for (size_t idx = 0; idx < outputs.size(); idx++) {
        int rot_idx = Network::rev_rotate_nn_idx(idx, cb_data->m_rotation);
        float val = outputs[rot_idx];
        int x = idx % 19;
        int y = idx / 19;
        int vtx = cb_data->m_state.board.get_vertex(x, y);
        if (cb_data->m_state.board.get_square(vtx) == FastBoard::EMPTY) {
            result.push_back(std::make_pair(val, vtx));
        }
    }

    /* prune losing ladders completely */
    for (auto & sm : result) {
        std::pair<int, int> xy = cb_data->m_state.board.get_xy(sm.second);
        int bitmappos = (xy.second * 19) + xy.first;
        if (cb_data->m_ladder[bitmappos]) {
            //myprintf("Ladder at %s (%d) score %f\n",
            //         state->board.move_to_text(sm.second).c_str(),
            //         sm.second,
            //         sm.first);
            sm.first = 0.0f;
        }
    }

    // Network::show_heatmap(&cb_data->m_state, result, false);

    cb_data->m_node->scoring_cb(cb_data->m_nodecount, cb_data->m_state,
                                result, false);

    delete cb_data;

    // Reduce the count of things having pointers to UCTNodes
    // or UCTSearch. We cannot destroy the search till these
    // have finished.
    opencl.callback_finished();
}

void Network::async_scored_moves(std::atomic<int> * nodecount,
                                 FastState * state,
                                 UCTNode * node,
                                 Ensemble ensemble,
                                 int rotation) {
    if (state->board.get_boardsize() != 19) {
        return;
    }

    assert(ensemble == DIRECT || ensemble == RANDOM_ROTATION);
    if (ensemble == RANDOM_ROTATION) {
        assert(rotation == -1);
        rotation = Random::get_Rng()->randfix<8>();
    } else {
        assert(ensemble == DIRECT);
    }

    CallbackData * cb_data = new CallbackData();

    NNPlanes planes;
    BoardPlane *ladder;
    gather_features_policy(state, planes, &ladder);

    constexpr int width = 19;
    constexpr int height = 19;

    cb_data->m_nodecount = nodecount;
    cb_data->m_state = *state;
    cb_data->m_node = node;
    cb_data->m_input_data.resize(Network::MAX_CHANNELS * 19 * 19);
    cb_data->m_output_data.resize(Network::MAX_CHANNELS * 19 * 19);
    cb_data->m_thread_results_outstanding = opencl.get_thread_results_outstanding();
    //assert(cb_data->m_thread_result_outstanding.load(boost::memory_order_acquire) == 0);
    cb_data->m_rotation = rotation;
    cb_data->m_ladder = *ladder;

    for (int c = 0; c < Network::POLICY_CHANNELS; ++c) {
        for (int h = 0; h < height; ++h) {
            for (int w = 0; w < width; ++w) {
                int vtx = rotate_nn_idx(h * 19 + w, rotation);
                cb_data->m_input_data[(c * height + h) * width + w] =
                    (float)planes[c][vtx];
            }
        }
    }

    void * data = static_cast<void*>(cb_data);

    opencl_policy_net.forward(cb_data->m_input_data,
                                    cb_data->m_output_data,
                                    forward_cb, data);
}
#endif

float Network::get_value(FastState * state, Ensemble ensemble) {
    if (state->board.get_boardsize() != 19) {
        assert(false);
        return 0.5f;
    }

    NNPlanes planes;
    gather_features_value(state, planes);
    float result;

    if (ensemble == DIRECT) {
        result = get_value_internal(state, planes, 0);
    } else if (ensemble == RANDOM_ROTATION) {
        int rotation = Random::get_Rng()->randfix<8>();
        result = get_value_internal(state, planes, rotation);
    } else {
        assert(ensemble == AVERAGE_ALL);
        result = get_value_internal(state, planes, 0);
        //myprintf("%5.4f ", result);
        for (int r = 1; r < 8; r++) {
            float sum_res = get_value_internal(state, planes, r);
            //myprintf("%5.4f ", sum_res);
            result += sum_res;
        }
        result /= 8.0f;
    }

    //if (ensemble == AVERAGE_ALL || ensemble == DIRECT) {
    //    myprintf("==> %5.4f\n", result);
    //}

    return result;
}

Network::Netresult Network::get_scored_moves(
    FastState * state, Ensemble ensemble, int rotation) {
    Netresult result;
    if (state->board.get_boardsize() != 19) {
        return result;
    }

    NNPlanes planes;
    BoardPlane* ladder;
    gather_features_policy(state, planes, &ladder);

    if (ensemble == DIRECT) {
        assert(rotation >= 0 && rotation <= 7);
        result = get_scored_moves_internal(state, planes, rotation);
    } else if (ensemble == RANDOM_ROTATION) {
        assert(rotation == -1);
        int rand_rot = Random::get_Rng()->randfix<8>();
        result = get_scored_moves_internal(state, planes, rand_rot);
    } else {
        assert(ensemble == AVERAGE_ALL);
        result = get_scored_moves_internal(state, planes, 0);
        for (int r = 1; r < 8; r++) {
            auto sum_res = get_scored_moves_internal(state, planes, r);
            for (size_t i = 0; i < sum_res.size(); i++) {
                assert(result[i].second == sum_res[i].second);
                result[i].first += sum_res[i].first;
            }
        }
        std::for_each(result.begin(), result.end(),
                      [](scored_node & sn){ sn.first /= 8.0f; });
    }

    /* prune losing ladders completely */
    for (auto & sm : result) {
        std::pair<int, int> xy = state->board.get_xy(sm.second);
        int bitmappos = (xy.second * 19) + xy.first;
        if ((*ladder)[bitmappos]) {
            //myprintf("Ladder at %s (%d) score %f\n",
            //         state->board.move_to_text(sm.second).c_str(),
            //         sm.second,
            //         sm.first);
            sm.first = 0.0f;
        }
    }

    // if (ensemble == AVERAGE_ALL || ensemble == DIRECT) {
    //     show_heatmap(state, result, true);
    // }

    return result;
}

float Network::get_value_internal(
    FastState * state, NNPlanes & planes, int rotation) {
    assert(rotation >= 0 && rotation <= 7);
    float result;

    constexpr int channels = VALUE_CHANNELS;
    constexpr int width = 19;
    constexpr int height = 19;
    constexpr int max_channels = MAX_VALUE_CHANNELS;
    std::vector<float> orig_input_data(planes.size() * width * height);
    std::vector<float> input_data(max_channels * width * height);
    std::vector<float> output_data(max_channels * width * height);
    std::vector<float> winrate_data(256);
    std::vector<float> winrate_out(1);

    for (int c = 0; c < channels; ++c) {
        for (int h = 0; h < height; ++h) {
            for (int w = 0; w < width; ++w) {
                int vtx = rotate_nn_idx(h * 19 + w, rotation);
                orig_input_data[(c * height + h) * width + w] =
                    (float)planes[c][vtx];
            }
        }
    }
#ifdef USE_OPENCL
    std::copy(orig_input_data.begin(), orig_input_data.end(), input_data.begin());
    opencl.thread_init();
    opencl_value_net.forward(input_data, output_data, nullptr, nullptr);
    // Sigmoid
    float winrate_sig = (1.0f + std::tanh(output_data[0])) / 2.0f;
    result = winrate_sig;
#elif defined(USE_BLAS)
    std::copy(orig_input_data.begin(), orig_input_data.end(), input_data.begin());

    convolve<5, 32, 48>(input_data, val_conv1_w, val_conv1_b, output_data);
    std::swap(input_data, output_data);
    convolve<3, 48, 48>(input_data, val_conv2_w, val_conv2_b, output_data);
    std::swap(input_data, output_data);
    convolve<3, 48, 48>(input_data, val_conv3_w, val_conv3_b, output_data);
    std::swap(input_data, output_data);
    convolve<3, 48, 48>(input_data, val_conv4_w, val_conv4_b, output_data);
    std::swap(input_data, output_data);
    convolve<3, 48, 48>(input_data, val_conv5_w, val_conv5_b, output_data);
    std::swap(input_data, output_data);
    convolve<3, 48, 48>(input_data, val_conv6_w, val_conv6_b, output_data);
    std::swap(input_data, output_data);
    convolve<3, 48, 48>(input_data, val_conv7_w, val_conv7_b, output_data);
    std::swap(input_data, output_data);
    convolve<3, 48, 48>(input_data, val_conv8_w, val_conv8_b, output_data);
    std::swap(input_data, output_data);
    convolve<3, 48, 48>(input_data, val_conv9_w, val_conv9_b, output_data);
    std::swap(input_data, output_data);
    convolve<3, 48, 48>(input_data, val_conv10_w, val_conv10_b, output_data);
    std::swap(input_data, output_data);
    convolve<3, 48, 48>(input_data, val_conv11_w, val_conv11_b, output_data);
    std::swap(input_data, output_data);
    convolve<1, 48,  1>(input_data, val_conv12_w, val_conv12_b, output_data);
    // Now get the score
    innerproduct<361, 256>(output_data, val_ip13_w, val_ip13_b, winrate_data);
    innerproduct<256, 1>(winrate_data, val_ip14_w, val_ip14_b, winrate_out);
    // Sigmoid
    float winrate_sig = (1.0f + std::tanh(winrate_out[0])) / 2.0f;
    result = winrate_sig;
 #endif
    return result;
}

Network::Netresult Network::get_scored_moves_internal(
    FastState * state, NNPlanes & planes, int rotation) {
    Netresult result;
    assert(rotation >= 0 && rotation <= 7);
#ifdef USE_CAFFE
    Blob<float>* input_layer = s_net->input_blobs()[0];
    int channels = input_layer->channels();
    int width = input_layer->width();
    int height = input_layer->height();
    assert(channels == (int)planes.size());
    assert(width == state->board.get_boardsize());
    assert(height == state->board.get_boardsize());
    float* orig_input_data = input_layer->mutable_cpu_data();
#else
    constexpr int channels = POLICY_CHANNELS;
    constexpr int width = 19;
    constexpr int height = 19;
    constexpr int max_channels = MAX_CHANNELS;
    std::vector<float> orig_input_data(planes.size() * width * height);
    std::vector<float> input_data(max_channels * width * height);
    std::vector<float> output_data(max_channels * width * height);
    std::vector<float> softmax_data(width * height);
#endif
    for (int c = 0; c < channels; ++c) {
        for (int h = 0; h < height; ++h) {
            for (int w = 0; w < width; ++w) {
                int vtx = rotate_nn_idx(h * 19 + w, rotation);
                orig_input_data[(c * height + h) * width + w] =
                    (float)planes[c][vtx];
            }
        }
    }
#ifdef USE_OPENCL
    std::copy(orig_input_data.begin(), orig_input_data.end(), input_data.begin());
    opencl.thread_init();
    opencl_policy_net.forward(input_data, output_data, nullptr, nullptr);
    softmax(output_data, softmax_data, cfg_softmax_temp);
    std::vector<float>& outputs = softmax_data;
#elif defined(USE_BLAS)
    // XXX really only need the first 24
    std::copy(orig_input_data.begin(), orig_input_data.end(), input_data.begin());

    convolve<5,  32,  96>(input_data, conv1_w, conv1_b, output_data);
    std::swap(input_data, output_data);
    convolve<3,  96, 128>(input_data, conv2_w, conv2_b, output_data);
    std::swap(input_data, output_data);
    convolve<3, 128, 128>(input_data, conv3_w, conv3_b, output_data);
    std::swap(input_data, output_data);
    convolve<3, 128, 128>(input_data, conv4_w, conv4_b, output_data);
    std::swap(input_data, output_data);
    convolve<3, 128, 128>(input_data, conv5_w, conv5_b, output_data);
    std::swap(input_data, output_data);
    convolve<3, 128, 128>(input_data, conv6_w, conv6_b, output_data);
    std::swap(input_data, output_data);
    convolve<3, 128, 128>(input_data, conv7_w, conv7_b, output_data);
    std::swap(input_data, output_data);
    convolve<3, 128, 128>(input_data, conv8_w, conv8_b, output_data);
    std::swap(input_data, output_data);
    convolve<3, 128, 128>(input_data, conv9_w, conv9_b, output_data);
    std::swap(input_data, output_data);
    convolve<3, 128, 128>(input_data, conv10_w, conv10_b, output_data);
    std::swap(input_data, output_data);
    convolve<3, 128, 128>(input_data, conv11_w, conv11_b, output_data);
    std::swap(input_data, output_data);
    convolve<3, 128, 128>(input_data, conv12_w, conv12_b, output_data);
    std::swap(input_data, output_data);
    convolve<3, 128,   1>(input_data, conv13_w, conv13_b, output_data);
    softmax(output_data, softmax_data, cfg_softmax_temp);

    // Move scores
    std::vector<float>& outputs = softmax_data;
#endif
#ifdef USE_CAFFE
    s_net->Forward();
    Blob<float>* output_layer = s_net->output_blobs()[0];
    const float* begin = output_layer->cpu_data();
    const float* end = begin + output_layer->channels();
    auto outputs = std::vector<float>(begin, end);
#endif
    for (size_t idx = 0; idx < outputs.size(); idx++) {
        int rot_idx = rev_rotate_nn_idx(idx, rotation);
        float val = outputs[rot_idx];
        int x = idx % 19;
        int y = idx / 19;
        int vtx = state->board.get_vertex(x, y);
        if (state->board.get_square(vtx) == FastBoard::EMPTY) {
            result.push_back(std::make_pair(val, vtx));
        }
    }

    return result;
}

void Network::show_heatmap(FastState * state, Netresult& result, bool topmoves) {
    auto moves = result;
    std::vector<std::string> display_map;
    std::string line;

    for (unsigned int y = 0; y < 19; y++) {
        for (unsigned int x = 0; x < 19; x++) {
            int vtx = state->board.get_vertex(x, y);

            auto item = std::find_if(moves.cbegin(), moves.cend(),
                [&vtx](scored_node const & item) {
                return item.second == vtx;
            });

            float score = 0.0f;
            // Non-empty squares won't be scored
            if (item != moves.end()) {
                score = item->first;
                assert(vtx == item->second);
            }

            line += boost::str(boost::format("%3d ") % int(score * 1000));
            if (x == 18) {
                display_map.push_back(line);
                line.clear();
            }
        }
    }

    for (int i = display_map.size() - 1; i >= 0; --i) {
        myprintf("%s\n", display_map[i].c_str());
    }

    if (topmoves) {
    std::stable_sort(moves.rbegin(), moves.rend());

    float cum = 0.0f;
    size_t tried = 0;
    while (cum < 0.85f && tried < moves.size()) {
        if (moves[tried].first < 0.01f) break;
        myprintf("%1.3f (%s)\n",
                 moves[tried].first,
                 state->board.move_to_text(moves[tried].second).c_str());
        cum += moves[tried].first;
        tried++;
    }
    }
}

void Network::gather_features_policy(FastState * state, NNPlanes & planes,
                                     BoardPlane** ladder_out) {
    planes.resize(32);
    BoardPlane& empt_color   = planes[0];
    BoardPlane& move_color   = planes[1];
    BoardPlane& othr_color   = planes[2];
    BoardPlane& libs_1       = planes[3];
    BoardPlane& libs_2       = planes[4];
    BoardPlane& libs_3       = planes[5];
    BoardPlane& libs_4       = planes[6];
    BoardPlane& libs_5p      = planes[7];
    BoardPlane& libs_1_e     = planes[8];
    BoardPlane& libs_2_e     = planes[9];
    BoardPlane& libs_3_e     = planes[10];
    BoardPlane& libs_4_e     = planes[11];
    BoardPlane& libs_5p_e    = planes[12];
    BoardPlane& after_1      = planes[13];
    BoardPlane& after_2      = planes[14];
    BoardPlane& after_3      = planes[15];
    BoardPlane& after_4      = planes[16];
    BoardPlane& after_5      = planes[17];
    BoardPlane& after_6p     = planes[18];
    BoardPlane& after_1_e    = planes[19];
    BoardPlane& after_2_e    = planes[20];
    BoardPlane& after_3_e    = planes[21];
    BoardPlane& after_4_e    = planes[22];
    BoardPlane& after_5_e    = planes[23];
    BoardPlane& after_6p_e   = planes[24];
    BoardPlane& ladder       = planes[25];
    BoardPlane& ladder_win   = planes[26];
    BoardPlane& komove       = planes[27];
    BoardPlane& movehist1    = planes[28];
    BoardPlane& movehist2    = planes[29];
    BoardPlane& has_komi     = planes[30];
    BoardPlane& line_3       = planes[31];

    if (ladder_out) {
        *ladder_out = &ladder;
    }

    bool white_has_komi = true;
    if (std::fabs(state->get_komi()) <= 0.75f) {
        white_has_komi = false;
    }

    int tomove = state->get_to_move();
    // collect white, black occupation planes
    for (int j = 0; j < 19; j++) {
        for(int i = 0; i < 19; i++) {
            int vtx = state->board.get_vertex(i, j);
            FastBoard::square_t color =
                state->board.get_square(vtx);
            int idx = j * 19 + i;
            if (i == 2 || i == 16 || j == 2 || j == 16) {
                line_3[idx] = true;
            }
            if (color != FastBoard::EMPTY) {
                // White gets extra points in scoring
                if (color == FastBoard::WHITE && white_has_komi) {
                    has_komi[idx] = true;
                }
                if (color == tomove) {
                    move_color[idx] = true;
                } else {
                    othr_color[idx] = true;
                }
                int rlibs = state->board.count_rliberties(vtx);
                if (rlibs == 1) {
                    if (color == tomove) {
                        libs_1[idx] = true;
                    } else {
                        libs_1_e[idx] = true;
                    }
                } else if (rlibs == 2) {
                    if (color == tomove) {
                        libs_2[idx] = true;
                    } else {
                        libs_2_e[idx] = true;
                    }
                } else if (rlibs == 3) {
                    if (color == tomove) {
                        libs_3[idx] = true;
                    } else {
                        libs_3_e[idx] = true;
                    }
                } else if (rlibs == 4) {
                    if (color == tomove) {
                        libs_4[idx] = true;
                    } else {
                        libs_4_e[idx] = true;
                    }
                } else if (rlibs >= 5) {
                    if (color == tomove) {
                        libs_5p[idx] = true;
                    } else {
                        libs_5p_e[idx] = true;
                    }
                }
            } else {
                empt_color[idx] = true;

                std::pair<int, int> p =
                    state->board.after_liberties(tomove, vtx);
                int al = p.first;
                if (al == 1) {
                    after_1[idx] = true;
                } else if (al == 2) {
                    after_2[idx] = true;
                } else if (al == 3) {
                    after_3[idx] = true;
                } else if (al == 4) {
                    after_4[idx] = true;
                } else if (al == 5) {
                    after_5[idx] = true;
                } else if (al >= 6) {
                    after_6p[idx] = true;
                }
                int at = p.second;
                if (at == 1) {
                    after_1_e[idx] = true;
                } else if (at == 2) {
                    after_2_e[idx] = true;
                } else if (at == 3) {
                    after_3_e[idx] = true;
                } else if (at == 4) {
                    after_4_e[idx] = true;
                } else if (at == 5) {
                    after_5_e[idx] = true;
                } else if (at >= 6) {
                    after_6p_e[idx] = true;
                }

                int ae = state->board.count_pliberties(vtx);
                if (ae == 2) {
                    int ss = state->board.saving_size(tomove, vtx);
                    if (ss > 0) {
                        bool ll = state->board.check_losing_ladder(tomove, vtx);
                        ladder[idx] = ll;
                    }
                }
                if (state->board.check_winning_ladder(tomove, vtx)) {
                    ladder_win[idx] = true;
                }
            }
        }
    }

    if (state->get_last_move() > 0) {
        std::pair<int, int> lastmove = state->board.get_xy(state->get_last_move());
        int idx = lastmove.second * 19 + lastmove.first;
        movehist1[idx] = true;
        if (state->get_prevlast_move() > 0) {
            std::pair<int, int> prevlast = state->board.get_xy(state->get_prevlast_move());
            int idxp = prevlast.second * 19 + prevlast.first;
            movehist2[idxp] = true;
        }
    }

    if (state->get_komove() > 0) {
        std::pair<int, int> kosq = state->board.get_xy(state->get_komove());
        int idx = kosq.second * 19 + kosq.first;
        komove[idx] = true;
    }
}

void Network::gather_features_value(FastState * state, NNPlanes & planes) {
    planes.resize(32);
    BoardPlane& empt_color   = planes[0];
    BoardPlane& move_color   = planes[1];
    BoardPlane& othr_color   = planes[2];
    BoardPlane& libs_1       = planes[3];
    BoardPlane& libs_2       = planes[4];
    BoardPlane& libs_3       = planes[5];
    BoardPlane& libs_4       = planes[6];
    BoardPlane& libs_5       = planes[7];
    BoardPlane& libs_6p      = planes[8];
    BoardPlane& libs_1_e     = planes[9];
    BoardPlane& libs_2_e     = planes[10];
    BoardPlane& libs_3_e     = planes[11];
    BoardPlane& libs_4_e     = planes[12];
    BoardPlane& libs_5_e     = planes[13];
    BoardPlane& libs_6p_e    = planes[14];
    BoardPlane& after_1      = planes[15];
    BoardPlane& after_2      = planes[16];
    BoardPlane& after_3      = planes[17];
    BoardPlane& after_4      = planes[18];
    BoardPlane& after_5      = planes[19];
    BoardPlane& after_6p     = planes[20];
    BoardPlane& after_1_e    = planes[21];
    BoardPlane& after_2_e    = planes[22];
    BoardPlane& after_3_e    = planes[23];
    BoardPlane& after_4_e    = planes[24];
    BoardPlane& after_5_e    = planes[25];
    BoardPlane& after_6p_e   = planes[26];
    BoardPlane& ladder       = planes[27];
    BoardPlane& ladder_win   = planes[28];
    BoardPlane& has_komi     = planes[29];
    BoardPlane& line_3       = planes[30];
    BoardPlane& komove       = planes[31];

    bool white_has_komi = true;
    if (std::fabs(state->get_komi()) <= 0.75f) {
        white_has_komi = false;
    }

    int tomove = state->get_to_move();
    // collect white, black occupation planes
    for (int j = 0; j < 19; j++) {
        for(int i = 0; i < 19; i++) {
            int vtx = state->board.get_vertex(i, j);
            FastBoard::square_t color =
                state->board.get_square(vtx);
            int idx = j * 19 + i;
            if (i == 2 || i == 16 || j == 2 || j == 16) {
                line_3[idx] = true;
            }
            if (color != FastBoard::EMPTY) {
                // White gets extra points in scoring
                if (color == FastBoard::WHITE && white_has_komi) {
                    has_komi[idx] = true;
                }
                if (color == tomove) {
                    move_color[idx] = true;
                } else {
                    othr_color[idx] = true;
                }
                int rlibs = state->board.count_rliberties(vtx);
                if (rlibs == 1) {
                    if (color == tomove) {
                        libs_1[idx] = true;
                    } else {
                        libs_1_e[idx] = true;
                    }
                } else if (rlibs == 2) {
                    if (color == tomove) {
                       libs_2[idx] = true;
                    } else {
                        libs_2_e[idx] = true;
                    }
                } else if (rlibs == 3) {
                    if (color == tomove) {
                        libs_3[idx] = true;
                    } else {
                        libs_3_e[idx] = true;
                    }
                } else if (rlibs == 4) {
                    if (color == tomove) {
                        libs_4[idx] = true;
                    } else {
                        libs_4_e[idx] = true;
                    }
                } else if (rlibs == 5) {
                    if (color == tomove) {
                        libs_5[idx] = true;
                    } else {
                        libs_5_e[idx] = true;
                    }
                }  else if (rlibs >= 6) {
                    if (color == tomove) {
                        libs_6p[idx] = true;
                    } else {
                        libs_6p_e[idx] = true;
                    }
                }
            } else {
                empt_color[idx] = true;

                std::pair<int, int> p =
                    state->board.after_liberties(tomove, vtx);
                int al = p.first;
                if (al == 1) {
                    after_1[idx] = true;
                } else if (al == 2) {
                    after_2[idx] = true;
                } else if (al == 3) {
                    after_3[idx] = true;
                } else if (al == 4) {
                    after_4[idx] = true;
                } else if (al == 5) {
                    after_5[idx] = true;
                } else if (al >= 6) {
                    after_6p[idx] = true;
                }
                int at = p.second;
                if (at == 1) {
                    after_1_e[idx] = true;
                } else if (at == 2) {
                    after_2_e[idx] = true;
                } else if (at == 3) {
                    after_3_e[idx] = true;
                } else if (at == 4) {
                    after_4_e[idx] = true;
                } else if (at == 5) {
                    after_5_e[idx] = true;
                } else if (at >= 6) {
                    after_6p_e[idx] = true;
                }

                int ss = state->board.saving_size(tomove, vtx);
                int ae = state->board.count_pliberties(vtx);
                if (ae == 2) {
                    if (ss > 0) {
                        bool ll = state->board.check_losing_ladder(tomove, vtx);
                        ladder[idx] = ll;
                    }
                }
                if (state->board.check_winning_ladder(tomove, vtx)) {
                    ladder_win[idx] = true;
                }
            }
        }
    }

    if (state->get_komove() > 0) {
        std::pair<int, int> kosq = state->board.get_xy(state->get_komove());
        int idx = kosq.second * 19 + kosq.first;
        komove[idx] = true;
    }
}

void Network::gather_traindata(std::string filename, TrainVector& data) {
    std::vector<std::string> games = SGFParser::chop_all(filename);
    int gametotal = games.size();
    int gamecount = 0;

    size_t train_pos = 0;
    size_t test_pos = 0;

    myprintf("Total games in file: %d\n", gametotal);
    myprintf("Shuffling...\n");
    std::random_shuffle(games.begin(), games.end());

    while (gamecount < gametotal) {
        std::unique_ptr<SGFTree> sgftree(new SGFTree);

        try {
            sgftree->load_from_string(games[gamecount]);
        } catch (...) {
        };

        SGFTree * treewalk = &(*sgftree);
        size_t counter = 0;

        size_t movecount = sgftree->count_mainline_moves();
        std::vector<int> tree_moves = sgftree->get_mainline();
        int who_won = sgftree->get_winner();
        int handicap = sgftree->get_state()->get_handicap();
        //float komi = sgftree->get_state()->get_komi();
        if (handicap) {
            goto skipnext;
        }
        // 5.5, 6.5, 7.5
        //if (std::abs(komi) > 0.75f && (std::abs(komi) < 5.25f || std::abs(komi) > 7.75f)) {
        //    goto skipnext;
        //}
        if (who_won != FastBoard::BLACK && who_won != FastBoard::WHITE) {
            goto skipnext;
        }

        while (counter < movecount) {
            assert(treewalk != NULL);
            assert(treewalk->get_state() != NULL);
            if (treewalk->get_state()->board.get_boardsize() != 19)
                break;

            //int skip = Random::get_Rng()->randfix<4>();
            KoState * state = treewalk->get_state();
            int tomove = state->get_to_move();
            int move;

            if (treewalk->get_child(0) != NULL) {
                move = treewalk->get_child(0)->get_move(tomove);
                if (move == SGFTree::EOT) {
                    break;
                }
            } else {
                break;
            }

            assert(move == tree_moves[counter]);
            int this_move = -1;

            std::vector<int> moves = state->generate_moves(tomove);
            bool moveseen = false;
            for(auto it = moves.begin(); it != moves.end(); ++it) {
                if (*it == move) {
                    if (move != FastBoard::PASS) {
                        // get x y coords for actual move
                        std::pair<int, int> xy = state->board.get_xy(move);
                        this_move = (xy.second * 19) + xy.first;
                        if (counter < 32) {
                            if ((xy.first == 0 && xy.second == 0)
                             || (xy.first == 18 && xy.second == 0)
                             || (xy.first == 0 && xy.second == 18)
                             || (xy.first == 18 && xy.second == 18)) {
                                 std::cerr << "m";
                                 goto skipnext;
                             }
                        }
                    }
                    moveseen = true;
                }
            }

            //bool has_next_moves = counter + 2 < tree_moves.size();
            //if (!has_next_moves) {
                //goto skipnext;
            //}

            //has_next_moves  = tree_moves[counter + 1] != FastBoard::PASS;
            //has_next_moves &= tree_moves[counter + 2] != FastBoard::PASS;

            //if (!has_next_moves) {
            //    goto skipnext;
            //}

            int skip = Random::get_Rng()->randfix<16>();
            if (skip == 0) {
                if (moveseen && move != FastBoard::PASS /*&& has_next_moves*/) {
                    TrainPosition position;
                    position.stm_won = (tomove == who_won ? 1.0f : 0.0f);
                    position.stm_won_tanh = (tomove == who_won ? 1.0f : -1.0f);
                    float frac = (float)counter / (float)movecount;
                    position.stm_score = (frac * position.stm_won)
                        + ((1.0f - frac) * 0.5f);
                    position.stm_score_tanh = (frac * position.stm_won_tanh)
                        + ((1.0f - frac) * 0.0f);
                    gather_features_value(state, position.planes);
                    // position.moves[0] = this_move;
                    // add next 2 moves to position
                    // we do not check them for legality
                    /*int next_move = tree_moves[counter + 1];
                    int next_next_move = tree_moves[counter + 2];
                    std::pair<int, int> xy = state->board.get_xy(next_move);
                    position.moves[1] = (xy.second * 19) + xy.first;
                    xy = state->board.get_xy(next_next_move);
                    position.moves[2] = (xy.second * 19) + xy.first;*/
                    data.push_back(position);
                } else if (move != FastBoard::PASS) {
                    myprintf("Mainline move not found: %d\n", move);
                    goto skipnext;
                }
            }

            counter++;
            treewalk = treewalk->get_child(0);
        }

skipnext:
        gamecount++;
        if (gamecount % 100 == 0) {
            myprintf("Game %d, %d new positions, %d total\n",
                     gamecount, data.size(), train_pos + data.size());
        }
        if (gamecount % (16*50000) == 0) {
            train_network(data, train_pos, test_pos);
        }
    }

    train_network(data, train_pos, test_pos);

    std::cout << train_pos << " training positions." << std::endl;
    std::cout << test_pos << " testing positions." << std::endl;

    myprintf("Gathering pass done.\n");
}

int Network::rev_rotate_nn_idx(const int vertex, int symmetry) {
    static const int invert[] = {0, 1, 2, 3, 4, 6, 5, 7};
    assert(rotate_nn_idx(rotate_nn_idx(vertex, symmetry), invert[symmetry])
           == vertex);
    return rotate_nn_idx(vertex, invert[symmetry]);
}

int Network::rotate_nn_idx(const int vertex, int symmetry) {
    assert(vertex >= 0 && vertex < 19*19);
    assert(symmetry >= 0 && symmetry < 8);
    int x = vertex % 19;
    int y = vertex / 19;
    int newx;
    int newy;

    if (symmetry >= 4) {
        std::swap(x, y);
        symmetry -= 4;
    }

    if (symmetry == 0) {
        newx = x;
        newy = y;
    } else if (symmetry == 1) {
        newx = x;
        newy = 19 - y - 1;
    } else if (symmetry == 2) {
        newx = 19 - x - 1;
        newy = y;
    } else {
        assert(symmetry == 3);
        newx = 19 - x - 1;
        newy = 19 - y - 1;
    }

    int newvtx = (newy * 19) + newx;
    assert(newvtx >= 0 && newvtx < 19*19);
    return newvtx;
}

void Network::train_network(TrainVector& data,
                            size_t& total_train_pos,
                            size_t& total_test_pos) {
#ifdef USE_CAFFE
    size_t data_size = data.size();
    size_t traincut = (data_size * 98) / 100;

    size_t train_pos = 0;
    size_t test_pos = 0;

    std::unique_ptr<caffe::db::DB> train_db(caffe::db::GetDB("leveldb"));
    std::string dbTrainName("leela_train");
    train_db->Open(dbTrainName.c_str(), caffe::db::WRITE);
    std::unique_ptr<caffe::db::DB> train_label_db(caffe::db::GetDB("leveldb"));
    std::string dbTrainLabelName("leela_train_label");
    train_label_db->Open(dbTrainLabelName.c_str(), caffe::db::WRITE);

    std::unique_ptr<caffe::db::DB> test_db(caffe::db::GetDB("leveldb"));
    std::string dbTestName("leela_test");
    test_db->Open(dbTestName.c_str(), caffe::db::WRITE);
    std::unique_ptr<caffe::db::DB> test_label_db(caffe::db::GetDB("leveldb"));
    std::string dbTestLabelName("leela_test_label");
    test_label_db->Open(dbTestLabelName.c_str(), caffe::db::WRITE);

    std::unique_ptr<caffe::db::Transaction> train_txn(train_db->NewTransaction());
    std::unique_ptr<caffe::db::Transaction> test_txn(test_db->NewTransaction());
    std::unique_ptr<caffe::db::Transaction> train_label_txn(train_label_db->NewTransaction());
    std::unique_ptr<caffe::db::Transaction> test_label_txn(test_label_db->NewTransaction());

    std::cout << "Shuffling training data...";
    std::random_shuffle(data.begin(), data.end());
    std::cout << "writing: ";

    size_t data_pos = 0;
    for (auto it = data.begin(); it != data.end(); ++it) {
        TrainPosition& position = *it;
        NNPlanes& nnplanes = position.planes;

        // train data
        caffe::Datum datum;
        size_t datum_channels = nnplanes.size();
        datum.set_channels(datum_channels);
        datum.set_height(19);
        datum.set_width(19);
        std::string buffer(datum_channels * 19 * 19, '\0');
        // check whether to rotate the position
        int symmetry = Random::get_Rng()->randfix<8>();
        for (size_t p = 0; p < nnplanes.size(); p++) {
            BoardPlane tmp;
            for (size_t b = 0; b < nnplanes[p].size(); b++) {
                float val = nnplanes[p][b];
                int rot_idx = rotate_nn_idx((int)b, symmetry);
                tmp[rot_idx] = val;
            }
            if (p == 0) {
                assert(tmp[rot_move] == true);
            } else if (p == 1 || p == 2) {
                assert(tmp[rot_move] == false);
            }
            for (size_t b = 0; b < tmp.size(); b++) {
                buffer[(p * (19 * 19)) + b] = (int)tmp[b];
            }
        }
        datum.set_data(buffer);
        std::string out;
        datum.SerializeToString(&out);

        // labels
        caffe::Datum datum_label;
        datum_label.set_channels(4);
        datum_label.set_height(1);
        datum_label.set_width(1);

        //int this_move = rotate_nn_idx(position.moves[0], symmetry);
        //int next_move = rotate_nn_idx(position.moves[1], symmetry);
        //int next_next_move = rotate_nn_idx(position.moves[2], symmetry);

        //datum_label.add_float_data(this_move);
        //datum_label.add_float_data(next_move);
        //datum_label.add_float_data(next_next_move);
        datum_label.add_float_data((float)position.stm_score);
        datum_label.add_float_data((float)position.stm_won);
        datum_label.add_float_data((float)position.stm_score_tanh);
        datum_label.add_float_data((float)position.stm_won_tanh);
        std::string label_out;
        datum_label.SerializeToString(&label_out);

        data_pos++;
        if (data_pos > traincut) {
            std::stringstream ss;
            ss << (total_test_pos + test_pos);
            test_pos++;
            test_txn->Put(ss.str(), out);
            test_label_txn->Put(ss.str(), label_out);
            if (test_pos % 10000 == 0) {
                std::cout << "t";
                test_txn->Commit();
                test_label_txn->Commit();
                test_txn.reset(test_db->NewTransaction());
                test_label_txn.reset(test_label_db->NewTransaction());
            }
        } else {
            std::stringstream ss;
            ss << (total_train_pos + train_pos);
            train_pos++;
            train_txn->Put(ss.str(), out);
            train_label_txn->Put(ss.str(), label_out);
            if (train_pos % 10000 == 0) {
                std::cout << symmetry;
                train_txn->Commit();
                train_label_txn->Commit();
                train_txn.reset(train_db->NewTransaction());
                train_label_txn.reset(train_label_db->NewTransaction());
            }
        }
    }
    data.clear();

    train_txn->Commit();
    test_txn->Commit();
    train_label_txn->Commit();
    test_label_txn->Commit();

    total_train_pos += train_pos;
    total_test_pos += test_pos;

    std::cout << std::endl;
#endif
}

void Network::autotune_from_file(std::string filename) {
#ifdef USE_CAFFE
#if 0
    {
        std::unique_ptr<caffe::db::DB> train_db(caffe::db::GetDB("leveldb"));
        std::string dbTrainName("leela_train");
        train_db->Open(dbTrainName.c_str(), caffe::db::NEW);
        std::unique_ptr<caffe::db::DB> train_label_db(caffe::db::GetDB("leveldb"));
        std::string dbTrainLabelName("leela_train_label");
        train_label_db->Open(dbTrainLabelName.c_str(), caffe::db::NEW);
        std::unique_ptr<caffe::db::DB> test_db(caffe::db::GetDB("leveldb"));
        std::string dbTestName("leela_test");
        test_db->Open(dbTestName.c_str(), caffe::db::NEW);
        std::unique_ptr<caffe::db::DB> test_label_db(caffe::db::GetDB("leveldb"));
        std::string dbTestLabelName("leela_test_label");
        test_label_db->Open(dbTestLabelName.c_str(), caffe::db::NEW);
    }
#endif
#endif
    TrainVector data;
    gather_traindata(filename, data);
}

std::string Network::get_opencl_backend() {
#if defined(USE_OPENCL)
    return opencl.get_device_name();
#elif defined(USE_CAFFE)
    return std::string("Caffe");
#else
    return std::string("No GPU acceleration");
#endif
}

std::string Network::get_blas_backend() {
#ifdef USE_BLAS
#ifndef __APPLE__
#ifdef USE_OPENBLAS
    return std::string("BLAS core: " + std::string(openblas_get_corename()));
#endif
#ifdef USE_MKL
    MKLVersion Version;
    mkl_get_version(&Version);
    return std::string("BLAS core: " + std::string(Version.Processor));
#endif
#else
    return std::string("BLAS core: Apple Accelerate");
#endif
#endif
    return std::string("No BLAS backend active");
}<|MERGE_RESOLUTION|>--- conflicted
+++ resolved
@@ -234,13 +234,8 @@
     myprintf("Initializing DCNN...");
     Caffe::set_mode(Caffe::GPU);
 
-<<<<<<< HEAD
-    net.reset(new Net<float>("model_value.txt", TEST));
-    net->CopyTrainedLayersFrom("model_value.caffemodel");
-=======
     s_net.reset(new Net<float>("model_value.txt", TEST));
     s_net->CopyTrainedLayersFrom("model_value.caffemodel");
->>>>>>> cc85111c
 
     myprintf("Inputs: %d Outputs: %d\n",
         s_net->num_inputs(), s_net->num_outputs());
