--- conflicted
+++ resolved
@@ -186,11 +186,8 @@
       <FavorSizeOrSpeed>Speed</FavorSizeOrSpeed>
       <OmitFramePointers>true</OmitFramePointers>
       <BufferSecurityCheck>false</BufferSecurityCheck>
-<<<<<<< HEAD
-      <EnableEnhancedInstructionSet>AdvancedVectorExtensions2</EnableEnhancedInstructionSet>
+      <MultiProcessorCompilation>true</MultiProcessorCompilation>
       <OpenMPSupport>true</OpenMPSupport>
-=======
->>>>>>> cddc636e
       <MultiProcessorCompilation>true</MultiProcessorCompilation>
     </ClCompile>
     <Link>
