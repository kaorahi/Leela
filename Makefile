default:
	$(MAKE) CC=gcc CXX=g++ \
		CXXFLAGS='$(CXXFLAGS) -Wall -Wextra -pipe -O3 -g -ffast-math -march=native -flto -std=c++11 -DNDEBUG -D_CONSOLE'  \
		LDFLAGS='$(LDFLAGS) -g' \
		leela

gcc32b:
	$(MAKE) CC=gcc CXX=g++ \
		CXXFLAGS='$(CXXFLAGS) -Wall -pipe -O2 -g -m32 -std=c++11 -DNDEBUG -D_CONSOLE'  \
		LDFLAGS='$(LDFLAGS) -m32' \
		leela

debug:
	$(MAKE) CC=gcc CXX=g++ \
		CXXFLAGS='$(CXXFLAGS) -Wall -Wextra -pipe -O0 -g -std=c++11 -D_CONSOLE' \
		LDFLAGS='$(LDFLAGS) -g' \
		leela

clang:
	$(MAKE) CC=clang CXX=clang++ \
		CXXFLAGS='$(CXXFLAGS) -Wall -Wextra -O3 -ffast-math -g -march=native -std=c++11 -D_CONSOLE -DNDEBUG' \
		LDFLAGS='$(LDFLAGS)' \
		leela

llvm:
	$(MAKE) CC=~/svn/llvm/build/bin/clang CXX=~/svn/llvm/build/bin/clang++ \
		CXXFLAGS='$(CXXFLAGS) -Wall -Wextra -O3 -ffast-math -g -march=native -flto -std=c++11 -D_CONSOLE -DNDEBUG' \
		LDFLAGS='$(LDFLAGS) -flto' \
		leela

asan:
	$(MAKE) CC=~/svn/llvm/build/bin/clang CXX=~/svn/llvm/build/bin/clang++ \
		CXXFLAGS='$(CXXFLAGS) -Wall -Wextra -fsanitize=address -fno-omit-frame-pointer -O1 -g -std=c++11 -D_CONSOLE' \
		LDFLAGS='$(LDFLAGS) -g -fsanitize=address' \
		leela

LIBS = -lboost_thread -lboost_system -lboost_program_options
<<<<<<< HEAD
#DYNAMIC_LIBS += -lboost_filesystem -lcaffe -lprotobuf -lglog
=======
#LIBS += -lboost_filesystem -lcaffe -lprotobuf -lglog
>>>>>>> af37011d
LIBS += -lopenblas
DYNAMIC_LIBS += -lpthread
#DYNAMIC_LIBS += -lOpenCL
#LIBS += -framework Accelerate
#LIBS += -framework OpenCL
#LIBS += -lmkl_rt

CAFFE_BASE = /usr/local
CAFFE_INC = $(CAFFE_BASE)/include
CAFFE_LIB = $(CAFFE_BASE)/lib
CXXFLAGS += -I$(CAFFE_INC) -I/usr/local/cuda/include
#CXXFLAGS += -I/opt/intel/mkl/include
#CXXFLAGS += -I/System/Library/Frameworks/Accelerate.framework/Versions/Current/Headers
LDFLAGS  += -L$(CAFFE_LIB)
#LDFLAGS  += -L/opt/intel/mkl/lib/intel64/

CXXFLAGS += -I.
CPPFLAGS += -MD -MP

sources = Network.cpp AttribScores.cpp FullBoard.cpp KoState.cpp Playout.cpp \
	  TimeControl.cpp UCTSearch.cpp Attributes.cpp Book.cpp \
	  GameState.cpp Leela.cpp PNNode.cpp SGFParser.cpp Timing.cpp \
	  Utils.cpp FastBoard.cpp Genetic.cpp Matcher.cpp PNSearch.cpp \
	  SGFTree.cpp TTable.cpp Zobrist.cpp FastState.cpp GTP.cpp \
	  MCOTable.cpp Random.cpp SMP.cpp UCTNode.cpp NN.cpp NNValue.cpp OpenCL.cpp

objects = $(sources:.cpp=.o)
deps = $(sources:%.cpp=%.d)

-include $(deps)

%.o: %.cpp
	$(CXX) $(CXXFLAGS) $(CPPFLAGS) -c -o $@ $<

leela: $(objects)
	$(CXX) $(LDFLAGS) -o $@ $^ -static-libgcc -static-libstdc++ -Wl,-Bstatic $(LIBS) -Wl,-Bdynamic $(DYNAMIC_LIBS)
#	$(CXX) $(LDFLAGS) -o $@ $^ $(LIBS) $(DYNAMIC_LIBS)

clean:
	-$(RM) leela $(objects) $(deps)

.PHONY: clean default gcc32b debug llvm<|MERGE_RESOLUTION|>--- conflicted
+++ resolved
@@ -12,7 +12,7 @@
 
 debug:
 	$(MAKE) CC=gcc CXX=g++ \
-		CXXFLAGS='$(CXXFLAGS) -Wall -Wextra -pipe -O0 -g -std=c++11 -D_CONSOLE' \
+		CXXFLAGS='$(CXXFLAGS) -Wall -Wextra -pipe -Og -g -std=c++11 -D_CONSOLE' \
 		LDFLAGS='$(LDFLAGS) -g' \
 		leela
 
@@ -35,11 +35,8 @@
 		leela
 
 LIBS = -lboost_thread -lboost_system -lboost_program_options
-<<<<<<< HEAD
-#DYNAMIC_LIBS += -lboost_filesystem -lcaffe -lprotobuf -lglog
-=======
+
 #LIBS += -lboost_filesystem -lcaffe -lprotobuf -lglog
->>>>>>> af37011d
 LIBS += -lopenblas
 DYNAMIC_LIBS += -lpthread
 #DYNAMIC_LIBS += -lOpenCL
