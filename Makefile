default:
	$(MAKE) CC=gcc CXX=g++ \
		CXXFLAGS='$(CXXFLAGS) -Wall -Wextra -pipe -O3 -g -ffast-math -march=native -flto -std=c++11 -DNDEBUG -D_CONSOLE'  \
		LDFLAGS='$(LDFLAGS) -g' \
		leela

gcc32b:
	$(MAKE) CC=gcc CXX=g++ \
		CXXFLAGS='$(CXXFLAGS) -Wall -pipe -O2 -g -m32 -std=c++11 -DNDEBUG -D_CONSOLE'  \
		LDFLAGS='$(LDFLAGS) -m32' \
		leela

debug:
	$(MAKE) CC=gcc CXX=g++ \
		CXXFLAGS='$(CXXFLAGS) -Wall -Wextra -pipe -O0 -g -std=c++11 -D_CONSOLE' \
		LDFLAGS='$(LDFLAGS) -g' \
		leela

clang:
	$(MAKE) CC=clang CXX=clang++ \
		CXXFLAGS='$(CXXFLAGS) -Wall -Wextra -O3 -ffast-math -g -march=native -std=c++11 -D_CONSOLE -DNDEBUG' \
		LDFLAGS='$(LDFLAGS)' \
		leela

asan:
	$(MAKE) CC=clang-4.0 CXX=clang++-4.0 \
		CXXFLAGS='$(CXXFLAGS) -Wall -Wextra -fsanitize=address -fno-omit-frame-pointer -O1 -g -std=c++11 -D_CONSOLE' \
		LDFLAGS='$(LDFLAGS) -g -fsanitize=address' \
		leela

<<<<<<< HEAD
LIBS = -lboost_thread -lboost_system -lboost_program_options
=======
LIBS = -lboost_program_options

>>>>>>> d8e8e744
#DYNAMIC_LIBS += -lboost_filesystem -lcaffe -lprotobuf -lglog
#LIBS += -lopenblas
DYNAMIC_LIBS += -lpthread
DYNAMIC_LIBS += -lOpenCL
#LIBS += -framework Accelerate
#LIBS += -framework OpenCL
#DYNAMIC_LIBS += -lmkl_rt

CAFFE_BASE = /usr/local
CAFFE_INC = $(CAFFE_BASE)/include
CAFFE_LIB = $(CAFFE_BASE)/lib
CXXFLAGS += -I$(CAFFE_INC) -I/usr/local/cuda/include
CXXFLAGS += -I/opt/intel/mkl/include
#CXXFLAGS += -I/System/Library/Frameworks/Accelerate.framework/Versions/Current/Headers
LDFLAGS  += -L$(CAFFE_LIB)
LDFLAGS  += -L/opt/intel/mkl/lib/intel64/

CXXFLAGS += -I.
CPPFLAGS += -MD -MP

sources = Network.cpp AttribScores.cpp FullBoard.cpp KoState.cpp Playout.cpp \
	  TimeControl.cpp UCTSearch.cpp Attributes.cpp Book.cpp \
	  GameState.cpp Leela.cpp PNNode.cpp SGFParser.cpp Timing.cpp \
	  Utils.cpp FastBoard.cpp Genetic.cpp Matcher.cpp PNSearch.cpp \
	  SGFTree.cpp TTable.cpp Zobrist.cpp FastState.cpp GTP.cpp \
	  MCOTable.cpp Random.cpp SMP.cpp UCTNode.cpp NN.cpp NNValue.cpp OpenCL.cpp

objects = $(sources:.cpp=.o)
deps = $(sources:%.cpp=%.d)

-include $(deps)

%.o: %.cpp
	$(CXX) $(CXXFLAGS) $(CPPFLAGS) -c -o $@ $<

leela: $(objects)
#	$(CXX) $(LDFLAGS) -o $@ $^ -static-libgcc -static-libstdc++ -Wl,-Bstatic $(LIBS) -Wl,-Bdynamic $(DYNAMIC_LIBS)
	$(CXX) $(LDFLAGS) -o $@ $^ $(LIBS) $(DYNAMIC_LIBS)

clean:
	-$(RM) leela $(objects) $(deps)

.PHONY: clean default gcc32b debug llvm<|MERGE_RESOLUTION|>--- conflicted
+++ resolved
@@ -28,12 +28,7 @@
 		LDFLAGS='$(LDFLAGS) -g -fsanitize=address' \
 		leela
 
-<<<<<<< HEAD
-LIBS = -lboost_thread -lboost_system -lboost_program_options
-=======
 LIBS = -lboost_program_options
-
->>>>>>> d8e8e744
 #DYNAMIC_LIBS += -lboost_filesystem -lcaffe -lprotobuf -lglog
 #LIBS += -lopenblas
 DYNAMIC_LIBS += -lpthread
