default:
	$(MAKE) CC=gcc CXX=g++ \
		CXXFLAGS='$(CXXFLAGS) -Wall -Wextra -pipe -O3 -g -ffast-math -march=native -flto -fopenmp -std=c++11 -DNDEBUG -D_CONSOLE'  \
		LDFLAGS='$(LDFLAGS) -fopenmp -g' \
		leela

gcc32b:
	$(MAKE) CC=gcc CXX=g++ \
		CXXFLAGS='$(CXXFLAGS) -Wall -pipe -O2 -g -m32 -std=c++11 -DNDEBUG -D_CONSOLE'  \
		LDFLAGS='$(LDFLAGS) -m32' \
		leela

debug:
	$(MAKE) CC=gcc CXX=g++ \
		CXXFLAGS='$(CXXFLAGS) -Wall -Wextra -pipe -O0 -g -fopenmp -std=c++11 -D_CONSOLE' \
		LDFLAGS='$(LDFLAGS) -fopenmp -g' \
		leela

clang:
	$(MAKE) CC=clang-4.0 CXX=clang++-4.0 \
<<<<<<< HEAD
		CXXFLAGS='$(CXXFLAGS) -Wall -Wextra -O3 -ffast-math -g -march=native -std=c++11 -fopenmp -flto -D_CONSOLE -DNDEBUG' \
		LDFLAGS='$(LDFLAGS) -fopenmp -flto -fuse-linker-plugin' \
=======
		CXXFLAGS='$(CXXFLAGS) -Wall -Wextra -O3 -ffast-math -g -march=native -flto -std=c++11 -D_CONSOLE -DNDEBUG' \
		LDFLAGS='$(LDFLAGS) -flto -fuse-linker-plugin' \
>>>>>>> 9e725240
		leela

asan:
	$(MAKE) CC=clang-4.0 CXX=clang++-4.0 \
<<<<<<< HEAD
		CXXFLAGS='$(CXXFLAGS) -Wall -Wextra -fsanitize=address -fno-omit-frame-pointer -O1 -g -fopenmp -std=c++11 -D_CONSOLE' \
		LDFLAGS='$(LDFLAGS) -g -fsanitize=address -fopenmp' \
		leela

LIBS = -lboost_program_options
#DYNAMIC_LIBS += -lboost_filesystem -lcaffe -lprotobuf -lglog
#LIBS += -lopenblas
=======
		CXXFLAGS='$(CXXFLAGS) -Wall -Wextra -fsanitize=address -fno-omit-frame-pointer -O1 -g -std=c++11 -D_CONSOLE' \
		LDFLAGS='$(LDFLAGS) -g -fsanitize=address' \
		leela

LIBS = -lboost_program_options
#DYNAMIC_LIBS += -lboost_system -lboost_filesystem -lcaffe-nv -lprotobuf -lglog
LIBS += -lopenblas
>>>>>>> 9e725240
DYNAMIC_LIBS += -lpthread
#DYNAMIC_LIBS += -lOpenCL
#LIBS += -framework Accelerate
#LIBS += -framework OpenCL
#DYNAMIC_LIBS += -lmkl_rt

CAFFE_BASE = /usr/local
CAFFE_INC = $(CAFFE_BASE)/include
CAFFE_LIB = $(CAFFE_BASE)/lib
CXXFLAGS += -I$(CAFFE_INC) -I/usr/local/cuda/include
#CXXFLAGS += -I/opt/intel/mkl/include
<<<<<<< HEAD
=======
CXXFLAGS += -I/opt/OpenBLAS/include
>>>>>>> 9e725240
#CXXFLAGS += -I/System/Library/Frameworks/Accelerate.framework/Versions/Current/Headers
CXXFLAGS += -I/opt/OpenBLAS/include
LDFLAGS  += -L$(CAFFE_LIB)
#LDFLAGS  += -L/opt/intel/mkl/lib/intel64/
<<<<<<< HEAD
#LDFLAGS  += -L/opt/intel/mkl/lib/ia32/
=======
>>>>>>> 9e725240
LDFLAGS += -L/opt/OpenBLAS/lib

CXXFLAGS += -I.
CPPFLAGS += -MD -MP

sources = Network.cpp AttribScores.cpp FullBoard.cpp KoState.cpp Playout.cpp \
	  TimeControl.cpp UCTSearch.cpp Attributes.cpp Book.cpp \
	  GameState.cpp Leela.cpp PNNode.cpp SGFParser.cpp Timing.cpp \
	  Utils.cpp FastBoard.cpp Genetic.cpp Matcher.cpp PNSearch.cpp \
	  SGFTree.cpp TTable.cpp Zobrist.cpp FastState.cpp GTP.cpp \
	  MCOTable.cpp Random.cpp SMP.cpp UCTNode.cpp NN.cpp NNValue.cpp \
	  OpenCL.cpp MCPolicy.cpp

objects = $(sources:.cpp=.o)
deps = $(sources:%.cpp=%.d)

-include $(deps)

%.o: %.cpp
	$(CXX) $(CXXFLAGS) $(CPPFLAGS) -c -o $@ $<

leela: $(objects)
#	$(CXX) $(LDFLAGS) -o $@ $^ -static-libgcc -static-libstdc++ -Wl,-Bstatic $(LIBS) -Wl,-Bdynamic $(DYNAMIC_LIBS)
	$(CXX) $(LDFLAGS) -o $@ $^ $(LIBS) $(DYNAMIC_LIBS)

clean:
	-$(RM) leela $(objects) $(deps)

.PHONY: clean default gcc32b debug llvm<|MERGE_RESOLUTION|>--- conflicted
+++ resolved
@@ -18,34 +18,19 @@
 
 clang:
 	$(MAKE) CC=clang-4.0 CXX=clang++-4.0 \
-<<<<<<< HEAD
 		CXXFLAGS='$(CXXFLAGS) -Wall -Wextra -O3 -ffast-math -g -march=native -std=c++11 -fopenmp -flto -D_CONSOLE -DNDEBUG' \
 		LDFLAGS='$(LDFLAGS) -fopenmp -flto -fuse-linker-plugin' \
-=======
-		CXXFLAGS='$(CXXFLAGS) -Wall -Wextra -O3 -ffast-math -g -march=native -flto -std=c++11 -D_CONSOLE -DNDEBUG' \
-		LDFLAGS='$(LDFLAGS) -flto -fuse-linker-plugin' \
->>>>>>> 9e725240
 		leela
 
 asan:
 	$(MAKE) CC=clang-4.0 CXX=clang++-4.0 \
-<<<<<<< HEAD
 		CXXFLAGS='$(CXXFLAGS) -Wall -Wextra -fsanitize=address -fno-omit-frame-pointer -O1 -g -fopenmp -std=c++11 -D_CONSOLE' \
 		LDFLAGS='$(LDFLAGS) -g -fsanitize=address -fopenmp' \
 		leela
 
 LIBS = -lboost_program_options
-#DYNAMIC_LIBS += -lboost_filesystem -lcaffe -lprotobuf -lglog
-#LIBS += -lopenblas
-=======
-		CXXFLAGS='$(CXXFLAGS) -Wall -Wextra -fsanitize=address -fno-omit-frame-pointer -O1 -g -std=c++11 -D_CONSOLE' \
-		LDFLAGS='$(LDFLAGS) -g -fsanitize=address' \
-		leela
-
-LIBS = -lboost_program_options
 #DYNAMIC_LIBS += -lboost_system -lboost_filesystem -lcaffe-nv -lprotobuf -lglog
 LIBS += -lopenblas
->>>>>>> 9e725240
 DYNAMIC_LIBS += -lpthread
 #DYNAMIC_LIBS += -lOpenCL
 #LIBS += -framework Accelerate
@@ -57,18 +42,12 @@
 CAFFE_LIB = $(CAFFE_BASE)/lib
 CXXFLAGS += -I$(CAFFE_INC) -I/usr/local/cuda/include
 #CXXFLAGS += -I/opt/intel/mkl/include
-<<<<<<< HEAD
-=======
 CXXFLAGS += -I/opt/OpenBLAS/include
->>>>>>> 9e725240
 #CXXFLAGS += -I/System/Library/Frameworks/Accelerate.framework/Versions/Current/Headers
 CXXFLAGS += -I/opt/OpenBLAS/include
 LDFLAGS  += -L$(CAFFE_LIB)
 #LDFLAGS  += -L/opt/intel/mkl/lib/intel64/
-<<<<<<< HEAD
-#LDFLAGS  += -L/opt/intel/mkl/lib/ia32/
-=======
->>>>>>> 9e725240
+LDFLAGS += -L/opt/OpenBLAS/lib
 LDFLAGS += -L/opt/OpenBLAS/lib
 
 CXXFLAGS += -I.
