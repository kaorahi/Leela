default:
	$(MAKE) CC=gcc CXX=g++ \
		CXXFLAGS='$(CXXFLAGS) -Wall -Wextra -pipe -O3 -g -ffast-math -march=native -flto -std=c++11 -DNDEBUG -D_CONSOLE'  \
		LDFLAGS='$(LDFLAGS) -g' \
		leela

gcc32b:
	$(MAKE) CC=gcc CXX=g++ \
		CXXFLAGS='$(CXXFLAGS) -Wall -pipe -O2 -g -m32 -std=c++11 -DNDEBUG -D_CONSOLE'  \
		LDFLAGS='$(LDFLAGS) -m32' \
		leela

debug:
	$(MAKE) CC=gcc CXX=g++ \
		CXXFLAGS='$(CXXFLAGS) -Wall -Wextra -pipe -O0 -g -std=c++11 -D_CONSOLE' \
		LDFLAGS='$(LDFLAGS) -g' \
		leela

clang:
	$(MAKE) CC=clang CXX=clang++ \
		CXXFLAGS='$(CXXFLAGS) -Wall -Wextra -O3 -ffast-math -g -march=native -std=c++11 -D_CONSOLE -DNDEBUG' \
		LDFLAGS='$(LDFLAGS)' \
		leela

llvm:
	$(MAKE) CC=~/svn/llvm/build/bin/clang CXX=~/svn/llvm/build/bin/clang++ \
		CXXFLAGS='$(CXXFLAGS) -Wall -Wextra -O3 -ffast-math -g -march=native -flto -std=c++11 -D_CONSOLE -DNDEBUG' \
		LDFLAGS='$(LDFLAGS) -flto' \
		leela

asan:
	$(MAKE) CC=~/svn/llvm/build/bin/clang CXX=~/svn/llvm/build/bin/clang++ \
		CXXFLAGS='$(CXXFLAGS) -Wall -Wextra -fsanitize=address -fno-omit-frame-pointer -O1 -g -std=c++11 -D_CONSOLE' \
		LDFLAGS='$(LDFLAGS) -g -fsanitize=address' \
		leela

LIBS = -lboost_thread -lboost_system -lboost_program_options
<<<<<<< HEAD
=======

>>>>>>> e75ba0a9
#DYNAMIC_LIBS += -lboost_filesystem -lcaffe -lprotobuf -lglog
#LIBS += -lopenblas
DYNAMIC_LIBS += -lpthread
DYNAMIC_LIBS += -lOpenCL
#LIBS += -framework Accelerate
#LIBS += -framework OpenCL
DYNAMIC_LIBS += -lmkl_rt

CAFFE_BASE = /usr/local
CAFFE_INC = $(CAFFE_BASE)/include
CAFFE_LIB = $(CAFFE_BASE)/lib
CXXFLAGS += -I$(CAFFE_INC) -I/usr/local/cuda/include
CXXFLAGS += -I/opt/intel/mkl/include
#CXXFLAGS += -I/System/Library/Frameworks/Accelerate.framework/Versions/Current/Headers
LDFLAGS  += -L$(CAFFE_LIB)
LDFLAGS  += -L/opt/intel/mkl/lib/intel64/
#LDFLAGS  += -L/opt/intel/mkl/lib/ia32/

CXXFLAGS += -I.
CPPFLAGS += -MD -MP

sources = Network.cpp AttribScores.cpp FullBoard.cpp KoState.cpp Playout.cpp \
	  TimeControl.cpp UCTSearch.cpp Attributes.cpp Book.cpp \
	  GameState.cpp Leela.cpp PNNode.cpp SGFParser.cpp Timing.cpp \
	  Utils.cpp FastBoard.cpp Genetic.cpp Matcher.cpp PNSearch.cpp \
	  SGFTree.cpp TTable.cpp Zobrist.cpp FastState.cpp GTP.cpp \
	  MCOTable.cpp Random.cpp SMP.cpp UCTNode.cpp NN.cpp NNValue.cpp OpenCL.cpp

objects = $(sources:.cpp=.o)
deps = $(sources:%.cpp=%.d)

-include $(deps)

%.o: %.cpp
	$(CXX) $(CXXFLAGS) $(CPPFLAGS) -c -o $@ $<

leela: $(objects)
#	$(CXX) $(LDFLAGS) -o $@ $^ -static-libgcc -static-libstdc++ -Wl,-Bstatic $(LIBS) -Wl,-Bdynamic $(DYNAMIC_LIBS)
	$(CXX) $(LDFLAGS) -o $@ $^ $(LIBS) $(DYNAMIC_LIBS)

clean:
	-$(RM) leela $(objects) $(deps)

.PHONY: clean default gcc32b debug llvm<|MERGE_RESOLUTION|>--- conflicted
+++ resolved
@@ -35,10 +35,6 @@
 		leela
 
 LIBS = -lboost_thread -lboost_system -lboost_program_options
-<<<<<<< HEAD
-=======
-
->>>>>>> e75ba0a9
 #DYNAMIC_LIBS += -lboost_filesystem -lcaffe -lprotobuf -lglog
 #LIBS += -lopenblas
 DYNAMIC_LIBS += -lpthread
