default:
	$(MAKE) CC=gcc CXX=g++ \
		CXXFLAGS='$(CXXFLAGS) -Wall -Wextra -pipe -O3 -g -ffast-math -march=native -flto -std=c++11 -DNDEBUG -D_CONSOLE'  \
		LDFLAGS='$(LDFLAGS) -g' \
		leela

gcc32b:
	$(MAKE) CC=gcc CXX=g++ \
		CXXFLAGS='$(CXXFLAGS) -Wall -pipe -O2 -g -m32 -std=c++11 -DNDEBUG -D_CONSOLE'  \
		LDFLAGS='$(LDFLAGS) -m32' \
		leela

debug:
	$(MAKE) CC=gcc CXX=g++ \
		CXXFLAGS='$(CXXFLAGS) -Wall -Wextra -pipe -O0 -g -std=c++11 -D_CONSOLE' \
		LDFLAGS='$(LDFLAGS) -g' \
		leela

clang:
	$(MAKE) CC=clang CXX=clang++ \
		CXXFLAGS='$(CXXFLAGS) -Wall -Wextra -O3 -ffast-math -g -march=native -std=c++11 -D_CONSOLE -DNDEBUG' \
		LDFLAGS='$(LDFLAGS)' \
		leela

llvm:
	$(MAKE) CC=~/svn/llvm/build/bin/clang CXX=~/svn/llvm/build/bin/clang++ \
		CXXFLAGS='$(CXXFLAGS) -Wall -Wextra -O3 -ffast-math -g -march=native -flto -std=c++11 -D_CONSOLE -DNDEBUG' \
		LDFLAGS='$(LDFLAGS) -flto' \
		leela

asan:
	$(MAKE) CC=~/svn/llvm/build/bin/clang CXX=~/svn/llvm/build/bin/clang++ \
		CXXFLAGS='$(CXXFLAGS) -Wall -Wextra -fsanitize=address -fno-omit-frame-pointer -O1 -g -std=c++11 -D_CONSOLE' \
		LDFLAGS='$(LDFLAGS) -g -fsanitize=address' \
		leela

LIBS = -lboost_thread -lboost_system -lboost_program_options
<<<<<<< HEAD
#DYNAMIC_LIBS += -lboost_filesystem -lcaffe -lprotobuf -lglog
=======

#LIBS += -lboost_filesystem -lcaffe -lprotobuf -lglog
>>>>>>> f2f6c204
#LIBS += -lopenblas
DYNAMIC_LIBS += -lpthread
DYNAMIC_LIBS += -lOpenCL
#LIBS += -framework Accelerate
#LIBS += -framework OpenCL
DYNAMIC_LIBS += -lmkl_rt

CAFFE_BASE = /usr/local
CAFFE_INC = $(CAFFE_BASE)/include
CAFFE_LIB = $(CAFFE_BASE)/lib
CXXFLAGS += -I$(CAFFE_INC) -I/usr/local/cuda/include
CXXFLAGS += -I/opt/intel/mkl/include
#CXXFLAGS += -I/System/Library/Frameworks/Accelerate.framework/Versions/Current/Headers
LDFLAGS  += -L$(CAFFE_LIB)
LDFLAGS  += -L/opt/intel/mkl/lib/intel64/
#LDFLAGS  += -L/opt/intel/mkl/lib/ia32/

CXXFLAGS += -I.
CPPFLAGS += -MD -MP

sources = Network.cpp AttribScores.cpp FullBoard.cpp KoState.cpp Playout.cpp \
	  TimeControl.cpp UCTSearch.cpp Attributes.cpp Book.cpp \
	  GameState.cpp Leela.cpp PNNode.cpp SGFParser.cpp Timing.cpp \
	  Utils.cpp FastBoard.cpp Genetic.cpp Matcher.cpp PNSearch.cpp \
	  SGFTree.cpp TTable.cpp Zobrist.cpp FastState.cpp GTP.cpp \
	  MCOTable.cpp Random.cpp SMP.cpp UCTNode.cpp NN.cpp NNValue.cpp OpenCL.cpp

objects = $(sources:.cpp=.o)
deps = $(sources:%.cpp=%.d)

-include $(deps)

%.o: %.cpp
	$(CXX) $(CXXFLAGS) $(CPPFLAGS) -c -o $@ $<

leela: $(objects)
#	$(CXX) $(LDFLAGS) -o $@ $^ -static-libgcc -static-libstdc++ -Wl,-Bstatic $(LIBS) -Wl,-Bdynamic $(DYNAMIC_LIBS)
	$(CXX) $(LDFLAGS) -o $@ $^ $(LIBS) $(DYNAMIC_LIBS)

clean:
	-$(RM) leela $(objects) $(deps)

.PHONY: clean default gcc32b debug llvm<|MERGE_RESOLUTION|>--- conflicted
+++ resolved
@@ -35,15 +35,10 @@
 		leela
 
 LIBS = -lboost_thread -lboost_system -lboost_program_options
-<<<<<<< HEAD
 #DYNAMIC_LIBS += -lboost_filesystem -lcaffe -lprotobuf -lglog
-=======
-
-#LIBS += -lboost_filesystem -lcaffe -lprotobuf -lglog
->>>>>>> f2f6c204
 #LIBS += -lopenblas
 DYNAMIC_LIBS += -lpthread
-DYNAMIC_LIBS += -lOpenCL
+#DYNAMIC_LIBS += -lOpenCL
 #LIBS += -framework Accelerate
 #LIBS += -framework OpenCL
 DYNAMIC_LIBS += -lmkl_rt
