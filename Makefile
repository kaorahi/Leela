--- conflicted
+++ resolved
@@ -1,12 +1,7 @@
 default:
 	$(MAKE) CC=gcc CXX=g++ \
-<<<<<<< HEAD
-		CFLAGS='$(CFLAGS) -Wall -pipe -O3 -g -march=native -std=c++11 -DNDEBUG -D_CONSOLE' \
-		CXXFLAGS='$(CXXFLAGS) -Wall -pipe -O3 -g -march=native -std=c++11 -DNDEBUG -D_CONSOLE'  \
-=======
-		CFLAGS='$(CFLAGS) -Wall -Wextra -pipe -O3 -g -std=c++11 -DNDEBUG -D_CONSOLE' \
-		CXXFLAGS='$(CXXFLAGS) -Wall -Wextra -pipe -O3 -g -std=c++11 -DNDEBUG -D_CONSOLE'  \
->>>>>>> 2179323b
+		CFLAGS='$(CFLAGS) -Wall -Wextra -pipe -O3 -g -march=native -std=c++11 -DNDEBUG -D_CONSOLE' \
+		CXXFLAGS='$(CXXFLAGS) -Wall -Wextra -pipe -O3 -g -march=native -std=c++11 -DNDEBUG -D_CONSOLE'  \
 		LDFLAGS='$(LDFLAGS)' \
 		leela
 
@@ -19,25 +14,15 @@
 
 debug:
 	$(MAKE) CC=gcc CXX=g++ \
-<<<<<<< HEAD
-		CFLAGS='$(CFLAGS) -Wall -pipe -O0 -g -std=c++11 -D_CONSOLE' \
-		CXXFLAGS='$(CXXFLAGS) -Wall -pipe -O0 -g -std=c++11 -D_CONSOLE' \
-=======
 		CFLAGS='$(CFLAGS) -Wall -Wextra -pipe -Og -g -std=c++11 -D_CONSOLE' \
 		CXXFLAGS='$(CXXFLAGS) -Wall -Wextra -pipe -Og -g -std=c++11 -D_CONSOLE' \
->>>>>>> 2179323b
 		LDFLAGS='$(LDFLAGS) -g' \
 		leela
 
 llvm:
 	$(MAKE) CC=~/svn/llvm/build/bin/clang CXX=~/svn/llvm/build/bin/clang++ \
-<<<<<<< HEAD
-		CFLAGS='$(CFLAGS) -Wall -fsanitize=address -fno-omit-frame-pointer -O0 -g -std=c++11 -D_CONSOLE' \
-		CXXFLAGS='$(CXXFLAGS) -Wall -fsanitize=address -fno-omit-frame-pointer -O0 -g -std=c++11 -D_CONSOLE' \
-=======
 		CFLAGS='$(CFLAGS) -Wall -Wextra -fsanitize=address -fno-omit-frame-pointer -O1 -g -std=c++11 -D_CONSOLE' \
 		CXXFLAGS='$(CXXFLAGS) -Wall -Wextra -fsanitize=address -fno-omit-frame-pointer -O1 -g -std=c++11 -D_CONSOLE' \
->>>>>>> 2179323b
 		LDFLAGS='$(LDFLAGS) -g -fsanitize=address' \
 		leela
 
