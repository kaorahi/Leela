default:
	$(MAKE) CC=gcc CXX=g++ \
		CXXFLAGS='$(CXXFLAGS) -Wall -Wextra -pipe -O3 -g -ffast-math -march=native -flto -std=c++11 -DNDEBUG -D_CONSOLE'  \
		LDFLAGS='$(LDFLAGS) -g' \
		leela

gcc32b:
	$(MAKE) CC=gcc CXX=g++ \
		CXXFLAGS='$(CXXFLAGS) -Wall -pipe -O2 -g -m32 -std=c++11 -DNDEBUG -D_CONSOLE'  \
		LDFLAGS='$(LDFLAGS) -m32' \
		leela

debug:
	$(MAKE) CC=gcc CXX=g++ \
		CXXFLAGS='$(CXXFLAGS) -Wall -Wextra -pipe -Og -g -std=c++11 -D_CONSOLE' \
		LDFLAGS='$(LDFLAGS) -g' \
		leela

llvm:
	$(MAKE) CC=~/svn/llvm/build/bin/clang CXX=~/svn/llvm/build/bin/clang++ \
		CXXFLAGS='$(CXXFLAGS) -Wall -Wextra -O3 -ffast-math -g -march=native -std=c++11 -D_CONSOLE' \
		LDFLAGS='$(LDFLAGS)' \
		leela

asan:
	$(MAKE) CC=~/svn/llvm/build/bin/clang CXX=~/svn/llvm/build/bin/clang++ \
		CXXFLAGS='$(CXXFLAGS) -Wall -Wextra -fsanitize=address -fno-omit-frame-pointer -O1 -g -std=c++11 -D_CONSOLE' \
		LDFLAGS='$(LDFLAGS) -g -fsanitize=address' \
		leela

LIBS = -lboost_thread -lboost_system -lboost_program_options
#LIBS += -lboost_filesystem -lcaffe -lprotobuf -lglog
<<<<<<< HEAD
LIBS += -lopenblas
#LIBS += -lOpenCL
=======
#LIBS += -lopenblas
DYNAMIC_LIBS += -lpthread
DYNAMIC_LIBS += -lOpenCL
>>>>>>> 327ce474
#LIBS += -framework Accelerate
#LIBS += -framework OpenCL
#LIBS += -lmkl_rt

CAFFE_BASE = /usr/local
CAFFE_INC = $(CAFFE_BASE)/include
CAFFE_LIB = $(CAFFE_BASE)/lib
CXXFLAGS += -I$(CAFFE_INC) -I/usr/local/cuda/include
#CXXFLAGS += -I/opt/intel/mkl/include
#CXXFLAGS += -I/System/Library/Frameworks/Accelerate.framework/Versions/Current/Headers
LDFLAGS  += -L$(CAFFE_LIB)
#LDFLAGS  += -L/opt/intel/mkl/lib/intel64/

CXXFLAGS += -I.
CPPFLAGS += -MD -MP

sources = Network.cpp AttribScores.cpp FullBoard.cpp KoState.cpp Playout.cpp \
	  TimeControl.cpp UCTSearch.cpp Attributes.cpp Book.cpp \
	  GameState.cpp Leela.cpp PNNode.cpp SGFParser.cpp Timing.cpp \
	  Utils.cpp FastBoard.cpp Genetic.cpp Matcher.cpp PNSearch.cpp \
	  SGFTree.cpp TTable.cpp Zobrist.cpp FastState.cpp GTP.cpp \
	  MCOTable.cpp Random.cpp SMP.cpp UCTNode.cpp NN.cpp OpenCL.cpp

objects = $(sources:.cpp=.o)
deps = $(sources:%.cpp=%.d)

-include $(deps)

%.o: %.cpp
	$(CXX) $(CXXFLAGS) $(CPPFLAGS) -c -o $@ $<

leela: $(objects)
	$(CXX) $(LDFLAGS) -o $@ $^ -static-libgcc -static-libstdc++ -Wl,-Bstatic $(LIBS) -Wl,-Bdynamic $(DYNAMIC_LIBS)
#	$(CXX) $(LDFLAGS) -o $@ $^ $(LIBS) $(DYNAMIC_LIBS)

clean:
	-$(RM) leela $(objects) $(deps)

.PHONY: clean default gcc32b debug llvm<|MERGE_RESOLUTION|>--- conflicted
+++ resolved
@@ -30,14 +30,9 @@
 
 LIBS = -lboost_thread -lboost_system -lboost_program_options
 #LIBS += -lboost_filesystem -lcaffe -lprotobuf -lglog
-<<<<<<< HEAD
 LIBS += -lopenblas
-#LIBS += -lOpenCL
-=======
-#LIBS += -lopenblas
 DYNAMIC_LIBS += -lpthread
 DYNAMIC_LIBS += -lOpenCL
->>>>>>> 327ce474
 #LIBS += -framework Accelerate
 #LIBS += -framework OpenCL
 #LIBS += -lmkl_rt
