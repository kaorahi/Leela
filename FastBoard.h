--- conflicted
+++ resolved
@@ -51,11 +51,7 @@
     /*
         move generation types
     */
-<<<<<<< HEAD
-    using movescore_t = std::pair<int, int>;
-=======
     using movescore_t = std::pair<int, float>;
->>>>>>> e2a0dccf
     using movelist_t = std::vector<int>;
     using scoredmoves_t = std::vector<movescore_t>;
 
@@ -75,11 +71,8 @@
     void save_critical_neighbours(int color, int vertex, movelist_t & moves);
     void add_pattern_moves(int color, int vertex, movelist_t & moves);
     void add_global_captures(int color, movelist_t & moves);
-<<<<<<< HEAD
     void add_near_nakade_moves(int color, int vertex, movelist_t & moves);
     int replace_if_nakade(int color, int vertex);
-=======
->>>>>>> e2a0dccf
     int capture_size(int color, int vertex);
     int saving_size(int color, int vertex);
     int minimum_elib_count(int color, int vertex);
@@ -150,11 +143,7 @@
     /*
         bit masks to detect eyes on neighbors
     */
-<<<<<<< HEAD
-    static const std::array<int,      2> s_eyemask; 
-=======
     static const std::array<int,      2> s_eyemask;
->>>>>>> e2a0dccf
     static const std::array<square_t, 4> s_cinvert; /* color inversion */
 
     std::array<square_t,  MAXSQ>           m_square;      /* board contents */
@@ -163,11 +152,7 @@
     std::array<unsigned short, MAXSQ+1>    m_libs;        /* liberties per string parent */
     std::array<unsigned short, MAXSQ+1>    m_stones;      /* stones per string parent */
     std::array<unsigned short, MAXSQ>      m_neighbours;  /* counts of neighboring stones */
-<<<<<<< HEAD
-    std::array<int, 4>          m_dirs;        /* movement directions 4 way */    
-=======
     std::array<int, 4>          m_dirs;        /* movement directions 4 way */
->>>>>>> e2a0dccf
     std::array<int, 8>          m_extradirs;   /* movement directions 8 way */
     std::array<int, 2>          m_prisoners;   /* prisoners per color */
     std::array<int, 2>          m_totalstones; /* stones per color */
@@ -191,13 +176,8 @@
     bool kill_or_connect(int color, int vertex);  
     int in_atari(int vertex);
     bool fast_in_atari(int vertex);
-<<<<<<< HEAD
     template <int N> void add_string_liberties(int vertex,
-                                               std::array<int, N> & nbr_libs, 
-=======
-    template <int N> void add_string_liberties(int vertex, 
                                                std::array<int, N> & nbr_libs,
->>>>>>> e2a0dccf
                                                int & nbr_libs_cnt);
     void kill_neighbours(int vertex, movelist_t & moves);
     void try_capture(int color, int vertex, movelist_t & moves);
