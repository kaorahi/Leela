--- conflicted
+++ resolved
@@ -21,10 +21,7 @@
 #include "Matcher.h"
 #include "AttribScores.h"
 #include "ThreadPool.h"
-<<<<<<< HEAD
 #include "MCPolicy.h"
-=======
->>>>>>> 9e725240
 
 using namespace Utils;
 
@@ -276,6 +273,8 @@
 
     thread_pool.initialize(cfg_num_threads);
 
+    thread_pool.initialize(cfg_num_threads);
+
     // Use deterministic random numbers for hashing
     std::unique_ptr<Random> rng(new Random(5489));
     Zobrist::init_zobrist(*rng);
