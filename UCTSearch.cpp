--- conflicted
+++ resolved
@@ -348,12 +348,7 @@
         // already searching half the time
         return true;
     }
-<<<<<<< HEAD
-
-=======
-    
-    // XXX: this should probably use mixrate
->>>>>>> ff1dde27
+
     double n1 = first->get_visits();
     double p1 = first->get_mixed_score(color);
     double n2 = second->get_visits();
