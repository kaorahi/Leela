--- conflicted
+++ resolved
@@ -55,56 +55,41 @@
 
     TTable::get_TT()->sync(hash, node);
 
-    bool has_children = node->has_children();
-
-<<<<<<< HEAD
-    if (has_children == false && !node->should_expand()) {
-        noderesult.run(currstate);
-    } else {
-        if (has_children == false && m_nodes < MAX_TREE_SIZE) {
-             node->create_children(m_nodes, currstate);
-        }
-
-        if (node->has_children() == true) {
-            UCTNode * next = node->uct_select_child(color);
-=======
-    if (has_children == false && node->get_visits() <= node->do_extend()) {           
-        noderesult.run(currstate);                
-    } else {                
-        if (has_children == false && m_nodes < MAX_TREE_SIZE) {
-            m_nodes += node->create_children(currstate, m_use_nets);
-        }
-
-        if (node->has_children() == true) {
-            UCTNode * next = node->uct_select_child(color, m_use_nets);
->>>>>>> b4364819
-
-            if (next != NULL) {
-                int move = next->get_move();
-
-                if (move != FastBoard::PASS) {
-                    currstate.play_move(move);
-
-                    if (!currstate.superko()) {
-                        noderesult = play_simulation(currstate, next);
-                    } else {
-                        next->invalidate();
-                        noderesult.run(currstate);
-                    }
+    if (!node->has_children()
+        && node->should_expand()
+        && m_nodes < MAX_TREE_SIZE) {
+        node->create_children(m_nodes, currstate, m_use_nets, false);
+    }
+
+    if (node->has_children()) {
+        UCTNode * next = node->uct_select_child(color, m_use_nets);
+
+        if (next != NULL) {
+            int move = next->get_move();
+
+            if (move != FastBoard::PASS) {
+                currstate.play_move(move);
+
+                if (!currstate.superko()) {
+                    noderesult = play_simulation(currstate, next);
                 } else {
-                    currstate.play_pass();
-                    noderesult = play_simulation(currstate, next);
+                    next->invalidate();
+                    noderesult.run(currstate);
                 }
             } else {
-                noderesult.run(currstate);
-            }
-
-            node->updateRAVE(noderesult, color);
+                currstate.play_pass();
+                noderesult = play_simulation(currstate, next);
+            }
         } else {
             noderesult.run(currstate);
         }
-    }
-
+
+        node->updateRAVE(noderesult, color);
+    } else {
+        noderesult.run(currstate);
+    }
+
+    // XXX: updateRAVE color reversal
     node->update(noderesult, !color);
     TTable::get_TT()->update(hash, node);
 
@@ -509,13 +494,7 @@
     parent.sort_children(state.get_to_move());
 
     UCTNode * bestchild = parent.get_first_child();
-
-    if (!bestchild->has_children()) { // XXX remove me??
-        return std::string();
-    }
-
     int bestmove = bestchild->get_move();
-
     std::string tmp = state.move_to_text(bestmove);
 
     std::string res(tmp);
@@ -616,11 +595,7 @@
 #ifdef USE_SEARCH
     // create a sorted list off legal moves (make sure we
     // play something legal and decent even in time trouble)
-<<<<<<< HEAD
-    m_root.create_children(m_nodes, m_rootstate, true);
-=======
-    m_nodes += m_root.create_children(m_rootstate, m_use_nets, true);
->>>>>>> b4364819
+    m_root.create_children(m_nodes, m_rootstate, m_use_nets, true);
     m_root.kill_superkos(m_rootstate);
 
     bool easy_move_flag = easy_move();
@@ -714,7 +689,7 @@
     m_rootstate.stop_clock(color);
 
 #ifdef USE_SEARCH
-    // display search info        
+    // display search info
     myprintf("\n");
 
     dump_stats(m_rootstate, m_root);
@@ -722,14 +697,14 @@
     Time elapsed;
     int centiseconds_elapsed = Time::timediff(start, elapsed);
     if (centiseconds_elapsed > 0) {
-        myprintf("\n%d visits, %d nodes, %d vps\n\n", 
-                 m_root.get_visits(), 
-                 m_nodes,
-                 (m_root.get_visits() * 100) / (centiseconds_elapsed+1));  
-        GUIprintf("%d visits, %d nodes, %d vps",      
-                 m_root.get_visits(), 
-                 m_nodes,
-                 (m_root.get_visits() * 100) / (centiseconds_elapsed+1));                                                     
+        myprintf("\n%d visits, %d nodes, %d vps\n\n",
+                 m_root.get_visits(),
+                 (int)m_nodes,
+                 (m_root.get_visits() * 100) / (centiseconds_elapsed+1));
+        GUIprintf("%d visits, %d nodes, %d vps",
+                 m_root.get_visits(),
+                  (int)m_nodes,
+                 (m_root.get_visits() * 100) / (centiseconds_elapsed+1));
     }
     int bestmove = get_best_move(passflag);
 #else
@@ -760,11 +735,11 @@
     // stop the search
     m_run = false;
     tg.join_all();
-    // display search info        
+    // display search info
     myprintf("\n");
-    dump_stats(m_rootstate, m_root);                  
-               
-    myprintf("\n%d visits, %d nodes\n\n", m_root.get_visits(), m_nodes);
+    dump_stats(m_rootstate, m_root);
+
+    myprintf("\n%d visits, %d nodes\n\n", m_root.get_visits(), (int)m_nodes);
 #endif
 }
 
