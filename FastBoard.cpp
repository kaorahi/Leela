--- conflicted
+++ resolved
@@ -1209,11 +1209,7 @@
 
 // loop over a string and try to kill neighbors
 void FastBoard::kill_neighbours(int vertex, movelist_t & moves) {
-<<<<<<< HEAD
-    int scolor = m_square[vertex];            
-=======
     int scolor = m_square[vertex];
->>>>>>> e2a0dccf
     int kcolor = !scolor;
     int pos = vertex;
 
@@ -1229,22 +1225,6 @@
             if (m_square[ai] == kcolor) {
                 int par = m_parent[ai];
                 int lib = m_libs[par];
-<<<<<<< HEAD
-                
-                if (lib <= 1 && nbr_cnt < 4) {				
-		    bool found = false;
-		    for (int i = 0; i < nbr_cnt; i++) {
-			    if (nbr_list[i] == par) {
-				    found = true;
-			    }
-		    }
-		    if (!found) {
-			    int atari = in_atari(ai);                                        
-			    assert(m_square[atari] == EMPTY);
-			    moves.push_back(atari);
-			    nbr_list[nbr_cnt++] = par;
-		    }
-=======
 
                 if (lib <= 1 && nbr_cnt < 4) {
                     bool found = false;
@@ -1259,7 +1239,6 @@
                         moves.push_back(atari);
                         nbr_list[nbr_cnt++] = par;
                     }
->>>>>>> e2a0dccf
                 }
             }
         }
@@ -1302,38 +1281,23 @@
 
             if (lib <= 1) {
                 int atari = in_atari(ai);
-<<<<<<< HEAD
-                                
+
                 size_t startsize = moves.size();
-                                
-                // find saving moves for atari square "atari"                
-=======
-
-                size_t startsize = moves.size();
 
                 // find saving moves for atari square "atari"
->>>>>>> e2a0dccf
                 // we can save by either
                 // 1) playing in the atari if it increases liberties
                 //    i.e. it is not self-atari
                 // 2) capturing an opponent, which means that he should
-<<<<<<< HEAD
-                //    also be in atari                                                        
-                if (!self_atari(color, atari)) {                        
-=======
                 //    also be in atari
                 if (!self_atari(color, atari)) {
->>>>>>> e2a0dccf
                     moves.push_back(atari);
                 }
 
                 kill_neighbours(ai, moves);
 
                 // saving moves failed, add this to critical points
-<<<<<<< HEAD
-=======
                 // to try and capture
->>>>>>> e2a0dccf
                 if (moves.size() == startsize) {
                     m_critical.push_back(atari);
                 }
@@ -2254,11 +2218,7 @@
 }
 
 void FastBoard::try_capture(int color, int vertex, movelist_t & moves) {
-<<<<<<< HEAD
-    if (m_square[vertex] == EMPTY) {                
-=======
     if (m_square[vertex] == EMPTY) {
->>>>>>> e2a0dccf
         int limitlibs = count_neighbours(!color, vertex);
 
         // no enemy neighbors, nothing to capture
