#include <string>
#include <iostream>
#include <sstream>
#include <algorithm>
#include <assert.h>
#include <array>

#include "config.h"

#include "FastBoard.h"
#include "Utils.h"
#include "Matcher.h"
#include "MCOTable.h"
#include "Random.h"

using namespace Utils;

const int FastBoard::NBR_SHIFT;
const int FastBoard::MAXBOARDSIZE;
const int FastBoard::MAXSQ;
const int FastBoard::BIG;
const int FastBoard::PASS;
const int FastBoard::RESIGN;

const std::array<int, 2> FastBoard::s_eyemask = {
    4 * (1 << (NBR_SHIFT * BLACK)),
    4 * (1 << (NBR_SHIFT * WHITE))
};

const std::array<FastBoard::square_t, 4> FastBoard::s_cinvert = {
    WHITE, BLACK, EMPTY, INVAL
};

int FastBoard::get_boardsize(void) {
    return m_boardsize;
}

int FastBoard::get_vertex(int x, int y) {
    assert(x >= 0 && x < MAXBOARDSIZE);
    assert(y >= 0 && y < MAXBOARDSIZE);
    assert(x >= 0 && x < m_boardsize);
    assert(y >= 0 && y < m_boardsize);

    int vertex = ((y + 1) * (get_boardsize() + 2)) + (x + 1);

    assert(vertex >= 0 && vertex < m_maxsq);

    return vertex;
}

std::pair<int, int> FastBoard::get_xy(int vertex) {
    std::pair<int, int> xy;

    //int vertex = ((y + 1) * (get_boardsize() + 2)) + (x + 1);
    int x = (vertex % (get_boardsize() + 2)) - 1;
    int y = (vertex / (get_boardsize() + 2)) - 1;

    assert(x >= 0 && x < get_boardsize());
    assert(y >= 0 && y < get_boardsize());

    xy.first  = x;
    xy.second = y;

    assert(get_vertex(x, y) == vertex);

    return xy;
}

FastBoard::square_t FastBoard::get_square(int vertex) {
    assert(vertex >= 0 && vertex < MAXSQ);
    assert(vertex >= 0 && vertex < m_maxsq);    

    return m_square[vertex];
}

void FastBoard::set_square(int vertex, FastBoard::square_t content) {
    assert(vertex >= 0 && vertex < MAXSQ);
    assert(vertex >= 0 && vertex < m_maxsq);
    assert(content >= BLACK && content <= INVAL);

    m_square[vertex] = content;
}
    
FastBoard::square_t FastBoard::get_square(int x, int y) {        
    return get_square(get_vertex(x,y));
}

void FastBoard::set_square(int x, int y, FastBoard::square_t content) {    
    set_square(get_vertex(x, y), content);
}

int FastBoard::rotate_vertex(int vertex, int symmetry) {
    assert(symmetry >= 0 && symmetry <= 7);
    std::pair<int, int> xy = get_xy(vertex);
    int x = xy.first;
    int y = xy.second;
    int newx;
    int newy;

    if (symmetry == 0) {
        newx = x;
        newy = y;
    } else if (symmetry == 1) {
        newx = m_boardsize - x - 1;
        newy = y;
    } else if (symmetry == 2) {
        newx = x;
        newy = m_boardsize - y - 1;
    } else if (symmetry == 3) {
        newx = m_boardsize - x - 1;
        newy = m_boardsize - y - 1;
    } else if (symmetry == 4) {
        newx = y;
        newy = x;
    } else if (symmetry == 5) {
        newx = m_boardsize - y - 1;
        newy = x;
    } else if (symmetry == 6) {
        newx = y;
        newy = m_boardsize - x - 1;
    } else  {
        assert(symmetry == 7);
        newx = m_boardsize - y - 1;
        newy = m_boardsize - x - 1;
    }

    return get_vertex(newx, newy);
}

void FastBoard::reset_board(int size) {  
    m_boardsize = size;
    m_maxsq = (size + 2) * (size + 2);
    m_tomove = BLACK;
    m_prisoners[BLACK] = 0;
    m_prisoners[WHITE] = 0;    
    m_totalstones[BLACK] = 0;    
    m_totalstones[WHITE] = 0;    
    m_empty_cnt = 0;        

    m_dirs[0] = -size-2;
    m_dirs[1] = +1;
    m_dirs[2] = +size+2;
    m_dirs[3] = -1;    
        
    m_extradirs[0] = -size-2-1;
    m_extradirs[1] = -size-2;
    m_extradirs[2] = -size-2+1;    
    m_extradirs[3] = -1;
    m_extradirs[4] = +1;
    m_extradirs[5] = +size+2-1;
    m_extradirs[6] = +size+2;
    m_extradirs[7] = +size+2+1;        
    
    for (int i = 0; i < m_maxsq; i++) {
        m_square[i]     = INVAL;        
        m_neighbours[i] = 0;        
        m_parent[i]     = MAXSQ;        
    }      
            
    for (int i = 0; i < size; i++) {
        for (int j = 0; j < size; j++) {        
            int vertex = get_vertex(i, j);            
                                    
            m_square[vertex]          = EMPTY;            
            m_empty_idx[vertex]       = m_empty_cnt;
            m_empty[m_empty_cnt++]    = vertex;            
            
            if (i == 0 || i == size - 1) {
                m_neighbours[vertex] += (1 << (NBR_SHIFT * BLACK))
                                      | (1 << (NBR_SHIFT * WHITE));
                m_neighbours[vertex] +=  1 << (NBR_SHIFT * EMPTY);                
            } else {
                m_neighbours[vertex] +=  2 << (NBR_SHIFT * EMPTY);                
            }
            
            if (j == 0 || j == size - 1) {
                m_neighbours[vertex] += (1 << (NBR_SHIFT * BLACK))
                                      | (1 << (NBR_SHIFT * WHITE));
                m_neighbours[vertex] +=  1 << (NBR_SHIFT * EMPTY); 
            } else {
                m_neighbours[vertex] +=  2 << (NBR_SHIFT * EMPTY);
            }
        }
    }         
    
    m_parent[MAXSQ] = MAXSQ;    
    m_libs[MAXSQ]   = 16384;
    m_next[MAXSQ]   = MAXSQ;                        
}

bool FastBoard::is_suicide(int i, int color) {        
    if (count_pliberties(i)) {
        return false;
    }
          
    bool connecting = false;
        
    for (int k = 0; k < 4; k++) {
        int ai = i + m_dirs[k];
                             
        int libs = m_libs[m_parent[ai]];
        if (get_square(ai) == color) {
            if (libs > 1) {
                // connecting to live group = never suicide                    
                return false;
            }   
            connecting = true;
        } else {
            if (libs <= 1) {
                // killing neighbor = never suicide
                return false;
            }
        }                            
    }
    
    add_neighbour(i, color);
    
    bool opps_live = true;
    bool ours_die = true;
    
    for (int k = 0; k < 4; k++) {
        int ai = i + m_dirs[k];
                 
        int libs = m_libs[m_parent[ai]];
        
        if (libs == 0 && get_square(ai) != color) {  
            opps_live = false;                                   
        } else if (libs != 0 && get_square(ai) == color) {
            ours_die = false;   
        }        
    }  
    
    remove_neighbour(i, color);  
    
    if (!connecting) {
        return opps_live;
    } else {
        return opps_live && ours_die;
    }           
}

int FastBoard::count_pliberties(const int i) {          
    return count_neighbours(EMPTY, i);
}

// count neighbours of color c at vertex v
int FastBoard::count_neighbours(const int c, const int v) {
    assert(c == WHITE || c == BLACK || c == EMPTY);
    return (m_neighbours[v] >> (NBR_SHIFT * c)) & 7;
}

int FastBoard::fast_ss_suicide(const int color, const int i)  {    
    int eyeplay = (m_neighbours[i] & s_eyemask[!color]);
    
    if (!eyeplay) return false;         
        
    if (m_libs[m_parent[i - 1              ]] <= 1) return false;
    if (m_libs[m_parent[i + 1              ]] <= 1) return false;
    if (m_libs[m_parent[i + m_boardsize + 2]] <= 1) return false;
    if (m_libs[m_parent[i - m_boardsize - 2]] <= 1) return false;
    
    return true;
}

void FastBoard::add_neighbour(const int i, const int color) {       
    assert(color == WHITE || color == BLACK || color == EMPTY);                                                          

    std::array<int, 4> nbr_pars;
    int nbr_par_cnt = 0;    

    for (int k = 0; k < 4; k++) {
        int ai = i + m_dirs[k];

        m_neighbours[ai] += (1 << (NBR_SHIFT * color)) - (1 << (NBR_SHIFT * EMPTY));                               
        
        bool found = false;
        for (int i = 0; i < nbr_par_cnt; i++) {
            if (nbr_pars[i] == m_parent[ai]) {
                found = true;
                break;
            }
        }
        if (!found) {
            m_libs[m_parent[ai]]--;
            nbr_pars[nbr_par_cnt++] = m_parent[ai];
        }        
    }
}

void FastBoard::remove_neighbour(const int i, const int color) {         
    assert(color == WHITE || color == BLACK || color == EMPTY);        
    
    std::array<int, 4> nbr_pars;
    int nbr_par_cnt = 0;    

    for (int k = 0; k < 4; k++) {
        int ai = i + m_dirs[k];
                           
        m_neighbours[ai] += (1 << (NBR_SHIFT * EMPTY))  
                          - (1 << (NBR_SHIFT * color));                                            
        
        bool found = false;
        for (int i = 0; i < nbr_par_cnt; i++) {
            if (nbr_pars[i] == m_parent[ai]) {
                found = true;
                break;
            }
        }
        if (!found) {
            m_libs[m_parent[ai]]++;
            nbr_pars[nbr_par_cnt++] = m_parent[ai];
        }        
    }     
}

int FastBoard::remove_string_fast(int i) {
    int pos = i;
    int removed = 0;
    int color = m_square[i]; 

    assert(color == WHITE || color == BLACK || color == EMPTY);
  
    do {       
        assert(m_square[pos] == color);

        m_square[pos]  = EMPTY;              
        m_parent[pos]  = MAXSQ;            
        m_totalstones[color]--;    
        
        remove_neighbour(pos, color); 
        
        m_empty_idx[pos]     = m_empty_cnt;
        m_empty[m_empty_cnt] = pos;            
        m_empty_cnt++;
                        
        removed++;
        pos = m_next[pos];
    } while (pos != i);    

    return removed;
}

std::vector<bool> FastBoard::calc_reach_color(int col) {        
    std::vector<bool> bd(m_maxsq);
    std::vector<bool> last(m_maxsq);
        
    std::fill(bd.begin(), bd.end(), false);
    std::fill(last.begin(), last.end(), false);
        
    /* needs multi pass propagation, slow */
    do {
        last = bd;
        for (int i = 0; i < m_boardsize; i++) {
            for (int j = 0; j < m_boardsize; j++) {            
                int vertex = get_vertex(i, j);
                /* colored field, spread */
                if (m_square[vertex] == col) {
                    bd[vertex] = true;
                    for (int k = 0; k < 4; k++) {                    
                        if (m_square[vertex + m_dirs[k]] == EMPTY) {
                            bd[vertex + m_dirs[k]] = true;
                        }                        
                    }
                } else if (m_square[vertex] == EMPTY && bd[vertex]) {               
                    for (int k = 0; k < 4; k++) {                    
                        if (m_square[vertex + m_dirs[k]] == EMPTY) {
                            bd[vertex + m_dirs[k]] = true;
                        }                        
                    }
                }
            }                    
        }        
    } while (last != bd);  
    
    return bd;
}


// Needed for scoring passed out games not in MC playouts
float FastBoard::area_score(float komi) {
    
    std::vector<bool> white = calc_reach_color(WHITE);
    std::vector<bool> black = calc_reach_color(BLACK);

    float score = -komi;

    for (int i = 0; i < m_boardsize; i++) {
        for (int j = 0; j < m_boardsize; j++) {  
            int vertex = get_vertex(i, j);
            
//            assert(!(white[vertex] && black[vertex]));
//            assert(!(white[vertex] && m_square[vertex] == BLACK));
//            assert(!(black[vertex] && m_square[vertex] == WHITE));
            
            if (white[vertex] && !black[vertex]) {
                score -= 1.0f;
            } else if (black[vertex] && !white[vertex]) {
                score += 1.0f;
            }
        }
    }        
    
    return score;
}   

int FastBoard::estimate_mc_score(float komi) {    
    int wsc, bsc;        

    bsc = m_totalstones[BLACK];       
    wsc = m_totalstones[WHITE];   

    return bsc-wsc-((int)komi)+1;
}

float FastBoard::final_mc_score(float komi) {    
    int wsc, bsc;        
    int maxempty = m_empty_cnt;
    
    bsc = m_totalstones[BLACK];       
    wsc = m_totalstones[WHITE];
        
    for (int v = 0; v < maxempty; v++) {  
        int i = m_empty[v];            
        
        assert(m_square[i] == EMPTY);
            
        int allblack = ((m_neighbours[i] >> (NBR_SHIFT * BLACK)) & 7) == 4;            
        int allwhite = ((m_neighbours[i] >> (NBR_SHIFT * WHITE)) & 7) == 4;                                    
        
        if (allwhite) {
            wsc++;
        } else if (allblack) {
            bsc++;
        }        
    }
         
    return (float)(bsc)-((float)(wsc)+komi);
}

FastBoard FastBoard::remove_dead() {
    FastBoard tmp = *this;
    
    for (int i = 0; i < m_boardsize; i++) {
        for (int j = 0; j < m_boardsize;j++) {
            int vtx = get_vertex(i, j);
            float mcown = MCOwnerTable::get_MCO()->get_blackown(BLACK, vtx);
            
            if (m_square[vtx] == BLACK && mcown < 0.20f) {
                tmp.set_square(vtx, EMPTY);
            } else if (m_square[vtx] == WHITE && mcown > 0.80f) {
                tmp.set_square(vtx, EMPTY);
            }
        }
    }
    
    return tmp;
}

std::vector<int> FastBoard::influence(void) {
    return remove_dead().run_bouzy(5, 21);
}

std::vector<int> FastBoard::moyo(void) {        
    return remove_dead().run_bouzy(5, 10);
}

std::vector<int> FastBoard::area(void) {    
    return remove_dead().run_bouzy(4, 0);
}

std::vector<int> FastBoard::run_bouzy(int dilat, int eros) {
    int i;
    int d, e;
    int goodsec, badsec;
    std::vector<int> tmp(m_maxsq);
    std::vector<int> influence(m_maxsq);
    
    /* init stones */
    for (i = 0; i < m_maxsq; i++) {
        if (m_square[i] == BLACK) {
            influence[i] = 128;
        } else if (m_square[i] == WHITE) {
            influence[i] = -128;
        } else {
            influence[i] = 0;
        }
    }
    
    tmp = influence;
        
    for (d = 0; d < dilat; d++) {    
        for (i = 0; i < m_maxsq; i++) {
            if (get_square(i) == INVAL) continue;
            if (influence[i] >= 0) {
                goodsec = badsec = 0;
                for (int k = 0; k < 4; k++) {
                    int sq = i + m_dirs[k];
                    if (get_square(sq) != INVAL && !badsec) {
                        if      (influence[sq] > 0) goodsec++;
                        else if (influence[sq] < 0) badsec++;
                    }
                }
                if (!badsec) 
                    tmp[i] += goodsec;
             }
             if (influence[i] <= 0) {
                goodsec = badsec = 0;
                for (int k = 0; k < 4; k++) {
                    int sq = i + m_dirs[k];
                    if (get_square(sq) != INVAL && !badsec) {
                        if      (influence[sq] < 0) goodsec++;
                        else if (influence[sq] > 0) badsec++;
                    }
                }
                if (!badsec) 
                    tmp[i] -= goodsec;
            }
        }
        influence = tmp;
    }
    
    for (e = 0; e < eros; e++) {        
        for (i = 0; i < m_maxsq; i++) {
            if (get_square(i) == INVAL) continue;
            if (influence[i] > 0) {
                badsec = 0;
                for (int k = 0; k < 4; k++) {
                    int sq = i + m_dirs[k];
                    if (get_square(sq) != INVAL && !badsec) {
                        if (influence[sq] <= 0) badsec++;
                    }
                }                                                            
                tmp[i] -= badsec;
                if (tmp[i] < 0) tmp[i] = 0;
            } else if (influence[i] < 0) {
                badsec = 0;
                for (int k = 0; k < 4; k++) {
                    int sq = i + m_dirs[k];
                    if (get_square(sq) != INVAL && !badsec) {
                        if (influence[sq] >= 0) badsec++;
                    }
                }       
                tmp[i] += badsec;
                if (tmp[i] > 0) tmp[i] = 0;                    
            }
        }        
        influence = tmp;
    }
    
    return influence;        
}

void FastBoard::display_map(std::vector<int> influence) {
    int i, j;            
    
    for (j = m_boardsize-1; j >= 0; j--) {
        for (i = 0; i < m_boardsize; i++) {
            int infl = influence[get_vertex(i,j)];
            if (infl > 0) {
                if (get_square(i, j) ==  BLACK) {
                    myprintf("X ");
                } else if (get_square(i, j) == WHITE) {
                    myprintf("w ");
                } else {
                    myprintf("x ");
                }                               
            } else if (infl < 0) {
                if (get_square(i, j) ==  BLACK) {
                    myprintf("b ");
                } else if (get_square(i, j) == WHITE) {
                    myprintf("O ");
                } else {
                    myprintf("o ");
                }   
            } else {
                myprintf(". ");
            }            
        }
        myprintf("\n");
    }
}

int FastBoard::eval(float komi) {
    int tmp = 0;       
        
    /* 2/3 3/7 4/13 alternate: 5/10 moyo 4/0 area */    
    std::vector<int> influence = run_bouzy(5, 21);

    for (int i = 0; i < m_boardsize; i++) {
        for (int j = 0; j < m_boardsize; j++) {
            int vertex = get_vertex(i, j);
            if (influence[vertex] < 0) {
                tmp--; 
	    } else if (influence[vertex] > 0) {
                tmp++;            
	    }
	}
    }		            
   
    if (m_tomove == WHITE) {	
        tmp -= (int)komi;			
    }	            
    
    if (m_tomove == WHITE) {
        tmp = -tmp;
    }        
   
    return tmp;
}

void FastBoard::display_board(int lastmove) {
    int boardsize = get_boardsize();     

    myprintf("\n   ");
    for (int i = 0; i < boardsize; i++) {
        if (i < 25) {
            myprintf("%c ", (('a' + i < 'i') ? 'a' + i : 'a' + i + 1));
        } else {
            myprintf("%c ", (('A' + (i-25) < 'I') ? 'A' + (i-25) : 'A' + (i-25) + 1));
        }
    }
    myprintf("\n");
    for (int j = boardsize-1; j >= 0; j--) {        
        myprintf("%2d", j+1);        
        if (lastmove == get_vertex(0, j))
            myprintf("(");        
        else
            myprintf(" ");
        for (int i = 0; i < boardsize; i++) {
            if (get_square(i,j) == WHITE) {
                myprintf("O");
            } else if (get_square(i,j) == BLACK)  {
                myprintf("X");
            } else if (starpoint(boardsize, i, j)) {
                myprintf("+");        
            } else {
                myprintf(".");    
            }            
            if (lastmove == get_vertex(i, j)) myprintf(")");
            else if (i != boardsize-1 && lastmove == get_vertex(i, j)+1) myprintf("(");            
            else myprintf(" ");
        }
        myprintf("%2d\n", j+1);
    }
    myprintf("   ");
    for (int i = 0; i < boardsize; i++) {
         if (i < 25) {
            myprintf("%c ", (('a' + i < 'i') ? 'a' + i : 'a' + i + 1));
        } else {
            myprintf("%c ", (('A' + (i-25) < 'I') ? 'A' + (i-25) : 'A' + (i-25) + 1));
        }
    }
    myprintf("\n\n");
}

void FastBoard::display_liberties(int lastmove) {
    int boardsize = get_boardsize();
           
    myprintf("   ");                        
    for (int i = 0; i < boardsize; i++) {
        myprintf("%c ", (('a' + i < 'i') ? 'a' + i : 'a' + i + 1));
    }
    myprintf("\n");
    for (int j = boardsize-1; j >= 0; j--) {        
        myprintf("%2d", j+1);        
        if (lastmove == get_vertex(0,j) )
            myprintf("(");        
        else
            myprintf(" ");
        for (int i = 0; i < boardsize; i++) {
            if (get_square(i,j) == WHITE) {
                int libs = m_libs[m_parent[get_vertex(i,j)]];
                if (libs > 9) { libs = 9; };
                myprintf("%1d", libs);                
            } else if (get_square(i,j) == BLACK)  {
                int libs = m_libs[m_parent[get_vertex(i,j)]];
                if (libs > 9) { libs = 9; };
                myprintf("%1d", libs);                
            } else if (starpoint(boardsize, i, j)) {
                myprintf("+");    
            } else {
                myprintf(".");    
            }            
            if (lastmove == get_vertex(i, j)) myprintf(")");
            else if (i != boardsize-1 && lastmove == get_vertex(i, j)+1) myprintf("(");            
            else myprintf(" ");
        }
        myprintf("%2d\n", j+1);
    }
    myprintf("\n\n");
    
    myprintf("   ");        
    for (int i = 0; i < boardsize; i++) {
        myprintf("%c ", (('a' + i < 'i') ? 'a' + i : 'a' + i + 1));
    }    
    myprintf("\n");
    for (int j = boardsize-1; j >= 0; j--) {        
        myprintf("%2d", j+1);        
        if (lastmove == get_vertex(0,j) )
            myprintf("(");        
        else
            myprintf(" ");
        for (int i = 0; i < boardsize; i++) {
            if (get_square(i,j) == WHITE) {
                int id = m_parent[get_vertex(i,j)]; 
                myprintf("%2d", id);                
            } else if (get_square(i,j) == BLACK)  {
                int id = m_parent[get_vertex(i,j)]; 
                myprintf("%2d", id);               
            } else if (starpoint(boardsize, i, j)) {
                myprintf("+ ");    
            } else {
                myprintf(". ");    
            }            
            if (lastmove == get_vertex(i, j)) myprintf(")");
            else if (i != boardsize-1 && lastmove == get_vertex(i, j)+1) myprintf("(");            
            else myprintf(" ");
        }
        myprintf("%2d\n", j+1);
    }    
    myprintf("\n\n");    
}

void FastBoard::merge_strings(const int ip, const int aip) {            
    assert(ip != MAXSQ && aip != MAXSQ);

    /* merge stones */    
    m_stones[ip] += m_stones[aip];
    
    /* loop over stones, update parents */           
    int newpos = aip;    

    do {       
        // check if this stone has a liberty        
        for (int k = 0; k < 4; k++) {
            int ai = newpos + m_dirs[k];
            // for each liberty, check if it is not shared        
            if (m_square[ai] == EMPTY) {                
                // find liberty neighbors                
                bool found = false;                
                for (int kk = 0; kk < 4; kk++) {
                    int aai = ai + m_dirs[kk];
                    // friendly string shouldn't be ip
                    // ip can also be an aip that has been marked                    
                    if (m_parent[aai] == ip) {
                        found = true;
                        break;
                    }                    
                }                                
                
                if (!found) {
                    m_libs[ip]++;
                }
            }
        }
        
        m_parent[newpos] = ip;         
        newpos = m_next[newpos];
    } while (newpos != aip);                    
        
    /* merge stings */
    int tmp = m_next[aip];
    m_next[aip] = m_next[ip];
    m_next[ip] = tmp;                
}

int FastBoard::update_board_eye(const int color, const int i) {             
    m_square[i]  = (square_t)color;    
    m_next[i]    = i;     
    m_parent[i]  = i;    
    m_libs[i]    = 0;
    m_stones[i]  = 1;
    m_totalstones[color]++;           
    
    add_neighbour(i, color); 

    int captured_sq;    
    int captured_stones = 0;

    for (int k = 0; k < 4; k++) {
        int ai = i + m_dirs[k];

        assert(ai >= 0 && ai <= m_maxsq);
       
        if (m_libs[m_parent[ai]] <= 0) {
            int this_captured    = remove_string_fast(ai);
            captured_sq          = ai;    
            captured_stones     += this_captured;        
        }    
    }               

    /* move last vertex in list to our position */    
    int lastvertex               = m_empty[--m_empty_cnt];
    m_empty_idx[lastvertex]      = m_empty_idx[i];
    m_empty[m_empty_idx[i]]      = lastvertex;   
    
    m_prisoners[color] += captured_stones;
    
    // possibility of ko
    if (captured_stones == 1) {
        return captured_sq;
    }                   
    
    return -1;
}

/*    
    returns ko square or suicide tag
    does not update side to move
*/    
int FastBoard::update_board_fast(const int color, const int i) {                        
    assert(m_square[i] == EMPTY);    
    assert(color == WHITE || color == BLACK);
    
    /* did we play into an opponent eye? */    
    int eyeplay = (m_neighbours[i] & s_eyemask[!color]);  
       
    // because we check for single stone suicide, we know
    // its a capture, and it might be a ko capture         
    if (eyeplay) {          
        return update_board_eye(color, i);        
    }        
    
    m_square[i]  = (square_t)color;    
    m_next[i]    = i;     
    m_parent[i]  = i;
    m_libs[i]    = count_pliberties(i);       
    m_stones[i]  = 1;
    m_totalstones[color]++;                                    
        
    add_neighbour(i, color); 
        
    for (int k = 0; k < 4; k++) {
        int ai = i + m_dirs[k];
        
        if (m_square[ai] > WHITE) continue; 
        
        assert(ai >= 0 && ai <= m_maxsq);
                                       
        if (m_square[ai] == !color) {
            if (m_libs[m_parent[ai]] <= 0) {                
                m_prisoners[color] += remove_string_fast(ai);
            }
        } else if (m_square[ai] == color) {                                                    
            int ip  = m_parent[i];
            int aip = m_parent[ai];                    
            
            if (ip != aip) {
                if (m_stones[ip] >= m_stones[aip]) {                
                    merge_strings(ip, aip);                                                        
                } else {
                    merge_strings(aip, ip);                                                        
                }
            }
        }        
    }                   
    
    /* move last vertex in list to our position */    
    int lastvertex               = m_empty[--m_empty_cnt];
    m_empty_idx[lastvertex]      = m_empty_idx[i];
    m_empty[m_empty_idx[i]]      = lastvertex;                      
        
    assert(m_libs[m_parent[i]] >= 0);        

    /* check whether we still live (i.e. detect suicide) */    
    if (m_libs[m_parent[i]] == 0) {                                               
        remove_string_fast(i);                
    } 
        
    return -1;
}

bool FastBoard::is_eye(const int color, const int i) {
    /* check for 4 neighbors of the same color */
    int ownsurrounded = (m_neighbours[i] & s_eyemask[color]);
    
    // if not, it can't be an eye 
    // this takes advantage of borders being colored
    // both ways
    if (!ownsurrounded) {
        return false;
    }      
    
    // 2 or more diagonals taken
    // 1 for side groups                                
    int colorcount[4];
    
    colorcount[BLACK] = 0;
    colorcount[WHITE] = 0;
    colorcount[INVAL] = 0;

    colorcount[m_square[i - 1 - m_boardsize - 2]]++;
    colorcount[m_square[i + 1 - m_boardsize - 2]]++;
    colorcount[m_square[i - 1 + m_boardsize + 2]]++;
    colorcount[m_square[i + 1 + m_boardsize + 2]]++;

    if (colorcount[INVAL] == 0) {
        if (colorcount[!color] > 1) {
            return false;
        }
    } else {
        if (colorcount[!color]) {
            return false;
        }
    }                        
                               
    return true;    
}

// predict if we have 2 solid eyes after executing move
bool FastBoard::predict_solid_eye(const int move, const int color, const int i) {
    /* check for 4 neighbors of the same color */
    int ownsurrounded = count_neighbours(color, i);
        
    if (ownsurrounded < 3) {
        return false;
    } else if (ownsurrounded < 4 && move == PASS) {
        return false;
    }        
    
    for (int k = 0; k < 4; k++) {
        int ai = i + m_dirs[k];
        int sq = m_square[ai];
        if (sq != color && sq != INVAL && ai != move) {
            return false;
        }
    }
    
    // 2 or more diagonals taken
    // 1 for side groups                                
    int colorcount[4];
    
    colorcount[BLACK] = 0;
    colorcount[WHITE] = 0;
    colorcount[INVAL] = 0;

    colorcount[m_square[i - 1 - m_boardsize - 2]]++;
    colorcount[m_square[i + 1 - m_boardsize - 2]]++;
    colorcount[m_square[i - 1 + m_boardsize + 2]]++;
    colorcount[m_square[i + 1 + m_boardsize + 2]]++;

    // enemies are flaws    
    int flaws = colorcount[!color];     
                                                             
    // in addition to the above valid diagonals should be secure
    // this means they can't "just" be empty but must be 
    // ours-taken or empty-secure
    int pos;
    pos = i - 1 - m_boardsize - 2;    
    if (m_square[pos] == EMPTY && pos != move) {    
        if (count_neighbours(color, pos) < 4) {
            flaws++;
        }
    }
    pos = i + 1 - m_boardsize - 2;    
    if (m_square[pos] == EMPTY && pos != move) {    
        if (count_neighbours(color, pos) < 4) {
            flaws++;
        }
    }
    pos = i - 1 + m_boardsize + 2;    
    if (m_square[pos] == EMPTY && pos != move) {    
        if (count_neighbours(color, pos) < 4) {
            flaws++;
        }
    }
    pos = i + 1 + m_boardsize + 2;    
    if (m_square[pos] == EMPTY && pos != move) {    
        if (count_neighbours(color, pos) < 4) {
            flaws++;
        }
    }   
    
    if (colorcount[INVAL] == 0) {
        if (flaws > 1) {
            return false;
        }
    } else {
        if (flaws) {
            return false;
        }        
    }    
                               
    return true;    
}

bool FastBoard::no_eye_fill(const int i) {             
    return !is_eye(m_tomove, i);
}

std::string FastBoard::move_to_text(int move) {    
    std::ostringstream result;
    
    int column = move % (m_boardsize + 2);
    int row = move / (m_boardsize + 2);
    
    column--;
    row--;
    
    assert(move == FastBoard::PASS || move == FastBoard::RESIGN || (row >= 0 && row < m_boardsize));
    assert(move == FastBoard::PASS || move == FastBoard::RESIGN || (column >= 0 && column < m_boardsize));
    
    if (move >= 0 && move <= m_maxsq) {
        if (column <= 24) {
            result << static_cast<char>(column < 8 ? 'a' + column : 'a' + column + 1);
            result << (row + 1);        
        } else {            
            column -= 25;
            result << static_cast<char>(column < 8 ? 'A' + column : 'A' + column + 1);
            result << (row + 1);        
        }
    } else if (move == FastBoard::PASS) {
        result << "pass";
    } else if (move == FastBoard::RESIGN) {
	result << "resign";
    } else {
	result << "error";
    }
    	
    return result.str();
}

std::string FastBoard::move_to_text_sgf(int move) {    
    std::ostringstream result;
    
    int column = move % (m_boardsize + 2);
    int row = move / (m_boardsize + 2);
    
    column--;
    row--;
    
    assert(move == FastBoard::PASS || move == FastBoard::RESIGN || (row >= 0 && row < m_boardsize));
    assert(move == FastBoard::PASS || move == FastBoard::RESIGN || (column >= 0 && column < m_boardsize));

    // SGF inverts rows
    row = m_boardsize - row - 1;
    
    if (move >= 0 && move <= m_maxsq) {
        if (column <= 25) {
            result << static_cast<char>('a' + column);
        } else {            
            result << static_cast<char>('A' + column - 26);
        }
        if (row <= 25) {
            result << static_cast<char>('a' + row);        
        } else {
            result << static_cast<char>('A' + row - 26);        
        }
    } else if (move == FastBoard::PASS) {
        result << "tt";
    } else if (move == FastBoard::RESIGN) {
	result << "tt";
    } else {
	result << "error";
    }
    	
    return result.str();
}

int FastBoard::text_to_move(std::string move) {
    if (move.size() == 0 || move == "pass") {
        return FastBoard::PASS;
    }
    if (move == "resign") {
        return FastBoard::RESIGN;
    }

    char c1 = tolower(move[0]);
    int x = c1 - 'a';
    // There is no i in ...
    assert(x != 8);
    if (x > 8) x--;
    std::string remainder = move.substr(1);
    int y = std::stoi(remainder) - 1;

    int vtx = get_vertex(x, y);

    return vtx;
}

bool FastBoard::starpoint(int size, int point) {
    int stars[3];
    int points[2];
    int hits = 0;
    
    if (size % 2 == 0 || size < 9) {
        return false;
    }
    
    stars[0] = size >= 13 ? 3 : 2;
    stars[1] = size / 2;
    stars[2] = size - 1 - stars[0];
    
    points[0] = point / size;
    points[1] = point % size;

    for (int i = 0; i < 2; i++) {
        for (int j = 0; j < 3; j++) {
            if (points[i] == stars[j]) {
                hits++;
            }
        }
    }
    
    return hits >= 2;
}

bool FastBoard::starpoint(int size, int x, int y) {
    return starpoint(size, y * size + x);
}

int FastBoard::get_prisoners(int side) {
    assert(side == WHITE || side == BLACK);

    return m_prisoners[side];
}

bool FastBoard::black_to_move() {
    return m_tomove == BLACK;
}

int FastBoard::get_to_move() {
    return m_tomove;
}

void FastBoard::set_to_move(int tomove) {
    m_tomove = tomove;
}

int FastBoard::get_groupid(int vertex) {
    assert(m_square[vertex] == WHITE || m_square[vertex] == BLACK);
    assert(m_parent[vertex] == m_parent[m_parent[vertex]]);

    return m_parent[vertex];
}

std::vector<int> FastBoard::get_string_stones(int vertex) {
    int start = m_parent[vertex];

    std::vector<int> res;    
    res.reserve(m_stones[start]);    
    
    int newpos = start;
    
    do {       
        assert(m_square[newpos] == m_square[vertex]);
        res.push_back(newpos);
        newpos = m_next[newpos];
    } while (newpos != start);   
        
    return res;
}

std::string FastBoard::get_string(int vertex) {
    std::string result;
    
    int start = m_parent[vertex];
    int newpos = start;
    
    do {                           
        result += move_to_text(newpos) + " "; 
        newpos = m_next[newpos];
    } while (newpos != start);   
    
    // eat last space
    result.resize(result.size() - 1);
    
    return result;
}

bool FastBoard::fast_in_atari(int vertex) {
//    assert(m_square[vertex] < EMPTY);

    int par = m_parent[vertex];
    int lib = m_libs[par];

    return lib == 1;
}

// check if string is in atari, returns 0 if not,
// single liberty if it is
int FastBoard::in_atari(int vertex) {
    assert(m_square[vertex] < EMPTY);

    if (m_libs[m_parent[vertex]] > 1) {
        return false;
    }

    assert(m_libs[m_parent[vertex]] == 1);

    int pos = vertex;

    do {
        if (count_pliberties(pos)) {
            for (int k = 0; k < 4; k++) {
                int ai = pos + m_dirs[k];
                if (m_square[ai] == EMPTY) {
                    return ai;
                }
            }
        }

        pos = m_next[pos];
    } while (pos != vertex);

    assert(false);

    return false;
}

// loop over a string and try to kill neighbors
void FastBoard::kill_neighbours(int vertex, movelist_t & moves) {
    int scolor = m_square[vertex];
    int kcolor = !scolor;
    int pos = vertex;

    std::array<int, 4> nbr_list;
    int nbr_cnt = 0;

    do {
        assert(m_square[pos] == scolor);

        for (int k = 0; k < 4; k++) {
            int ai = pos + m_dirs[k];

            if (m_square[ai] == kcolor) {
                int par = m_parent[ai];
                int lib = m_libs[par];

                if (lib <= 1 && nbr_cnt < 4) {
                    bool found = false;
                    for (int i = 0; i < nbr_cnt; i++) {
                        if (nbr_list[i] == par) {
                            found = true;
                        }
                    }
                    if (!found) {
                        int atari = in_atari(ai);
                        assert(m_square[atari] == EMPTY);
                        moves.push_back(atari);
                        nbr_list[nbr_cnt++] = par;
                    }
                }
            }
        }

        pos = m_next[pos];
    } while (pos != vertex);
}

int FastBoard::saving_size(int color, int vertex) {                        
    for (int k = 0; k < 4; k++) {
        int ai = vertex + m_dirs[k];
        
        if (m_square[ai] == color) {        
            int par = m_parent[ai];
            int lib = m_libs[par];
            
            if (lib <= 1) {                
                int atari = in_atari(ai);
                                
                if (!self_atari(color, atari)) {
                    return string_size(ai);  
                }                                                         
            }
        } 
    }
    
    return 0;        
}

// look for a neighbors of vertex with "color" that are critical,
// and add moves that save them to work
// vertex is sure to be filled with !color
void FastBoard::save_critical_neighbours(int color, int vertex, movelist_t & moves) {
    for (int k = 0; k < 4; k++) {
        int ai = vertex + m_dirs[k];

        if (m_square[ai] == color) {
            int par = m_parent[ai];
            int lib = m_libs[par];

            if (lib <= 1) {
                int atari = in_atari(ai);

                size_t startsize = moves.size();

                // find saving moves for atari square "atari"
                // we can save by either
                // 1) playing in the atari if it increases liberties
                //    i.e. it is not self-atari
                // 2) capturing an opponent, which means that he should
                //    also be in atari
                if (!self_atari(color, atari)) {
                    moves.push_back(atari);
                }

                kill_neighbours(ai, moves);

                // saving moves failed, add this to critical points
                // to try and capture
                if (moves.size() == startsize) {
                    m_critical.push_back(atari);
                }
            }
        }
    }
}

int FastBoard::get_dir(int i) {
    return m_dirs[i];
}

int FastBoard::get_extra_dir(int i) {
    return m_extradirs[i];
}

bool FastBoard::kill_or_connect(int color, int vertex) {                        
    for (int k = 0; k < 4; k++) {
        int ai = vertex + m_dirs[k];        
        int sq = get_square(ai);                              
        int libs = m_libs[m_parent[ai]];
        
        if ((libs <= 1 && sq == !color) || (libs >= 3 && sq == color)) {
            return true;
        }              
    }          
    
    return false;       
}

template <int N> 
void FastBoard::add_string_liberties(int vertex, 
                                     std::array<int, N> & nbr_libs,
                                     int & nbr_libs_cnt) {
    int pos = vertex;
#ifndef NDEBUG
    int color = m_square[pos];
#endif

    do {
        assert(m_square[pos] == color);

        if (count_pliberties(pos)) {        
            // look for empties near this stone
            for (int k = 0; k < 4; k++) {
                int ai = pos + m_dirs[k];                                
                
                if (m_square[ai] == EMPTY) {                                
                    bool found = false;
                    
                    for (int i = 0; i < nbr_libs_cnt; i++) {
                        if (nbr_libs[i] == ai) {
                            found = true;
                            break;
                        }
                    }
                                        
                    // not in list yet, so add
                    if (!found) {
                        nbr_libs[nbr_libs_cnt++] = ai; 
                        
                        // more than 2 liberties means we are not critical
                        if (nbr_libs_cnt >= N) {
                            return;
                        }  
                    }
                }
            }                    
        }
        
        pos = m_next[pos];
    } while (pos != vertex);    
}

// check whether this move is a self-atari
bool FastBoard::self_atari(int color, int vertex) {    
    assert(get_square(vertex) == FastBoard::EMPTY);
    
    // 1) count new liberties, if we add 2 or more we're safe                
    if (count_pliberties(vertex) >= 2) {        
        return false;                
    }
    
    // 2) if we kill an enemy, or connect to safety, we're good 
    // as well    
    if (kill_or_connect(color, vertex)) {        
        return false;
    }
    
    // any neighbor by itself has at most 2 liberties now,
    // and we can have at most one empty neighbor
    // 3) if we don't connect at all, we're dead
    if (count_neighbours(color, vertex) == 0) {
        return true;
    }
    
    // 4) we only add at most 1 liberty, and we removed 1, so check if 
    // the sum of friendly neighbors had 2 or less that might have 
    // become one (or less, in which case this is multi stone suicide)
    
    // list of all liberties, this never gets big             
    std::array<int, 3> nbr_libs;
    int nbr_libs_cnt = 0;
    
    // add the vertex we play in to the liberties list
    nbr_libs[nbr_libs_cnt++] = vertex;           
    
    for (int k = 0; k < 4; k++) {
        int ai = vertex + m_dirs[k];
        
        if (get_square(ai) == FastBoard::EMPTY) {
            bool found = false;
                    
            for (int i = 0; i < nbr_libs_cnt; i++) {
                if (nbr_libs[i] == ai) {
                    found = true;
                    break;
                }
            }
                                        
            // not in list yet, so add
            if (!found) {
                if (nbr_libs_cnt > 1) return false;
                nbr_libs[nbr_libs_cnt++] = ai;
            }                
        } else if (get_square(ai) == color) {        
            int par = m_parent[ai];
            int lib = m_libs[par];
            
            // we already know this neighbor does not have a large 
            // number of liberties, and to contribute, he must have
            // more liberties than just the one that is "vertex"
            if (lib > 1) {
                add_string_liberties<3>(ai, nbr_libs, nbr_libs_cnt);
                if (nbr_libs_cnt > 2) {            
                    return false;
                }
            }            
        }                
    }

    // if we get here, there are no more than 2 liberties,
    // and we just removed 1 of those (since we added the play square
    // to the list), so it must be an auto-atari    
    return true;
}

int FastBoard::get_pattern_fast(const int sq) {
    const int size = m_boardsize;
    
    return (m_square[sq - size - 2 - 1] << 14)
         | (m_square[sq - size - 2]     << 12)
         | (m_square[sq - size - 2 + 1] << 10)
         | (m_square[sq - 1]            <<  8)
         | (m_square[sq + 1]            <<  6)
         | (m_square[sq + size + 2 - 1] <<  4)
         | (m_square[sq + size + 2]     <<  2)
         | (m_square[sq + size + 2 + 1] <<  0);   
}

int FastBoard::get_pattern_fast_augment(const int sq) {
    const int size = m_boardsize;
    int sqs0, sqs1, sqs2, sqs3, sqs4, sqs5, sqs6, sqs7;
    int lib0, lib1, lib2, lib3;
    int res;
    
    sqs0 = m_square[sq - size - 2 - 1];
    sqs1 = m_square[sq - size - 2];
    sqs2 = m_square[sq - size - 2 + 1];
    sqs3 = m_square[sq - 1];
    sqs4 = m_square[sq + 1];
    sqs5 = m_square[sq + size + 2 - 1];
    sqs6 = m_square[sq + size + 2];
    sqs7 = m_square[sq + size + 2 + 1];
    
    res =  (sqs0 << 14)
         | (sqs1 << 12)
         | (sqs2 << 10)
         | (sqs3 <<  8)
         | (sqs4 <<  6)
         | (sqs5 <<  4)
         | (sqs6 <<  2)
         | (sqs7 <<  0);            
    
    lib0 = fast_in_atari(sq - size - 2);    
    lib1 = fast_in_atari(sq - 1);    
    lib2 = fast_in_atari(sq + 1);    
    lib3 = fast_in_atari(sq + size + 2);
    
    res |= (lib0 << 19 | lib1 << 18 | lib2 << 17 | lib3 << 16);
    
    return res;
}

int FastBoard::get_pattern3(const int sq, bool invert) {
    int sqs0, sqs1, sqs2, sqs3, sqs4, sqs5, sqs6, sqs7;
    const int size = m_boardsize;
    
    sqs0 = m_square[sq - size - 2 - 1];
    sqs1 = m_square[sq - size - 2];
    sqs2 = m_square[sq - size - 2 + 1];
    sqs3 = m_square[sq - 1];
    sqs4 = m_square[sq + 1];
    sqs5 = m_square[sq + size + 2 - 1];
    sqs6 = m_square[sq + size + 2];
    sqs7 = m_square[sq + size + 2 + 1];
    
    /* color symmetry */
    if (invert) {
        sqs0 = s_cinvert[sqs0];
        sqs1 = s_cinvert[sqs1];
        sqs2 = s_cinvert[sqs2];
        sqs3 = s_cinvert[sqs3];
        sqs4 = s_cinvert[sqs4];
        sqs5 = s_cinvert[sqs5];
        sqs6 = s_cinvert[sqs6];
        sqs7 = s_cinvert[sqs7];    
    }  
    
    /*
        012
        3 4
        567
    */            
    int idx1 = (sqs0 << 14) | (sqs1 << 12) | (sqs2 << 10) | (sqs3 <<  8)
             | (sqs4 <<  6) | (sqs5 <<  4) | (sqs6 <<  2) | (sqs7 <<  0);

    int idx2 = (sqs5 << 14) | (sqs3 << 12) | (sqs0 << 10) | (sqs6 <<  8)
             | (sqs1 <<  6) | (sqs7 <<  4) | (sqs4 <<  2) | (sqs2 <<  0);
             
    int idx3 = (sqs7 << 14) | (sqs6 << 12) | (sqs5 << 10) | (sqs4 <<  8)
             | (sqs3 <<  6) | (sqs2 <<  4) | (sqs1 <<  2) | (sqs0 <<  0);
             
    int idx4 = (sqs2 << 14) | (sqs4 << 12) | (sqs7 << 10) | (sqs1 <<  8)
             | (sqs6 <<  6) | (sqs0 <<  4) | (sqs3 <<  2) | (sqs5 <<  0);
    /*
        035
        1 6
        247
    */                  
    int idx5 = (sqs0 << 14) | (sqs3 << 12) | (sqs5 << 10) | (sqs1 <<  8)
             | (sqs6 <<  6) | (sqs2 <<  4) | (sqs4 <<  2) | (sqs7 <<  0);
             
    int idx6 = (sqs2 << 14) | (sqs1 << 12) | (sqs0 << 10) | (sqs4 <<  8)
             | (sqs3 <<  6) | (sqs7 <<  4) | (sqs6 <<  2) | (sqs5 <<  0);

    int idx7 = (sqs7 << 14) | (sqs4 << 12) | (sqs2 << 10) | (sqs6 <<  8)
             | (sqs1 <<  6) | (sqs5 <<  4) | (sqs3 <<  2) | (sqs0 <<  0);
             
    int idx8 = (sqs5 << 14) | (sqs6 << 12) | (sqs7 << 10) | (sqs3 <<  8)
             | (sqs4 <<  6) | (sqs0 <<  4) | (sqs1 <<  2) | (sqs2 <<  0);
             
    idx1 = std::min(idx1, idx2);
    idx3 = std::min(idx3, idx4);
    idx5 = std::min(idx5, idx6);
    idx7 = std::min(idx7, idx8);
    
    idx1 = std::min(idx1, idx3);
    idx5 = std::min(idx5, idx7);
    
    idx1 = std::min(idx1, idx5);                  
          
    return idx1;                   
}

int FastBoard::get_pattern3_augment(const int sq, bool invert) {
    int sqs0, sqs1, sqs2, sqs3, sqs4, sqs5, sqs6, sqs7;
    int lib0, lib1, lib2, lib3;
    const int size = m_boardsize;        
    
    sqs0 = m_square[sq - size - 2 - 1];
    sqs1 = m_square[sq - size - 2];
    sqs2 = m_square[sq - size - 2 + 1];
    sqs3 = m_square[sq - 1];
    sqs4 = m_square[sq + 1];
    sqs5 = m_square[sq + size + 2 - 1];
    sqs6 = m_square[sq + size + 2];
    sqs7 = m_square[sq + size + 2 + 1];
    if (sqs1 == WHITE || sqs1 == BLACK) {
        lib0 = in_atari(sq - size - 2) != 0;
    } else {
        lib0 = 0;
    }
    if (sqs3 == WHITE || sqs3 == BLACK) {
        lib1 = in_atari(sq - 1) != 0;
    } else {
        lib1 = 0;
    }
    if (sqs4 == WHITE || sqs4 == BLACK) {
        lib2 = in_atari(sq + 1) != 0;
    } else {
        lib2 = 0;
    }
    if (sqs6 == WHITE || sqs6 == BLACK) {
        lib3 = in_atari(sq + size + 2) != 0;
    } else {
        lib3 = 0;
    }
    
    /* color symmetry */
    if (invert) {        
        sqs0 = s_cinvert[sqs0];
        sqs1 = s_cinvert[sqs1];
        sqs2 = s_cinvert[sqs2];
        sqs3 = s_cinvert[sqs3];
        sqs4 = s_cinvert[sqs4];
        sqs5 = s_cinvert[sqs5];
        sqs6 = s_cinvert[sqs6];
        sqs7 = s_cinvert[sqs7];        
    }  
    
    /*
        012       0
        3 4      1 2
        567       3
    */            
    int idx1 = (sqs0 << 14) | (sqs1 << 12) | (sqs2 << 10) | (sqs3 <<  8)
             | (sqs4 <<  6) | (sqs5 <<  4) | (sqs6 <<  2) | (sqs7 <<  0);
    idx1 |= (lib0 << 19 | lib1 << 18 | lib2 << 17 | lib3 << 16);             

    int idx2 = (sqs5 << 14) | (sqs3 << 12) | (sqs0 << 10) | (sqs6 <<  8)
             | (sqs1 <<  6) | (sqs7 <<  4) | (sqs4 <<  2) | (sqs2 <<  0);
    idx2 |= (lib1 << 19 | lib3 << 18 | lib0 << 17 | lib2 << 16);               
             
    int idx3 = (sqs7 << 14) | (sqs6 << 12) | (sqs5 << 10) | (sqs4 <<  8)
             | (sqs3 <<  6) | (sqs2 <<  4) | (sqs1 <<  2) | (sqs0 <<  0);
    idx3 |= (lib3 << 19 | lib2 << 18 | lib1 << 17 | lib0 << 16);               
             
    int idx4 = (sqs2 << 14) | (sqs4 << 12) | (sqs7 << 10) | (sqs1 <<  8)
             | (sqs6 <<  6) | (sqs0 <<  4) | (sqs3 <<  2) | (sqs5 <<  0);
    idx4 |= (lib2 << 19 | lib0 << 18 | lib3 << 17 | lib1 << 16);               
    
    /*
        035    1
        1 6   0 3
        247    2
    */                  
    int idx5 = (sqs0 << 14) | (sqs3 << 12) | (sqs5 << 10) | (sqs1 <<  8)
             | (sqs6 <<  6) | (sqs2 <<  4) | (sqs4 <<  2) | (sqs7 <<  0);
    idx5 |= (lib1 << 19 | lib0 << 18 | lib3 << 17 | lib2 << 16);               
             
    int idx6 = (sqs2 << 14) | (sqs1 << 12) | (sqs0 << 10) | (sqs4 <<  8)
             | (sqs3 <<  6) | (sqs7 <<  4) | (sqs6 <<  2) | (sqs5 <<  0);
    idx6 |= (lib0 << 19 | lib2 << 18 | lib1 << 17 | lib3 << 16);               

    int idx7 = (sqs7 << 14) | (sqs4 << 12) | (sqs2 << 10) | (sqs6 <<  8)
             | (sqs1 <<  6) | (sqs5 <<  4) | (sqs3 <<  2) | (sqs0 <<  0);
    idx7 |= (lib2 << 19 | lib3 << 18 | lib0 << 17 | lib1 << 16);               
             
    int idx8 = (sqs5 << 14) | (sqs6 << 12) | (sqs7 << 10) | (sqs3 <<  8)
             | (sqs4 <<  6) | (sqs0 <<  4) | (sqs1 <<  2) | (sqs2 <<  0);
    idx8 |= (lib3 << 19 | lib1 << 18 | lib2 << 17 | lib0 << 16);               
             
    idx1 = std::min(idx1, idx2);
    idx3 = std::min(idx3, idx4);
    idx5 = std::min(idx5, idx6);
    idx7 = std::min(idx7, idx8);
    
    idx1 = std::min(idx1, idx3);
    idx5 = std::min(idx5, idx7);
    
    idx1 = std::min(idx1, idx5);                  
          
    return idx1;                   
}

int FastBoard::get_pattern3_augment_spec(const int sq, int libspec, bool invert) {
    int sqs0, sqs1, sqs2, sqs3, sqs4, sqs5, sqs6, sqs7;
    int lib0, lib1, lib2, lib3;
    const int size = m_boardsize;        
    
    sqs0 = m_square[sq - size - 2 - 1];
    sqs1 = m_square[sq - size - 2];
    sqs2 = m_square[sq - size - 2 + 1];
    sqs3 = m_square[sq - 1];
    sqs4 = m_square[sq + 1];
    sqs5 = m_square[sq + size + 2 - 1];
    sqs6 = m_square[sq + size + 2];
    sqs7 = m_square[sq + size + 2 + 1];
    
    lib3 = libspec & 1;
    libspec >>= 1;
    lib2 = libspec & 1;
    libspec >>= 1;
    lib1 = libspec & 1;   
    libspec >>= 1; 
    lib0 = libspec & 1;
    
    /* color symmetry */
    if (invert) {
        sqs0 = s_cinvert[sqs0];
        sqs1 = s_cinvert[sqs1];
        sqs2 = s_cinvert[sqs2];
        sqs3 = s_cinvert[sqs3];
        sqs4 = s_cinvert[sqs4];
        sqs5 = s_cinvert[sqs5];
        sqs6 = s_cinvert[sqs6];
        sqs7 = s_cinvert[sqs7];     
    }  
    
    /*
        012       0
        3 4      1 2
        567       3
    */            
    int idx1 = (sqs0 << 14) | (sqs1 << 12) | (sqs2 << 10) | (sqs3 <<  8)
             | (sqs4 <<  6) | (sqs5 <<  4) | (sqs6 <<  2) | (sqs7 <<  0);
    idx1 |= (lib0 << 19 | lib1 << 18 | lib2 << 17 | lib3 << 16);             

    int idx2 = (sqs5 << 14) | (sqs3 << 12) | (sqs0 << 10) | (sqs6 <<  8)
             | (sqs1 <<  6) | (sqs7 <<  4) | (sqs4 <<  2) | (sqs2 <<  0);
    idx2 |= (lib1 << 19 | lib3 << 18 | lib0 << 17 | lib2 << 16);               
             
    int idx3 = (sqs7 << 14) | (sqs6 << 12) | (sqs5 << 10) | (sqs4 <<  8)
             | (sqs3 <<  6) | (sqs2 <<  4) | (sqs1 <<  2) | (sqs0 <<  0);
    idx3 |= (lib3 << 19 | lib2 << 18 | lib1 << 17 | lib0 << 16);               
             
    int idx4 = (sqs2 << 14) | (sqs4 << 12) | (sqs7 << 10) | (sqs1 <<  8)
             | (sqs6 <<  6) | (sqs0 <<  4) | (sqs3 <<  2) | (sqs5 <<  0);
    idx4 |= (lib2 << 19 | lib0 << 18 | lib3 << 17 | lib1 << 16);               
    
    /*
        035    1
        1 6   0 3
        247    2
    */                  
    int idx5 = (sqs0 << 14) | (sqs3 << 12) | (sqs5 << 10) | (sqs1 <<  8)
             | (sqs6 <<  6) | (sqs2 <<  4) | (sqs4 <<  2) | (sqs7 <<  0);
    idx5 |= (lib1 << 19 | lib0 << 18 | lib3 << 17 | lib2 << 16);               
             
    int idx6 = (sqs2 << 14) | (sqs1 << 12) | (sqs0 << 10) | (sqs4 <<  8)
             | (sqs3 <<  6) | (sqs7 <<  4) | (sqs6 <<  2) | (sqs5 <<  0);
    idx6 |= (lib0 << 19 | lib2 << 18 | lib1 << 17 | lib3 << 16);               

    int idx7 = (sqs7 << 14) | (sqs4 << 12) | (sqs2 << 10) | (sqs6 <<  8)
             | (sqs1 <<  6) | (sqs5 <<  4) | (sqs3 <<  2) | (sqs0 <<  0);
    idx7 |= (lib2 << 19 | lib3 << 18 | lib0 << 17 | lib1 << 16);               
             
    int idx8 = (sqs5 << 14) | (sqs6 << 12) | (sqs7 << 10) | (sqs3 <<  8)
             | (sqs4 <<  6) | (sqs0 <<  4) | (sqs1 <<  2) | (sqs2 <<  0);
    idx8 |= (lib3 << 19 | lib1 << 18 | lib2 << 17 | lib0 << 16);               
             
    idx1 = std::min(idx1, idx2);
    idx3 = std::min(idx3, idx4);
    idx5 = std::min(idx5, idx6);
    idx7 = std::min(idx7, idx8);
    
    idx1 = std::min(idx1, idx3);
    idx5 = std::min(idx5, idx7);
    
    idx1 = std::min(idx1, idx5);                  
          
    return idx1;                   
}

// invert = invert colors because white is to move
// extend = fill in 4 most extended squares with inval
int FastBoard::get_pattern4(const int sq, bool invert) {          
    const int size = m_boardsize;
    std::array<square_t, 12> sqs;

    sqs[1]  = m_square[sq - (size + 2) - 1];
    sqs[2]  = m_square[sq - (size + 2)];
    sqs[3]  = m_square[sq - (size + 2) + 1];
    
    sqs[5]  = m_square[sq - 1];
    sqs[6]  = m_square[sq + 1];
    
    sqs[8]  = m_square[sq + (size + 2) - 1];
    sqs[9]  = m_square[sq + (size + 2)];
    sqs[10] = m_square[sq + (size + 2) + 1];    
    
    if (sqs[2] == INVAL) {
        sqs[0] = INVAL;
    } else {
        sqs[0] = m_square[sq - 2*(size + 2)];
    }
    
    if (sqs[5] == INVAL) {
        sqs[4] = INVAL;
    } else {
        sqs[4] = m_square[sq - 2];
    }       
    
    if (sqs[6] == INVAL) {
        sqs[7] = INVAL;
    } else {
        sqs[7] = m_square[sq + 2];
    }
    
    if (sqs[9] == INVAL) {
        sqs[11] = INVAL;
    } else {
        sqs[11] = m_square[sq + 2*(size + 2)];
    } 
    
    /* color symmetry */
    if (invert) {
        for (size_t i = 0; i < sqs.size(); i++) {
            sqs[i] = s_cinvert[sqs[i]];
        }
    }
  
    /*  
          0        4        b   
         123      851      a98  
        45 67    b9 20    76 54 
         89a      a63      321  
          b        7        0   
    */    
    int idx1, idx2, idx3, idx4, idx5, idx6, idx7, idx8;
                                            
    idx1 =  (sqs[ 0] << 22) | (sqs[ 1] << 20) | (sqs[ 2] << 18) | (sqs[ 3] << 16)
          | (sqs[ 4] << 14) | (sqs[ 5] << 12) | (sqs[ 6] << 10) | (sqs[ 7] <<  8)
          | (sqs[ 8] <<  6) | (sqs[ 9] <<  4) | (sqs[10] <<  2) | (sqs[11] <<  0);                                          

    idx2 =  (sqs[ 4] << 22) | (sqs[ 8] << 20) | (sqs[ 5] << 18) | (sqs[ 1] << 16)
          | (sqs[11] << 14) | (sqs[ 9] << 12) | (sqs[ 2] << 10) | (sqs[ 0] <<  8)
          | (sqs[10] <<  6) | (sqs[ 6] <<  4) | (sqs[ 3] <<  2) | (sqs[ 7] <<  0);
         
    idx3 =  (sqs[11] << 22) | (sqs[10] << 20) | (sqs[ 9] << 18) | (sqs[ 8] << 16)
          | (sqs[ 7] << 14) | (sqs[ 6] << 12) | (sqs[ 5] << 10) | (sqs[ 4] <<  8)
          | (sqs[ 3] <<  6) | (sqs[ 2] <<  4) | (sqs[ 1] <<  2) | (sqs[ 0] <<  0);         
 
    idx4 =  (sqs[ 7] << 22) | (sqs[ 3] << 20) | (sqs[ 6] << 18) | (sqs[10] << 16)
          | (sqs[ 0] << 14) | (sqs[ 2] << 12) | (sqs[ 9] << 10) | (sqs[11] <<  8)
          | (sqs[ 1] <<  6) | (sqs[ 5] <<  4) | (sqs[ 8] <<  2) | (sqs[ 4] <<  0);            
    /*          
          4
         158 
        02 9b
         36a
          7
    */          

    idx5 =  (sqs[ 4] << 22) | (sqs[ 1] << 20) | (sqs[ 5] << 18) | (sqs[ 8] << 16)
          | (sqs[ 0] << 14) | (sqs[ 2] << 12) | (sqs[ 9] << 10) | (sqs[11] <<  8)
          | (sqs[ 3] <<  6) | (sqs[ 6] <<  4) | (sqs[10] <<  2) | (sqs[ 7] <<  0);            

    idx6 =  (sqs[ 0] << 22) | (sqs[ 3] << 20) | (sqs[ 2] << 18) | (sqs[ 1] << 16)
          | (sqs[ 7] << 14) | (sqs[ 6] << 12) | (sqs[ 5] << 10) | (sqs[ 4] <<  8)
          | (sqs[10] <<  6) | (sqs[ 9] <<  4) | (sqs[ 8] <<  2) | (sqs[11] <<  0);            

    idx7 =  (sqs[ 7] << 22) | (sqs[10] << 20) | (sqs[ 6] << 18) | (sqs[ 3] << 16)
          | (sqs[11] << 14) | (sqs[ 9] << 12) | (sqs[ 2] << 10) | (sqs[ 0] <<  8)
          | (sqs[ 8] <<  6) | (sqs[ 5] <<  4) | (sqs[ 1] <<  2) | (sqs[ 4] <<  0);            
          
    idx8 =  (sqs[11] << 22) | (sqs[ 8] << 20) | (sqs[ 9] << 18) | (sqs[10] << 16)
          | (sqs[ 4] << 14) | (sqs[ 5] << 12) | (sqs[ 6] << 10) | (sqs[ 7] <<  8)
          | (sqs[ 1] <<  6) | (sqs[ 2] <<  4) | (sqs[ 3] <<  2) | (sqs[ 0] <<  0);    
          
    idx1 = std::min(idx1, idx2);
    idx3 = std::min(idx3, idx4);
    idx5 = std::min(idx5, idx6);
    idx7 = std::min(idx7, idx8);
    
    idx1 = std::min(idx1, idx3);
    idx5 = std::min(idx5, idx7);
    
    idx1 = std::min(idx1, idx5);                  
          
    return idx1;          
}

// invert = invert colors because white is to move
// extend = fill in most extended squares with inval
uint64 FastBoard::get_pattern5(const int sq, bool invert, bool extend) {          
    const int size = m_boardsize;
    std::array<uint64, 20> sqs;
    
    /*
     XXX        012
    XXXXX      34567
    XX XX      89 ab
    XXXXX      cdefg
     XXX        hij
    */
    
    if (extend) {
        sqs[ 0] = INVAL;
        sqs[ 1] = INVAL;
        sqs[ 2] = INVAL;        
        sqs[ 3] = INVAL;
        sqs[ 7] = INVAL;
        sqs[ 8] = INVAL;
        sqs[11] = INVAL;
        sqs[12] = INVAL;
        sqs[16] = INVAL;
        sqs[17] = INVAL;
        sqs[18] = INVAL;
        sqs[19] = INVAL;        
    } else {
        sqs[ 0] = m_square[sq - 2*(size + 2) - 1];
        sqs[ 1] = m_square[sq - 2*(size + 2)];
        sqs[ 2] = m_square[sq - 2*(size + 2) + 1];
        
        sqs[ 3] = m_square[sq - (size + 2) - 2];
        sqs[ 7] = m_square[sq - (size + 2) + 2];
        
        sqs[ 8] = m_square[sq - 2];
        sqs[11] = m_square[sq + 2];
        
        sqs[12] = m_square[sq + (size + 2) - 2];
        sqs[16] = m_square[sq + (size + 2) + 2];
        
        sqs[17] = m_square[sq + 2*(size + 2) - 1];
        sqs[18] = m_square[sq + 2*(size + 2)];
        sqs[19] = m_square[sq + 2*(size + 2) + 1];
    }
        
    sqs[ 4] = m_square[sq - (size + 2) - 1];
    sqs[ 5] = m_square[sq - (size + 2)];
    sqs[ 6] = m_square[sq - (size + 2) + 1];
    
    sqs[ 9] = m_square[sq - 1];
    sqs[10] = m_square[sq + 1];
    
    sqs[13] = m_square[sq + (size + 2) - 1];
    sqs[14] = m_square[sq + (size + 2)];
    sqs[15] = m_square[sq + (size + 2) + 1];
    
    
    /* color symmetry */
    if (invert) {
        for (size_t i = 0; i < sqs.size(); i++) {
            sqs[i] = s_cinvert[(square_t)sqs[i]];
        }
    }
  
    /*  
        012     a = 10  b = 11 c = 12 d = 13 e = 14 f = 15 g = 16
       34567    h = 17  i = 18 j = 19
       89 ab    
       cdefg    
        hij      
    */    
    uint64 idx1, idx2, idx3, idx4, idx5, idx6, idx7, idx8;
                                            
    idx1 =  (sqs[ 0] << 38) | (sqs[ 1] << 36) | (sqs[ 2] << 34) | (sqs[ 3] << 32)
          | (sqs[ 4] << 30) | (sqs[ 5] << 28) | (sqs[ 6] << 26) | (sqs[ 7] << 24)
          | (sqs[ 8] << 22) | (sqs[ 9] << 20) | (sqs[10] << 18) | (sqs[11] << 16) 
          | (sqs[12] << 14) | (sqs[13] << 12) | (sqs[14] << 10) | (sqs[15] <<  8) 
          | (sqs[16] <<  6) | (sqs[17] <<  4) | (sqs[18] <<  2) | (sqs[19] <<  0); 
                                                   
    idx2 =  (sqs[12] << 38) | (sqs[ 8] << 36) | (sqs[ 3] << 34) | (sqs[17] << 32)
          | (sqs[13] << 30) | (sqs[ 9] << 28) | (sqs[ 4] << 26) | (sqs[ 0] << 24)
          | (sqs[18] << 22) | (sqs[14] << 20) | (sqs[ 5] << 18) | (sqs[ 1] << 16) 
          | (sqs[19] << 14) | (sqs[15] << 12) | (sqs[10] << 10) | (sqs[ 6] <<  8) 
          | (sqs[ 2] <<  6) | (sqs[16] <<  4) | (sqs[11] <<  2) | (sqs[ 7] <<  0); 

    idx3 =  (sqs[19] << 38) | (sqs[18] << 36) | (sqs[17] << 34) | (sqs[16] << 32)
          | (sqs[15] << 30) | (sqs[14] << 28) | (sqs[13] << 26) | (sqs[12] << 24)
          | (sqs[11] << 22) | (sqs[10] << 20) | (sqs[ 9] << 18) | (sqs[ 8] << 16) 
          | (sqs[ 7] << 14) | (sqs[ 6] << 12) | (sqs[ 5] << 10) | (sqs[ 4] <<  8) 
          | (sqs[ 3] <<  6) | (sqs[ 2] <<  4) | (sqs[ 1] <<  2) | (sqs[ 0] <<  0); 
          
    idx4 =  (sqs[ 7] << 38) | (sqs[11] << 36) | (sqs[16] << 34) | (sqs[ 2] << 32)
          | (sqs[ 6] << 30) | (sqs[10] << 28) | (sqs[15] << 26) | (sqs[19] << 24)
          | (sqs[ 1] << 22) | (sqs[ 5] << 20) | (sqs[14] << 18) | (sqs[18] << 16) 
          | (sqs[ 0] << 14) | (sqs[ 4] << 12) | (sqs[ 9] << 10) | (sqs[13] <<  8) 
          | (sqs[17] <<  6) | (sqs[ 3] <<  4) | (sqs[ 8] <<  2) | (sqs[12] <<  0);           
          
    /*  
        210     a = 10  b = 11 c = 12 d = 13 e = 14 f = 15 g = 16
       76543    h = 17  i = 18 j = 19
       ba 98
       gfedc    
        jih      
    */   
    
    idx5 =  (sqs[ 2] << 38) | (sqs[ 1] << 36) | (sqs[ 0] << 34) | (sqs[ 7] << 32)
          | (sqs[ 6] << 30) | (sqs[ 5] << 28) | (sqs[ 4] << 26) | (sqs[ 3] << 24)
          | (sqs[11] << 22) | (sqs[10] << 20) | (sqs[ 9] << 18) | (sqs[ 8] << 16) 
          | (sqs[16] << 14) | (sqs[15] << 12) | (sqs[14] << 10) | (sqs[13] <<  8) 
          | (sqs[12] <<  6) | (sqs[19] <<  4) | (sqs[18] <<  2) | (sqs[17] <<  0); 
                                                   
    idx6 =  (sqs[16] << 38) | (sqs[11] << 36) | (sqs[ 7] << 34) | (sqs[19] << 32)
          | (sqs[15] << 30) | (sqs[10] << 28) | (sqs[ 6] << 26) | (sqs[ 2] << 24)
          | (sqs[18] << 22) | (sqs[14] << 20) | (sqs[ 5] << 18) | (sqs[ 1] << 16) 
          | (sqs[17] << 14) | (sqs[13] << 12) | (sqs[ 9] << 10) | (sqs[ 4] <<  8) 
          | (sqs[ 0] <<  6) | (sqs[12] <<  4) | (sqs[ 8] <<  2) | (sqs[ 3] <<  0); 

    idx7 =  (sqs[17] << 38) | (sqs[18] << 36) | (sqs[19] << 34) | (sqs[12] << 32)
          | (sqs[13] << 30) | (sqs[14] << 28) | (sqs[15] << 26) | (sqs[16] << 24)
          | (sqs[ 8] << 22) | (sqs[ 9] << 20) | (sqs[10] << 18) | (sqs[11] << 16) 
          | (sqs[ 3] << 14) | (sqs[ 4] << 12) | (sqs[ 5] << 10) | (sqs[ 6] <<  8) 
          | (sqs[ 7] <<  6) | (sqs[ 0] <<  4) | (sqs[ 1] <<  2) | (sqs[ 2] <<  0); 
          
    idx8 =  (sqs[ 3] << 38) | (sqs[ 8] << 36) | (sqs[12] << 34) | (sqs[ 0] << 32)
          | (sqs[ 4] << 30) | (sqs[ 9] << 28) | (sqs[13] << 26) | (sqs[17] << 24)
          | (sqs[ 1] << 22) | (sqs[ 5] << 20) | (sqs[14] << 18) | (sqs[18] << 16) 
          | (sqs[ 2] << 14) | (sqs[ 6] << 12) | (sqs[10] << 10) | (sqs[15] <<  8) 
          | (sqs[19] <<  6) | (sqs[ 7] <<  4) | (sqs[11] <<  2) | (sqs[16] <<  0);             
          
    idx1 = std::min(idx1, idx2);
    idx3 = std::min(idx3, idx4);
    idx5 = std::min(idx5, idx6);
    idx7 = std::min(idx7, idx8);
    
    idx1 = std::min(idx1, idx3);
    idx5 = std::min(idx5, idx7);
    
    idx1 = std::min(idx1, idx5);                  
          
    return idx1;          
}

void FastBoard::add_pattern_moves(int color, int vertex, movelist_t & moves) {
    for (int i = 0; i < 8; i++) {
        int sq = vertex + m_extradirs[i];

        if (m_square[sq] == EMPTY) {
            if (!self_atari(color, sq)) {
                moves.push_back(sq);
            }
        }
    }

    return;
}

// add capture moves for color
void FastBoard::add_global_captures(int color, movelist_t & moves) {
    // walk critical squares
    for (size_t i = 0; i < m_critical.size(); i++) {
        try_capture(color, m_critical[i], moves);
    }
    m_critical.clear();
}

void FastBoard::check_nakade(int color, int vertex, movelist_t & moves) {
    std::array<int, 6> nakade;
    std::array<int, 6> empty_counts;
    std::array<int, 5> nbr_to_coord;

    int nbrs = count_neighbours(EMPTY, vertex);
    // We're the only empty square in the hood.
    if (nbrs == 0) return;

    std::fill(empty_counts.begin(), empty_counts.end(), 0);
    std::fill(nbr_to_coord.begin(), nbr_to_coord.end(), 0);

    // We're on an empty square, set empty neighbours
    size_t sq_count = 0;
    nbr_to_coord[nbrs] = vertex;
    empty_counts[nbrs]++;
    nakade[sq_count++] = vertex;

    size_t idx = 0;

    do {
        int new_vertex = nakade[idx];
        for (int k = 0; k < 4; k++) {
            int ai = new_vertex + m_dirs[k];
            if (m_square[ai] == !color) {
                // Not surrounded, not nakade
                return;
            } else if (m_square[ai] == color) {
                // Fill stops here, but keep looking
                continue;
            } else if (m_square[ai] == EMPTY) {
                // Add eyespace
                bool found = false;
                for (size_t j = 0; j < sq_count; j++) {
                    int sq = nakade[j];
                    if (sq == ai) {
                        found = true;
                        break;
                    }
                }
                if (!found) {
                    if (sq_count < nakade.size()) {
                        int nbrs = count_neighbours(EMPTY, ai);
                        nbr_to_coord[nbrs] = ai;
                        empty_counts[nbrs]++;
                        nakade[sq_count++] = ai;
                    } else {
                        // Too much eyespace, always alive
                        return;
                    }
                }
            }
        }
    } while (++idx < sq_count);

    // http://senseis.xmp.net/?KillableEyeShapes
    if (sq_count <= 2) {
        return;
    } else if (sq_count == 3) {
        assert(nbr_to_coord[2] != 0);
        moves.push_back(nbr_to_coord[2]);
    } else if (sq_count == 4) {
        // Square 4 is dead but doesn't need immediate nakade
        // Pyramid 4 is dead
        if (empty_counts[3] == 1) {
            assert(nbr_to_coord[3] != 0);
            moves.push_back(nbr_to_coord[3]);
        } else if (empty_counts[2] == 2 && empty_counts[1] == 2) {
            // Straight 4 is alive
            // Bent 4 in the corner is ko
            int crit_2_lib_pnt = 0;
            bool bent4 = false;
            for (size_t j = 0; j < sq_count; j++) {
                int sq = nakade[j];
                std::pair<int, int> coords = get_xy(sq);
                if ((coords.first == 0 || coords.first == get_boardsize() - 1)
                    && (coords.second == 0 || coords.second == get_boardsize() - 1)) {
                    // corner square
                    if (count_neighbours(EMPTY, sq) == 2) {
                        // must be a bent 4, but we have to play on the other
                        // 2-lib point
                        bent4 = true;
                    }
                } else {
                    // Non corner, 2 libs, may be critical point
                    if (count_neighbours(EMPTY, sq) == 2) {
                        crit_2_lib_pnt = sq;
                    }
                }
            }
            if (bent4) {
                assert(crit_2_lib_pnt);
                moves.push_back(crit_2_lib_pnt);
            }
        }
        // Everything else lives
    } else if (sq_count == 5) {
        if (empty_counts[1] == 1 && empty_counts[3] == 1) {
            // Bulky 5 is dead
            assert(nbr_to_coord[3] != 0);
            moves.push_back(nbr_to_coord[3]);
        } else if (empty_counts[4] == 1) {
            // Crossed 5 is dead
            assert(nbr_to_coord[4] != 0);
            moves.push_back(nbr_to_coord[4]);
        }
        // Everything else lives
    } else if (sq_count == 6) {
        // Rabbitty 6
        if (empty_counts[1] == 2 && empty_counts[4] == 1) {
            assert(empty_counts[2] == 3);
            assert(nbr_to_coord[4] != 0);
            moves.push_back(nbr_to_coord[4]);
        } else if (empty_counts[2] == 4 && empty_counts[3] == 2) {
            // Rectangular 6 in the corner is dead
            int crit_3_lib_pnt = 0;
            bool rect6 = false;
            for (size_t j = 0; j < sq_count; j++) {
                int sq = nakade[j];
                std::pair<int, int> coords = get_xy(sq);
                if ((coords.first == 0 || coords.first == get_boardsize() - 1)
                    && (coords.second == 0 || coords.second == get_boardsize() - 1)) {
                    // corner square
                    rect6 = true;
                } else {
                    // Non corner, 3 libs, may be critical point
                    if (count_neighbours(EMPTY, sq) == 3
                        && count_neighbours(color, sq) == 1
                        && count_neighbours(!color, sq) == 0) {
                        crit_3_lib_pnt = sq;
                    }
                }
            }
            if (rect6) {
                assert(crit_3_lib_pnt);
                moves.push_back(crit_3_lib_pnt);
            }
        }
        // Everything else lives
    }
}

// add nakade moves for color
void FastBoard::add_near_nakade_moves(int color, int vertex, movelist_t & moves) {
    // empty square directly next to last stone?
    for (int k = 0; k < 4; k++) {
        int ai = vertex + m_dirs[k];
        if (m_square[ai] == EMPTY) {
            // nakade shape is made by color not to move
            check_nakade(!color, ai, moves);
        }
    }
}

int FastBoard::replace_if_nakade(int color, int vertex) {
    movelist_t tmp_moves;
    check_nakade(!color, vertex, tmp_moves);
    if (tmp_moves.empty()) {
        return vertex;
    } else {
        return tmp_moves[0];
    }
}

int FastBoard::capture_size(int color, int vertex) {
    assert(m_square[vertex] == EMPTY);
    
    int limitlibs = count_neighbours(!color, vertex);
            
    if (!limitlibs) {
        return 0;
    }
    
    for (int k = 0; k < 4; k++) {
        int ai = vertex + m_dirs[k];
        
        if (m_square[ai] == !color) {
            int par = m_parent[ai];
            int lib = m_libs[par];
                           
            if (lib <= 1) {                                    
                return string_size(ai);                                                                   
            }                        
        }                                                
    }  
    
    return 0;
}

void FastBoard::try_capture(int color, int vertex, movelist_t & moves) {
    if (m_square[vertex] == EMPTY) {
        int limitlibs = count_neighbours(!color, vertex);

        // no enemy neighbors, nothing to capture
        if (!limitlibs) {
            return;
        }

        for (int k = 0; k < 4; k++) {
            int ai = vertex + m_dirs[k];

            if (m_square[ai] == !color) {
                int par = m_parent[ai];
                int lib = m_libs[par];

                if (lib <= 1) {
                    moves.push_back(vertex);
                    return;
                }
            }
        }
    }
}

std::string FastBoard::get_stone_list() {
    std::string res;
    
    for (int i = 0; i < m_boardsize; i++) {
        for (int j = 0; j < m_boardsize; j++) {
            int vertex = get_vertex(i, j);
            
            if (get_square(vertex) != EMPTY) {
                res += move_to_text(vertex) + " ";
            }
        }
    }
    
    // eat final space
    res.resize(res.size() - 1);
    
    return res;
}

int FastBoard::string_size(int vertex) {
    assert(vertex > 0 && vertex < m_maxsq);
    assert(m_square[vertex] == WHITE || m_square[vertex] == BLACK);
      
    return m_stones[m_parent[vertex]];
}

int FastBoard::nbr_libs(int color, int vertex, int count, bool plus) {
    assert(m_square[vertex] == EMPTY);
    for (int k = 0; k < 4; k++) {
        int ai = vertex + m_dirs[k];
        if (m_square[ai] == color) {
            int lc = m_libs[m_parent[ai]];
            if (!plus) {
                if (lc == count) {
                    return true;
                }
            } else {
                assert(plus);
                if (lc >= count) {
                    return true;
                }
            }
        }
    }

    return false;
}

int FastBoard::minimum_elib_count(int color, int vertex) {
    int minlib = 100; // XXX hardcoded in some places

    for (int k = 0; k < 4; k++) {
        int ai = vertex + m_dirs[k];
        if (m_square[ai] == !color) {
            int lc = m_libs[m_parent[ai]];
            if (lc < minlib) {
                minlib = lc;
            }
        }
    }

    return minlib;
}

int FastBoard::enemy_atari_size(const int color, const int vertex) {
    int atari_size = 0;

    for (int k = 0; k < 4; k++) {
        int ai = vertex + m_dirs[k];
        if (m_square[ai] == !color) {
            int lc = m_libs[m_parent[ai]];
            if (lc <= 2) {
                atari_size = std::max(string_size(ai), atari_size);
            }
        }
    }

    return atari_size;
}

// returns our lowest liberties, enemies lowest liberties
// 8 is the maximum
std::pair<int, int> FastBoard::nbr_criticality(int color, int vertex) {    
    std::array<int, 4> color_libs;

    color_libs[0] = 8;
    color_libs[1] = 8;
    color_libs[2] = 8;
    color_libs[3] = 8;
    
    for (int k = 0; k < 4; k++) {
        int ai = vertex + m_dirs[k];        
        int lc = m_libs[m_parent[ai]];     
        if (lc < color_libs[m_square[ai]]) {
            color_libs[m_square[ai]] = lc;
        }
    } 
        
    return std::make_pair(color_libs[color], color_libs[!color]);    
}

int FastBoard::count_rliberties(int vertex) {
    /*std::vector<bool> marker(m_maxsq, false);
    
    int pos = vertex;
    int liberties = 0;
    int color = m_square[vertex];

    assert(color == WHITE || color == BLACK);    
  
    do {       
        assert(m_square[pos] == color);
        
        for (int k = 0; k < 4; k++) {
            int ai = pos + m_dirs[k];
            if (m_square[ai] == EMPTY) {
                if (!marker[ai]) {
                    liberties++;
                    marker[ai] = true;
                }
            }
        }                
        pos = m_next[pos];
    } while (pos != vertex);            
    
    return liberties;*/
    return m_libs[m_parent[vertex]];
}

std::pair<int, int> FastBoard::after_liberties(const int color, const int vtx) {
    FastBoard tmp = *this;
    int mylibs;
    int opplibs;

    if (is_suicide(vtx, color)) {
        mylibs = 0;
    } else {
        tmp.update_board_fast(color, vtx);
        mylibs = tmp.count_rliberties(vtx);
    }

    tmp = *this;

    if (is_suicide(vtx, !color)) {
        opplibs = 0;
    } else {
        tmp.update_board_fast(!color, vtx);
        opplibs = tmp.count_rliberties(vtx);
    }

    return std::make_pair(mylibs, opplibs);
}

bool FastBoard::check_winning_ladder(const int color, const int vtx) {
    // find neighbouring strings in danger
    for (int k = 0; k < 4; k++) {
        int ai = vtx + m_dirs[k];
        if (m_square[ai] == !color) {
            int lc = m_libs[m_parent[ai]];
            // 2 liberties
            if (lc == 2) {
                // original atari wasn't self-atari
                if (!self_atari(color, vtx)) {
                    // check escape route
                    // play atari
                    FastBoard tmp = *this;
                    tmp.update_board_fast(tmp.m_tomove, vtx);
                    int escape_vtx = tmp.in_atari(ai);
                    assert(escape_vtx);
                    int ae = tmp.count_pliberties(escape_vtx);
                    if (ae == 2) {
                        // only adds 2, could be a ladder
                        // try the escape
                        tmp.set_to_move(!tmp.get_to_move());
                        // tmp.display_board(escape_vtx);
                        bool loss = tmp.check_losing_ladder(tmp.m_tomove,
                                                            escape_vtx);
                        if (loss) {
                            return true;
                        }
                    }
                }
            }
        }
    }
    return false;
}

bool FastBoard::check_losing_ladder(const int color, const int vtx, int branching) {
    FastBoard tmp = *this;

    if (branching > 5) {
        return false;
    }

    // killing opponents?
    int elib = tmp.minimum_elib_count(color, vtx);
    if (elib == 0 || elib == 1) {
        return false;
    }
<<<<<<< HEAD
        
    int atari = vtx;        
                
    tmp.update_board_fast(tmp.m_tomove, vtx);  

    // This loop does not swap the side to move, defender
    // and attacker are always the same.
    while (1) {   
        // suicide
=======

    int atari = vtx;

    tmp.update_board_fast(tmp.m_tomove, vtx);

    while (1) {
        // suicided
>>>>>>> 327ce474
        if (tmp.get_square(atari) == EMPTY) {
            return true;
        }

        int newlibs = tmp.count_rliberties(atari);

        // self-atari
        if (newlibs == 1) {
            return true;
        }

        // escaped ladder
        if (newlibs >= 3) {
            return false;
        }

        // atari on opponent
        int newelib = tmp.minimum_elib_count(color, atari);
        if (newelib == 1) {
            return false;
        }

        int lc = 0;
        std::array<int, 2> libarr;
        tmp.add_string_liberties<2>(atari, libarr, lc);

        assert(lc == 2);

        // 2 good options => always lives
        if (tmp.count_pliberties(libarr[0]) == 3 && tmp.count_pliberties(libarr[1]) == 3) {
            return false;
        }

        // 2 equal moves => branch
        if (tmp.count_pliberties(libarr[0]) == tmp.count_pliberties(libarr[1])) {
            FastBoard tmp2 = tmp;

            // play atari in liberty 1, escape in liberty 2
            tmp2.update_board_fast(!tmp.m_tomove, libarr[0]);
            bool ladder1 = tmp2.check_losing_ladder(color, libarr[1], branching + 1);

            tmp2 = tmp;

            // play atari in liberty 2, escape in liberty 1
            tmp2.update_board_fast(!tmp.m_tomove, libarr[1]);
            bool ladder2 = tmp2.check_losing_ladder(color, libarr[0], branching + 1);

            // if one side of the ataris work, the ladder works
            if (ladder1 || ladder2) {
                return true;
            } else {
                return false;
            }
        } else {
            // non branching, play atari that causes most unpleasant escape move
            if (tmp.count_pliberties(libarr[0]) > tmp.count_pliberties(libarr[1])) {
                tmp.update_board_fast(!tmp.m_tomove, libarr[0]);
            } else if (tmp.count_pliberties(libarr[0]) < tmp.count_pliberties(libarr[1])) {
                tmp.update_board_fast(!tmp.m_tomove, libarr[1]);
            }
        }

        // find and play new saving move
        atari = tmp.in_atari(atari);
        tmp.update_board_fast(tmp.m_tomove, atari);
    };

    return false;
}

int FastBoard::merged_string_size(int color, int vertex) {
    int totalsize = 0;
    std::array<int, 4> nbrpar;
    int nbrcnt = 0;        

    for (int k = 0; k < 4; k++) {
        int ai = vertex + m_dirs[k];
        
        if (get_square(ai) == color) {
            int par = m_parent[ai];
            
            bool found = false;
            for (int i = 0; i < nbrcnt; i++) {
                if (nbrpar[i] == par) {
                    found = true;
                    break;
                }
            }
            
            if (!found) {
                totalsize += string_size(ai);
                nbrpar[nbrcnt++] = par;
            }
        }
        
    }
                 
    return totalsize;
}

std::vector<int> FastBoard::get_neighbour_ids(int vertex) {
    std::vector<int> result;
    
    for (int k = 0; k < 4; k++) {
        int ai = vertex + m_dirs[k];
        
        if (get_square(ai) < EMPTY) {
            int par = m_parent[ai];
            
            bool found = false;
            for (size_t i = 0; i < result.size(); i++) {
                if (result[i] == par) {
                    found = true;
                    break;
                }
            }
            
            if (!found) {                
                result.push_back(par);
            }
        }        
    }
    
    return result;
}

// Not alive does not imply dead
// XXX implement prediction really
int FastBoard::predict_is_alive(const int move, const int vertex) {     
    int par = m_parent[vertex];
    int color = m_square[vertex];
    int pos = par;

    assert(color == WHITE || color == BLACK);    

    std::vector<bool> marker(m_maxsq, false);
    int eyes = 0;
  
    do {       
        assert(m_square[pos] == color);
        
        for (int k = 0; k < 4; k++) {
            int ai = pos + m_dirs[k];
            if (m_square[ai] == EMPTY) {
                if (!marker[ai]) {                    
                    marker[ai] = true;
                    // not seen liberty, check if it's a real eye
                    if (predict_solid_eye(move, color, ai)) {
                        eyes++;
                        if (eyes >= 2) {
                            return eyes;
                        }
                    }
                    // might check liberties here?
                }
            }
        }                
        pos = m_next[pos];
    } while (pos != vertex);            

    return eyes;
}

int FastBoard::get_empty() {
    return m_empty_cnt;
}

int FastBoard::get_empty_vertex(int idx) {
    return m_empty[idx];
}

void FastBoard::augment_chain(std::vector<int> & chains, int vertex) {
    // get our id
    int par = m_parent[vertex];

    // check if we were found already
    std::vector<int>::iterator it = std::find(chains.begin(), chains.end(), par);

    // we are already on the list, return
    if (it != chains.end()) {
        return;
    } else {
        // add ourselves to the list
        chains.push_back(par);
    }

    int color = m_square[vertex];
    int pos = par;

    assert(color == WHITE || color == BLACK);    
    
    // discovered nearby chains (identified by parent)
    // potential chains need 2 liberties
    // sure chains are sure to be connected
    std::vector<bool> potential_chain(m_maxsq, false);

    // marks visited places
    // XXX: this is redundant with the previous
    std::vector<bool> marker(m_maxsq, false);    
  
    // go over string, note our stones and get nearby chains
    // that are surely connected
    do {       
        assert(m_square[pos] == color);                        

        for (int k = 0; k < 4; k++) {
            int ai = pos + m_dirs[k];
            
            // liberty, check if we link up through it
            if (m_square[ai] == EMPTY && !marker[ai]) {                    
                // mark it as visited
                marker[ai] = true;
                // is there another string nearby?
                for (int j = 0; j < 4; j++) {
                    int aai = ai + m_dirs[j];
                    // friendly string, not ourselves
                    if (m_square[aai] == color && m_parent[aai] != par) {
                        // playing on the liberty is illegal or 
                        // gets captured instantly, or we already
                        // found another shared liberty
                        if (count_neighbours(color, ai) >= 3
                            || potential_chain[m_parent[aai]]) {
                            augment_chain(chains, aai);
                        } else {                                    
                            potential_chain[m_parent[aai]] = true;
                        }                            
                    }
                }                                                                                
            }
        }                
        pos = m_next[pos];
    } while (pos != vertex);       
}

// returns a list of all vertices on the augmented
// chain of the string pointed to by vertex
std::vector<int> FastBoard::get_augmented_string(int vertex) {
    std::vector<int> res;
    std::vector<int> chains;

    augment_chain(chains, vertex);

    for (size_t i = 0; i < chains.size(); i++) {
        std::vector<int> stones = get_string_stones(chains[i]);
        std::copy(stones.begin(), stones.end(), back_inserter(res));
    }

    return res;
}

std::vector<int> FastBoard::dilate_liberties(std::vector<int> & vtxlist) {  
    std::vector<int> res;

    std::copy(vtxlist.begin(), vtxlist.end(), back_inserter(res));    

    // add all direct liberties
    for (size_t i = 0; i < vtxlist.size(); i++) {
        for (int k = 0; k < 4; k++) {
            int ai = m_dirs[k] + vtxlist[i];
            if (m_square[ai] == EMPTY) {
                res.push_back(ai);
            }
        }
    }

    // now uniq the list
    //std::sort(res.begin(), res.end());    
    //res.erase(std::unique(res.begin(), res.end()), res.end());    

    return res;
}

std::vector<int> FastBoard::get_nearby_enemies(std::vector<int> & vtxlist) {    
    std::vector<int> strings;
    std::vector<int> res;

    if (vtxlist.empty()) return strings;

    int color = m_square[vtxlist[0]];

    for (size_t i = 0; i < vtxlist.size(); i++) {
        assert(m_square[vtxlist[i]] == color);
        for (int k = 0; k < 8; k++) {
            int ai = get_extra_dir(k) + vtxlist[i];
            if (m_square[ai] == !color) {
                if (m_libs[m_parent[ai]] <= 3)  {
                    strings.push_back(m_parent[ai]);
                }
            }
        }
    }

    // uniq the list of string ids
    std::sort(strings.begin(), strings.end());    
    strings.erase(std::unique(strings.begin(), strings.end()), strings.end());    

    // now add full strings
    for (size_t i = 0; i < strings.size(); i++) {
        std::vector<int> stones = get_string_stones(strings[i]);
        std::copy(stones.begin(), stones.end(), back_inserter(res));
    }

    return res;
}

bool FastBoard::predict_kill(const int move, const int groupid) {
    assert(groupid == m_parent[groupid]);

    if (m_libs[m_parent[groupid]] > 1) return false;

    int color = m_square[groupid];       
    
    assert(color == WHITE || color == BLACK); 
    
    if (get_to_move() == color) {
        return false;
    }        
    
    for (int k = 0; k < 4; k++) {
        int ai = move + m_dirs[k];
        if (m_square[ai] == color && m_parent[ai] == groupid) {
            return true;            
        }
    }
    
    return false;
}<|MERGE_RESOLUTION|>--- conflicted
+++ resolved
@@ -2443,25 +2443,15 @@
     if (elib == 0 || elib == 1) {
         return false;
     }
-<<<<<<< HEAD
-        
-    int atari = vtx;        
-                
-    tmp.update_board_fast(tmp.m_tomove, vtx);  
+
+    int atari = vtx;
+
+    tmp.update_board_fast(tmp.m_tomove, vtx);
 
     // This loop does not swap the side to move, defender
     // and attacker are always the same.
-    while (1) {   
-        // suicide
-=======
-
-    int atari = vtx;
-
-    tmp.update_board_fast(tmp.m_tomove, vtx);
-
     while (1) {
         // suicided
->>>>>>> 327ce474
         if (tmp.get_square(atari) == EMPTY) {
             return true;
         }
