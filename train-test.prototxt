name: "LeelaNet"
layer {
  type: "Data"
  name: "data"
  # outputs
  top: "data"
  include {
    phase: TRAIN
  }
  data_param {
    source: "leela_train"
    batch_size: 256
    backend: LEVELDB
  }
}

layer {
  type: "Data"
  name: "data"
  # outputs
  top: "data"
  include {
    phase: TEST
  }
  data_param {
    source: "leela_test"
    batch_size: 256
    backend: LEVELDB
  }
}

layer {
  type: "Data"
  name: "label"
  # outputs
  top: "label_unsliced"
  include {
    phase: TRAIN
  }
  data_param {
    source: "leela_train_label"
    batch_size: 256
    backend: LEVELDB
  }
}

layer {
  type: "Data"
  name: "label"
  # outputs
  top: "label_unsliced"
  include {
    phase: TEST
  }
  data_param {
    source: "leela_test_label"
    batch_size: 256
    backend: LEVELDB
  }
}

layer {
  name: "slicer_label"
  type: "Slice"
  bottom: "label_unsliced"
  top: "label_move1"
  top: "label_move2"
  top: "label_move3"
  top: "winpc"
  top: "won"
  slice_param {
    axis: 1
    slice_point: 1
    slice_point: 2
    slice_point: 3
    slice_point: 4
  }
}

layer {
  name: "silence"
  type: "Silence"
  bottom: "winpc"
  bottom: "won"
}

layer {
  name: "conv1"
  type: "Convolution"
  # input -> output
  bottom: "data"
  top: "conv1"
<<<<<<< HEAD
=======
  param { lr_mult: 1 decay_mult: 1 }
  param { lr_mult: 2 decay_mult: 0 }
>>>>>>> e9bc239f
  convolution_param {
    num_output: 128
    kernel_size: 5
    pad: 2
    stride: 1
    weight_filler {
      type: "xavier"
    }
    bias_filler {
      type: "constant" # initialize the biases to zero (0)
    }
  }
}
layer {
  name: "elu1"
  type: "ELU"
  # in-place
  bottom: "conv1"
  top: "conv1"
}

layer {
  name: "conv2"
  type: "Convolution"
  # input -> output
  bottom: "conv1"
  top: "conv2"
  convolution_param {
    num_output: 160
    kernel_size: 3
    pad: 1
    stride: 1
    weight_filler {
      type: "xavier"
    }
    bias_filler {
      type: "constant" # initialize the biases to zero (0)
    }
  }
}

layer {
  name: "elu2"
<<<<<<< HEAD
  type:  "ELU"
=======
  type: "ELU"
>>>>>>> e9bc239f
  # in-place
  bottom: "conv2"
  top: "conv2"
}

layer {
  name: "conv3"
  type: "Convolution"
  # input -> output
  bottom: "conv2"
  top: "conv3"
  convolution_param {
    num_output: 160
    kernel_size: 3
    pad: 1
    stride: 1
    weight_filler {
      type: "xavier"
    }
    bias_filler {
      type: "constant" # initialize the biases to zero (0)
    }
  }
}

layer {
  name: "elu3"
  type: "ELU"
  # in-place
  bottom: "conv3"
  top: "conv3"
}

layer {
  name: "conv4"
<<<<<<< HEAD
  type: "Convolution"
  # input -> output
  bottom: "conv3"
  top: "conv4"
=======
  type: "Convolution"
  # input -> output
  bottom: "conv3"
  top: "conv4"
  param { lr_mult: 1 decay_mult: 1 }
  param { lr_mult: 2 decay_mult: 0 }
  convolution_param {
    num_output: 160
    kernel_size: 3
    pad: 1
    stride: 1
    weight_filler {
      type: "xavier"
    }
    bias_filler {
      type: "constant" # initialize the biases to zero (0)
    }
  }
}

layer {
  name: "elu4"
  type: "ELU"
  # in-place
  bottom: "conv4"
  top: "conv4"
}

layer {
  name: "conv5"
  type: "Convolution"
  # input -> output
  bottom: "conv4"
  top: "conv5"
  param { lr_mult: 1 decay_mult: 1 }
  param { lr_mult: 2 decay_mult: 0 }
  convolution_param {
    num_output: 160
    kernel_size: 3
    pad: 1
    stride: 1
    weight_filler {
      type: "xavier"
    }
    bias_filler {
      type: "constant" # initialize the biases to zero (0)
    }
  }
}

layer {
  name: "elu5"
  type: "ELU"
  # in-place
  bottom: "conv5"
  top: "conv5"
}

layer {
  name: "conv6"
  type: "Convolution"
  # input -> output
  bottom: "conv5"
  top: "conv6"
  param { lr_mult: 1 decay_mult: 1 }
  param { lr_mult: 2 decay_mult: 0 }
>>>>>>> e9bc239f
  convolution_param {
    num_output: 160
    kernel_size: 3
    pad: 1
    stride: 1
    weight_filler {
      type: "xavier"
    }
    bias_filler {
      type: "constant" # initialize the biases to zero (0)
    }
  }
}

layer {
<<<<<<< HEAD
  name: "elu4"
=======
  name: "elu6"
>>>>>>> e9bc239f
  type: "ELU"
  # in-place
  bottom: "conv6"
  top: "conv6"
}

layer {
<<<<<<< HEAD
  name: "conv5"
  type: "Convolution"
  # input -> output
  bottom: "conv4"
  top: "conv5"
  convolution_param {
    num_output: 32
=======
  name: "conv7"
  type: "Convolution"
  # input -> output
  bottom: "conv6"
  top: "conv7"
  param { lr_mult: 1 decay_mult: 1 }
  param { lr_mult: 2 decay_mult: 0 }
  convolution_param {
    num_output: 160
    kernel_size: 3
    pad: 1
    stride: 1
    weight_filler {
      type: "xavier"
    }
    bias_filler {
      type: "constant" # initialize the biases to zero (0)
    }
  }
}

layer {
  name: "elu7"
  type: "ELU"
  # in-place
  bottom: "conv7"
  top: "conv7"
}

layer {
  name: "conv8"
  type: "Convolution"
  # input -> output
  bottom: "conv7"
  top: "conv8"
  param { lr_mult: 1 decay_mult: 1 }
  param { lr_mult: 2 decay_mult: 0 }
  convolution_param {
    num_output: 160
>>>>>>> e9bc239f
    kernel_size: 3
    pad: 1
    stride: 1
    weight_filler {
      type: "xavier"
    }
    bias_filler {
      type: "constant" # initialize the biases to zero (0)
    }
  }
}

layer {
<<<<<<< HEAD
  name: "elu5"
  type: "ELU"
  # in-place
  bottom: "conv5"
  top: "conv5"
}

layer {
  name: "conv6"
  type: "Convolution"
  # input -> output
  bottom: "conv5"
  top: "conv6"
  convolution_param {
    num_output: 32
=======
  name: "elu8"
  type: "ELU"
  # in-place
  bottom: "conv8"
  top: "conv8"
}

layer {
  name: "conv9"
  type: "Convolution"
  # input -> output
  bottom: "conv8"
  top: "conv9"
  param { lr_mult: 1 decay_mult: 1 }
  param { lr_mult: 2 decay_mult: 0 }
  convolution_param {
    num_output: 160
>>>>>>> e9bc239f
    kernel_size: 3
    pad: 1
    stride: 1
    weight_filler {
      type: "xavier"
    }
    bias_filler {
      type: "constant" # initialize the biases to zero (0)
    }
  }
}

layer {
<<<<<<< HEAD
  name: "elu6"
  type: "ELU"
  # in-place
  bottom: "conv6"
  top: "conv6"
}

layer {
  name: "conv7"
  type: "Convolution"
  # input -> output
  bottom: "conv6"
  top: "conv7"
=======
  name: "elu9"
  type: "ELU"
  # in-place
  bottom: "conv9"
  top: "conv9"
}

layer {
  name: "conv10"
  type: "Convolution"
  # input -> output
  bottom: "conv9"
  top: "conv10"
  param { lr_mult: 1 decay_mult: 1 }
  param { lr_mult: 2 decay_mult: 0 }
>>>>>>> e9bc239f
  convolution_param {
    num_output: 32
    kernel_size: 3
    pad: 1
    stride: 1
    weight_filler {
      type: "xavier"
    }
    bias_filler {
      type: "constant" # initialize the biases to zero (0)
    }
  }
}

layer {
<<<<<<< HEAD
  name: "elu7"
  type: "ELU"
  # in-place
  bottom: "conv7"
  top: "conv7"
}

layer {
  name: "conv8"
  type: "Convolution"
  # input -> output
  bottom: "conv7"
  top: "conv8"
  convolution_param {
    num_output: 32
    kernel_size: 3
    pad: 1
    stride: 1
    weight_filler {
      type: "xavier"
    }
    bias_filler {
      type: "constant" # initialize the biases to zero (0)
    }
=======
  name: "slicer_output"
  type: "Slice"
  bottom: "conv10"
  top: "conv10_o1"
  top: "conv10_o2"
  top: "conv10_o3"
  slice_param {
    axis: 1
    slice_point: 1
    slice_point: 2
>>>>>>> e9bc239f
  }
}

layer {
<<<<<<< HEAD
  name: "elu8"
  type: "ELU"
  # in-place
  bottom: "conv8"
  top: "conv8"
}

layer {
  name: "conv9"
  type: "Convolution"
  # input -> output
  bottom: "conv8"
  top: "conv9"
  convolution_param {
    num_output: 32
    kernel_size: 3
    pad: 1
    stride: 1
    weight_filler {
      type: "xavier"
    }
    bias_filler {
      type: "constant" # initialize the biases to zero (0)
    }
  }
}

layer {
  name: "elu9"
  type: "ELU"
  # in-place
  bottom: "conv9"
  top: "conv9"
}

layer {
  name: "conv10"
  type: "Convolution"
  # input -> output
  bottom: "conv9"
  top: "conv10"
  convolution_param {
    num_output: 32
    kernel_size: 3
    pad: 1
    stride: 1
    weight_filler {
      type: "xavier"
    }
    bias_filler {
      type: "constant" # initialize the biases to zero (0)
    }
  }
}

layer {
  name: "elu10"
  type: "ELU"
  # in-place
  bottom: "conv10"
  top: "conv10"
}

layer {
  name: "conv11"
  type: "Convolution"
  # input -> output
  bottom: "conv10"
  top: "conv11"
  convolution_param {
    num_output: 32
    kernel_size: 3
    pad: 1
    stride: 1
    weight_filler {
      type: "xavier"
    }
    bias_filler {
      type: "constant" # initialize the biases to zero (0)
    }
  }
}

layer {
  name: "elu11"
  type: "ELU"
  # in-place
  bottom: "conv11"
  top: "conv11"
}

layer {
  name: "conv12"
  type: "Convolution"
  # input -> output
  bottom: "conv11"
  top: "conv12"
  convolution_param {
    num_output: 32
    kernel_size: 3
    pad: 1
    stride: 1
    weight_filler {
      type: "xavier"
    }
    bias_filler {
      type: "constant" # initialize the biases to zero (0)
    }
  }
}

layer {
  name: "elu12"
  type: "ELU"
  # in-place
  bottom: "conv12"
  top: "conv12"
}

layer {
  name: "conv13"
  type: "Convolution"
  # input -> output
  bottom: "conv12"
  top: "conv13"
  convolution_param {
    num_output: 32
    kernel_size: 3
    pad: 1
    stride: 1
    weight_filler {
      type: "xavier"
    }
    bias_filler {
      type: "constant" # initialize the biases to zero (0)
    }
  }
}

layer {
  name: "elu13"
  type: "ELU"
  # in-place
  bottom: "conv13"
  top: "conv13"
}

layer {
  name: "conv14"
  type: "Convolution"
  # input -> output
  bottom: "conv13"
  top: "conv14"
  convolution_param {
    num_output: 32
    kernel_size: 3
    pad: 1
    stride: 1
    weight_filler {
      type: "xavier"
    }
    bias_filler {
      type: "constant" # initialize the biases to zero (0)
    }
  }
}

layer {
  name: "elu14"
  type: "ELU"
  # in-place
  bottom: "conv14"
  top: "conv14"
}

layer {
  name: "ip15"
  type: "InnerProduct"
  inner_product_param {
    num_output: 256
    weight_filler {
      type: "xavier"
    }
    bias_filler {
      type: "constant"
    }
  }
  bottom: "conv14"
  top: "ip15"
}

layer {
  name: "elu15"
  type: "ELU"
  # in-place
  bottom: "ip15"
  top: "ip15"
}

layer {
  name: "ip16"
  type: "InnerProduct"
  inner_product_param {
    num_output: 1
    weight_filler {
      type: "xavier"
    }
    bias_filler {
      type: "constant"
    }
  }
  bottom: "ip15"
  top: "ip16"
}

#layer {
#  name: "sigmoid"
#  type: "Sigmoid"
#  bottom: "ip14"
#  top: "winrate"
#  include { phase: TEST }
#}

layer {
  name: "loss"
  type: "SigmoidCrossEntropyLoss"
  bottom: "ip16"
  bottom: "won"
  top: "win_ce_loss"
  loss_weight: 1
}

layer {
  name: "loss_ec"
  type: "EuclideanLoss"
  bottom: "ip16"
  bottom: "won"
  top: "win_mse_loss"
=======
  name: "flatten_o1"
  type: "Flatten"
  bottom: "conv10_o1"
  top: "flatten_o1"
}

layer {
  name: "flatten_o2"
  type: "Flatten"
  bottom: "conv10_o2"
  top: "flatten_o2"
}

layer {
  name: "flatten_o3"
  type: "Flatten"
  bottom: "conv10_o3"
  top: "flatten_o3"
}

layer {
  name: "loss_1"
  type: "SoftmaxWithLoss"
  # input
  bottom: "flatten_o1"
  bottom: "label_move1"
  # output
  top: "loss_1"
}

layer {
  name: "accuracy_1"
  type: "Accuracy"
  bottom: "flatten_o1"
  bottom: "label_move1"
  include { phase: TEST }
  top: "accuracy_1"
}

layer {
  name: "loss_2"
  type: "SoftmaxWithLoss"
  # input
  bottom: "flatten_o2"
  bottom: "label_move2"
  # output
  top: "loss_2"
}

layer {
  name: "accuracy_2"
  type: "Accuracy"
  bottom: "flatten_o2"
  bottom: "label_move2"
  include { phase: TEST }
  top: "accuracy_2"
}

layer {
  name: "loss_3"
  type: "SoftmaxWithLoss"
  # input
  bottom: "flatten_o3"
  bottom: "label_move3"
  # output
  top: "loss_3"
}

layer {
  name: "accuracy_3"
  type: "Accuracy"
  bottom: "flatten_o3"
  bottom: "label_move3"
  include { phase: TEST }
  top: "accuracy_3"
>>>>>>> e9bc239f
}<|MERGE_RESOLUTION|>--- conflicted
+++ resolved
@@ -81,7 +81,9 @@
   name: "silence"
   type: "Silence"
   bottom: "winpc"
-  bottom: "won"
+  bottom: "label_move1"
+  bottom: "label_move2"
+  bottom: "label_move3"
 }
 
 layer {
@@ -90,13 +92,8 @@
   # input -> output
   bottom: "data"
   top: "conv1"
-<<<<<<< HEAD
-=======
-  param { lr_mult: 1 decay_mult: 1 }
-  param { lr_mult: 2 decay_mult: 0 }
->>>>>>> e9bc239f
-  convolution_param {
-    num_output: 128
+  convolution_param {
+    num_output: 32
     kernel_size: 5
     pad: 2
     stride: 1
@@ -108,6 +105,7 @@
     }
   }
 }
+
 layer {
   name: "elu1"
   type: "ELU"
@@ -123,7 +121,7 @@
   bottom: "conv1"
   top: "conv2"
   convolution_param {
-    num_output: 160
+    num_output: 32
     kernel_size: 3
     pad: 1
     stride: 1
@@ -138,11 +136,7 @@
 
 layer {
   name: "elu2"
-<<<<<<< HEAD
   type:  "ELU"
-=======
-  type: "ELU"
->>>>>>> e9bc239f
   # in-place
   bottom: "conv2"
   top: "conv2"
@@ -155,7 +149,7 @@
   bottom: "conv2"
   top: "conv3"
   convolution_param {
-    num_output: 160
+    num_output: 32
     kernel_size: 3
     pad: 1
     stride: 1
@@ -178,20 +172,12 @@
 
 layer {
   name: "conv4"
-<<<<<<< HEAD
   type: "Convolution"
   # input -> output
   bottom: "conv3"
   top: "conv4"
-=======
-  type: "Convolution"
-  # input -> output
-  bottom: "conv3"
-  top: "conv4"
-  param { lr_mult: 1 decay_mult: 1 }
-  param { lr_mult: 2 decay_mult: 0 }
-  convolution_param {
-    num_output: 160
+  convolution_param {
+    num_output: 32
     kernel_size: 3
     pad: 1
     stride: 1
@@ -218,10 +204,8 @@
   # input -> output
   bottom: "conv4"
   top: "conv5"
-  param { lr_mult: 1 decay_mult: 1 }
-  param { lr_mult: 2 decay_mult: 0 }
-  convolution_param {
-    num_output: 160
+  convolution_param {
+    num_output: 32
     kernel_size: 3
     pad: 1
     stride: 1
@@ -248,29 +232,22 @@
   # input -> output
   bottom: "conv5"
   top: "conv6"
-  param { lr_mult: 1 decay_mult: 1 }
-  param { lr_mult: 2 decay_mult: 0 }
->>>>>>> e9bc239f
-  convolution_param {
-    num_output: 160
-    kernel_size: 3
-    pad: 1
-    stride: 1
-    weight_filler {
-      type: "xavier"
-    }
-    bias_filler {
-      type: "constant" # initialize the biases to zero (0)
-    }
-  }
-}
-
-layer {
-<<<<<<< HEAD
-  name: "elu4"
-=======
+  convolution_param {
+    num_output: 32
+    kernel_size: 3
+    pad: 1
+    stride: 1
+    weight_filler {
+      type: "xavier"
+    }
+    bias_filler {
+      type: "constant" # initialize the biases to zero (0)
+    }
+  }
+}
+
+layer {
   name: "elu6"
->>>>>>> e9bc239f
   type: "ELU"
   # in-place
   bottom: "conv6"
@@ -278,24 +255,13 @@
 }
 
 layer {
-<<<<<<< HEAD
-  name: "conv5"
-  type: "Convolution"
-  # input -> output
-  bottom: "conv4"
-  top: "conv5"
-  convolution_param {
-    num_output: 32
-=======
   name: "conv7"
   type: "Convolution"
   # input -> output
   bottom: "conv6"
   top: "conv7"
-  param { lr_mult: 1 decay_mult: 1 }
-  param { lr_mult: 2 decay_mult: 0 }
-  convolution_param {
-    num_output: 160
+  convolution_param {
+    num_output: 32
     kernel_size: 3
     pad: 1
     stride: 1
@@ -322,160 +288,21 @@
   # input -> output
   bottom: "conv7"
   top: "conv8"
-  param { lr_mult: 1 decay_mult: 1 }
-  param { lr_mult: 2 decay_mult: 0 }
-  convolution_param {
-    num_output: 160
->>>>>>> e9bc239f
-    kernel_size: 3
-    pad: 1
-    stride: 1
-    weight_filler {
-      type: "xavier"
-    }
-    bias_filler {
-      type: "constant" # initialize the biases to zero (0)
-    }
-  }
-}
-
-layer {
-<<<<<<< HEAD
-  name: "elu5"
-  type: "ELU"
-  # in-place
-  bottom: "conv5"
-  top: "conv5"
-}
-
-layer {
-  name: "conv6"
-  type: "Convolution"
-  # input -> output
-  bottom: "conv5"
-  top: "conv6"
-  convolution_param {
-    num_output: 32
-=======
-  name: "elu8"
-  type: "ELU"
-  # in-place
-  bottom: "conv8"
-  top: "conv8"
-}
-
-layer {
-  name: "conv9"
-  type: "Convolution"
-  # input -> output
-  bottom: "conv8"
-  top: "conv9"
-  param { lr_mult: 1 decay_mult: 1 }
-  param { lr_mult: 2 decay_mult: 0 }
-  convolution_param {
-    num_output: 160
->>>>>>> e9bc239f
-    kernel_size: 3
-    pad: 1
-    stride: 1
-    weight_filler {
-      type: "xavier"
-    }
-    bias_filler {
-      type: "constant" # initialize the biases to zero (0)
-    }
-  }
-}
-
-layer {
-<<<<<<< HEAD
-  name: "elu6"
-  type: "ELU"
-  # in-place
-  bottom: "conv6"
-  top: "conv6"
-}
-
-layer {
-  name: "conv7"
-  type: "Convolution"
-  # input -> output
-  bottom: "conv6"
-  top: "conv7"
-=======
-  name: "elu9"
-  type: "ELU"
-  # in-place
-  bottom: "conv9"
-  top: "conv9"
-}
-
-layer {
-  name: "conv10"
-  type: "Convolution"
-  # input -> output
-  bottom: "conv9"
-  top: "conv10"
-  param { lr_mult: 1 decay_mult: 1 }
-  param { lr_mult: 2 decay_mult: 0 }
->>>>>>> e9bc239f
-  convolution_param {
-    num_output: 32
-    kernel_size: 3
-    pad: 1
-    stride: 1
-    weight_filler {
-      type: "xavier"
-    }
-    bias_filler {
-      type: "constant" # initialize the biases to zero (0)
-    }
-  }
-}
-
-layer {
-<<<<<<< HEAD
-  name: "elu7"
-  type: "ELU"
-  # in-place
-  bottom: "conv7"
-  top: "conv7"
-}
-
-layer {
-  name: "conv8"
-  type: "Convolution"
-  # input -> output
-  bottom: "conv7"
-  top: "conv8"
-  convolution_param {
-    num_output: 32
-    kernel_size: 3
-    pad: 1
-    stride: 1
-    weight_filler {
-      type: "xavier"
-    }
-    bias_filler {
-      type: "constant" # initialize the biases to zero (0)
-    }
-=======
-  name: "slicer_output"
-  type: "Slice"
-  bottom: "conv10"
-  top: "conv10_o1"
-  top: "conv10_o2"
-  top: "conv10_o3"
-  slice_param {
-    axis: 1
-    slice_point: 1
-    slice_point: 2
->>>>>>> e9bc239f
-  }
-}
-
-layer {
-<<<<<<< HEAD
+  convolution_param {
+    num_output: 32
+    kernel_size: 3
+    pad: 1
+    stride: 1
+    weight_filler {
+      type: "xavier"
+    }
+    bias_filler {
+      type: "constant" # initialize the biases to zero (0)
+    }
+  }
+}
+
+layer {
   name: "elu8"
   type: "ELU"
   # in-place
@@ -714,81 +541,4 @@
   bottom: "ip16"
   bottom: "won"
   top: "win_mse_loss"
-=======
-  name: "flatten_o1"
-  type: "Flatten"
-  bottom: "conv10_o1"
-  top: "flatten_o1"
-}
-
-layer {
-  name: "flatten_o2"
-  type: "Flatten"
-  bottom: "conv10_o2"
-  top: "flatten_o2"
-}
-
-layer {
-  name: "flatten_o3"
-  type: "Flatten"
-  bottom: "conv10_o3"
-  top: "flatten_o3"
-}
-
-layer {
-  name: "loss_1"
-  type: "SoftmaxWithLoss"
-  # input
-  bottom: "flatten_o1"
-  bottom: "label_move1"
-  # output
-  top: "loss_1"
-}
-
-layer {
-  name: "accuracy_1"
-  type: "Accuracy"
-  bottom: "flatten_o1"
-  bottom: "label_move1"
-  include { phase: TEST }
-  top: "accuracy_1"
-}
-
-layer {
-  name: "loss_2"
-  type: "SoftmaxWithLoss"
-  # input
-  bottom: "flatten_o2"
-  bottom: "label_move2"
-  # output
-  top: "loss_2"
-}
-
-layer {
-  name: "accuracy_2"
-  type: "Accuracy"
-  bottom: "flatten_o2"
-  bottom: "label_move2"
-  include { phase: TEST }
-  top: "accuracy_2"
-}
-
-layer {
-  name: "loss_3"
-  type: "SoftmaxWithLoss"
-  # input
-  bottom: "flatten_o3"
-  bottom: "label_move3"
-  # output
-  top: "loss_3"
-}
-
-layer {
-  name: "accuracy_3"
-  type: "Accuracy"
-  bottom: "flatten_o3"
-  bottom: "label_move3"
-  include { phase: TEST }
-  top: "accuracy_3"
->>>>>>> e9bc239f
 }