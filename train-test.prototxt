name: "LeelaNet"
layer {
  type: "Data"
  name: "data"
  # outputs
  top: "data"
  include {
    phase: TRAIN
  }
  data_param {
    source: "leela_train"
    batch_size: 32
    backend: LEVELDB
  }
}

layer {
  type: "Data"
  name: "data"
  # outputs
  top: "data"
  include {
    phase: TEST
  }
  data_param {
    source: "leela_test"
<<<<<<< HEAD
    batch_size: 32
    backend: LEVELDB
  }
}

layer {
  type: "Data"
  name: "label"
  # outputs
  top: "label_unsliced"
  include {
    phase: TRAIN
  }
  data_param {
    source: "leela_train_label"
    batch_size: 32
    backend: LEVELDB
  }
}

layer {
  type: "Data"
  name: "label"
  # outputs
  top: "label_unsliced"
  include {
    phase: TEST
  }
  data_param {
    source: "leela_test_label"
    batch_size: 32
=======
    batch_size: 64 
>>>>>>> 327ce474
    backend: LEVELDB
  }
}

layer {
  name: "slicer_label"
  type: "Slice"
  bottom: "label_unsliced"
  top: "label_move1"
  top: "label_move2"
  top: "label_move3"
  top: "winpc"
  top: "won"
  slice_param {
    axis: 1
    slice_point: 1
    slice_point: 2
    slice_point: 3
    slice_point: 4
  }
}

layer {
  name: "silence"
  type: "Silence"
  bottom: "label_move2"
  bottom: "label_move3"
  bottom: "won"
}

layer {
  name: "conv1"
  type: "Convolution"
  # input -> output
  bottom: "data"
  top: "conv1"
  # learning rate and decay multipliers for the filters
  param { lr_mult: 1 decay_mult: 1 }
  # learning rate and decay multipliers for the biases
  param { lr_mult: 2 decay_mult: 0 }
  convolution_param {
    num_output: 128
    kernel_size: 5
    pad: 2
    stride: 1
    weight_filler {
      type: "xavier"
    }
    bias_filler {
      type: "constant" # initialize the biases to zero (0)
    }
  }
}

layer {
  name: "elu1"
  type: "ELU"
  # in-place
  bottom: "conv1"
  top: "conv1"
}

layer {
<<<<<<< HEAD
  name: "bn1"
  type: "BatchNorm"
  bottom: "conv1"
  top: "bn1"
  param {
    lr_mult: 0
  } 
  param {
    lr_mult: 0
  } 
  param {
    lr_mult: 0
  } 
}


layer {
=======
>>>>>>> 327ce474
  name: "conv2"
  type: "Convolution"
  # input -> output
  bottom: "conv1"
  top: "conv2"
  param { lr_mult: 1 decay_mult: 1 }
  param { lr_mult: 2 decay_mult: 0 }
  convolution_param {
<<<<<<< HEAD
    num_output: 128
=======
    num_output: 128 
>>>>>>> 327ce474
    kernel_size: 3
    pad: 1
    stride: 1
    weight_filler {
      type: "xavier"
    }
    bias_filler {
      type: "constant" # initialize the biases to zero (0)
    }
  }
}

layer {
  name: "elu2"
  type:  "ELU"
  # in-place
  bottom: "conv2"
  top: "conv2"
}

layer {
  name: "conv3"
  type: "Convolution"
  # input -> output
  bottom: "conv2"
<<<<<<< HEAD
  top: "bn2"
  param {
    lr_mult: 0
  } 
  param {
    lr_mult: 0
  } 
  param {
    lr_mult: 0
  } 
=======
  top: "conv3"
  param { lr_mult: 1 decay_mult: 1 }
  param { lr_mult: 2 decay_mult: 0 }
  convolution_param {
    num_output: 128
    kernel_size: 3
    pad: 1
    stride: 1
    weight_filler {
      type: "xavier"
    }
    bias_filler {
      type: "constant" # initialize the biases to zero (0)
    }
  }
}

layer {
  name: "elu3"
  type: "ELU"
  # in-place
  bottom: "conv3"
  top: "conv3"
}

layer {
  name: "conv4"
  type: "Convolution"
  # input -> output
  bottom: "conv3"
  top: "conv4"
  param { lr_mult: 1 decay_mult: 1 }
  param { lr_mult: 2 decay_mult: 0 }
  convolution_param {
    num_output: 128
    kernel_size: 3
    pad: 1
    stride: 1
    weight_filler {
      type: "xavier"
    }
    bias_filler {
      type: "constant" # initialize the biases to zero (0)
    }
  }
}

layer {
  name: "elu4"
  type: "ELU"
  # in-place
  bottom: "conv4"
  top: "conv4"
}

layer {
  name: "conv5"
  type: "Convolution"
  # input -> output
  bottom: "conv4"
  top: "conv5"
  param { lr_mult: 1 decay_mult: 1 }
  param { lr_mult: 2 decay_mult: 0 }
  convolution_param {
    num_output: 128
    kernel_size: 3
    pad: 1
    stride: 1
    weight_filler {
      type: "xavier"
    }
    bias_filler {
      type: "constant" # initialize the biases to zero (0)
    }
  }
>>>>>>> 327ce474
}

layer {
  name: "elu5"
  type: "ELU"
  # in-place
  bottom: "conv5"
  top: "conv5"
}

layer {
  name: "conv6"
  type: "Convolution"
  # input -> output
  bottom: "conv5"
  top: "conv6"
  param { lr_mult: 1 decay_mult: 1 }
  param { lr_mult: 2 decay_mult: 0 }
  convolution_param {
    num_output: 128
    kernel_size: 3
    pad: 1
    stride: 1
    weight_filler {
      type: "xavier"
    }
    bias_filler {
      type: "constant" # initialize the biases to zero (0)
    }
  }
}

layer {
  name: "elu6"
  type: "ELU"
  # in-place
  bottom: "conv6"
  top: "conv6"
}

layer {
<<<<<<< HEAD
  name: "bn3"
  type: "BatchNorm"
  bottom: "conv3"
  top: "bn3"
  param {
    lr_mult: 0
  } 
  param {
    lr_mult: 0
  } 
  param {
    lr_mult: 0
  } 
=======
  name: "conv7"
  type: "Convolution"
  # input -> output
  bottom: "conv6"
  top: "conv7"
  param { lr_mult: 1 decay_mult: 1 }
  param { lr_mult: 2 decay_mult: 0 }
  convolution_param {
    num_output: 128
    kernel_size: 3
    pad: 1
    stride: 1
    weight_filler {
      type: "xavier"
    }
    bias_filler {
      type: "constant" # initialize the biases to zero (0)
    }
  }
}

layer {
  name: "elu7"
  type: "ELU"
  # in-place
  bottom: "conv7"
  top: "conv7"
}

layer {
  name: "conv8"
  type: "Convolution"
  # input -> output
  bottom: "conv7"
  top: "conv8"
  param { lr_mult: 1 decay_mult: 1 }
  param { lr_mult: 2 decay_mult: 0 }
  convolution_param {
    num_output: 128
    kernel_size: 3
    pad: 1
    stride: 1
    weight_filler {
      type: "xavier"
    }
    bias_filler {
      type: "constant" # initialize the biases to zero (0)
    }
  }
}

layer {
  name: "elu8"
  type: "ELU"
  # in-place
  bottom: "conv8"
  top: "conv8"
}

layer {
  name: "conv9"
  type: "Convolution"
  # input -> output
  bottom: "conv8"
  top: "conv9"
  param { lr_mult: 1 decay_mult: 1 }
  param { lr_mult: 2 decay_mult: 0 }
  convolution_param {
    num_output: 128
    kernel_size: 3
    pad: 1
    stride: 1
    weight_filler {
      type: "xavier"
    }
    bias_filler {
      type: "constant" # initialize the biases to zero (0)
    }
  }
>>>>>>> 327ce474
}

layer {
  name: "elu9"
  type: "ELU"
  # in-place
  bottom: "conv9"
  top: "conv9"
}

layer {
  name: "conv10"
  type: "Convolution"
  # input -> output
  bottom: "conv9"
  top: "conv10"
  param { lr_mult: 1 decay_mult: 1 }
  param { lr_mult: 2 decay_mult: 0 }
  convolution_param {
    num_output: 128
    kernel_size: 3
    pad: 1
    stride: 1
    weight_filler {
      type: "xavier"
    }
    bias_filler {
      type: "constant" # initialize the biases to zero (0)
    }
  }
}

layer {
  name: "elu10"
  type: "ELU"
  # in-place
  bottom: "conv10"
  top: "conv10"
}

layer {
<<<<<<< HEAD
  name: "bn4"
  type: "BatchNorm"
  bottom: "conv4"
  top: "bn4"
  param {
    lr_mult: 0
  } 
  param {
    lr_mult: 0
  } 
  param {
    lr_mult: 0
  } 
=======
  name: "conv11"
  type: "Convolution"
  # input -> output
  bottom: "conv10"
  top: "conv11"
  param { lr_mult: 1 decay_mult: 1 }
  param { lr_mult: 2 decay_mult: 0 }
  convolution_param {
    num_output: 128
    kernel_size: 3
    pad: 1
    stride: 1
    weight_filler {
      type: "xavier"
    }
    bias_filler {
      type: "constant" # initialize the biases to zero (0)
    }
  }
}

layer {
  name: "elu11"
  type: "ELU"
  # in-place
  bottom: "conv11"
  top: "conv11"
}

layer {
  name: "conv12"
  type: "Convolution"
  # input -> output
  bottom: "conv11"
  top: "conv12"
  param { lr_mult: 1 decay_mult: 1 }
  param { lr_mult: 2 decay_mult: 0 }
  convolution_param {
    num_output: 128
    kernel_size: 3
    pad: 1
    stride: 1
    weight_filler {
      type: "xavier"
    }
    bias_filler {
      type: "constant" # initialize the biases to zero (0)
    }
  }
}

layer {
  name: "elu12"
  type: "ELU"
  # in-place
  bottom: "conv12"
  top: "conv12"
}

layer {
  name: "conv13"
  type: "Convolution"
  # input -> output
  bottom: "conv12"
  top: "conv13"
  param { lr_mult: 1 decay_mult: 1 }
  param { lr_mult: 2 decay_mult: 0 }
  convolution_param {
    num_output: 128
    kernel_size: 3
    pad: 1
    stride: 1
    weight_filler {
      type: "xavier"
    }
    bias_filler {
      type: "constant" # initialize the biases to zero (0)
    }
  }
>>>>>>> 327ce474
}

layer {
  name: "elu13"
  type: "ELU"
  # in-place
  bottom: "conv13"
  top: "conv13"
}

layer {
  name: "conv14"
  type: "Convolution"
  # input -> output
  bottom: "conv13"
  top: "conv14"
  param { lr_mult: 1 decay_mult: 1 }
  param { lr_mult: 2 decay_mult: 0 }
  convolution_param {
    num_output: 128
    kernel_size: 3
    pad: 1
    stride: 1
    weight_filler {
      type: "xavier"
    }
    bias_filler {
      type: "constant" # initialize the biases to zero (0)
    }
  }
}

layer {
<<<<<<< HEAD
  name: "relu5"
  type: "ReLU"
  # in-place
  bottom: "conv5"
  top: "conv5"
}

layer {
  name: "bn5"
  type: "BatchNorm"
  bottom: "conv5"
  top: "bn5"
  param {
    lr_mult: 0
  } 
  param {
    lr_mult: 0
  } 
  param {
    lr_mult: 0
  } 
}

layer {
  name: "conv6"
  type: "Convolution"
  # input -> output
  bottom: "bn5"
  top: "conv6"
  param { lr_mult: 1 decay_mult: 1 }
  param { lr_mult: 2 decay_mult: 0 }
  convolution_param {
    num_output: 128
    kernel_size: 3
    pad: 1
    stride: 1
    weight_filler {
      type: "xavier"
    }
    bias_filler {
      type: "constant" # initialize the biases to zero (0)
    }
=======
  name: "elu14"
  type: "ELU"
  # in-place
  bottom: "conv14"
  top: "conv14"
}

layer {
  name: "slicer_output"
  type: "Slice"
  bottom: "conv14"
  top: "conv14_o1"
  top: "conv14_o2"
  top: "conv14_o3"
  slice_param {
    axis: 1
    slice_point: 1
    slice_point: 2
>>>>>>> 327ce474
  }
}

layer {
<<<<<<< HEAD
  name: "relu6"
  type: "ReLU"
  # in-place
  bottom: "conv6"
  top: "conv6"
}

layer {
  name: "bn6"
  type: "BatchNorm"
  bottom: "conv6"
  top: "bn6"
  param {
    lr_mult: 0
  } 
  param {
    lr_mult: 0
  } 
  param {
    lr_mult: 0
  } 
}

layer {
  name: "conv7"
  type: "Convolution"
  # input -> output
  bottom: "bn6"
  top: "conv7"
  param { lr_mult: 1 decay_mult: 1 }
  param { lr_mult: 2 decay_mult: 0 }
  convolution_param {
    num_output: 128
    kernel_size: 3
    pad: 1
    stride: 1
    weight_filler {
      type: "xavier"
    }
    bias_filler {
      type: "constant" # initialize the biases to zero (0)
    }
  }
=======
  name: "flatten_o1"
  type: "Flatten"
  bottom: "conv14_o1"
  top: "flatten_o1"
}

layer {
  name: "flatten_o2"
  type: "Flatten"
  bottom: "conv14_o2"
  top: "flatten_o2"
}

layer {
  name: "flatten_o3"
  type: "Flatten"
  bottom: "conv14_o3"
  top: "flatten_o3"
>>>>>>> 327ce474
}

layer {
  name: "relu7"
  type: "ReLU"
  # in-place
  bottom: "conv7"
  top: "conv7"
}

layer {
  name: "bn7"
  type: "BatchNorm"
  bottom: "conv7"
  top: "bn7"
  param {
    lr_mult: 0
  } 
  param {
    lr_mult: 0
  } 
  param {
    lr_mult: 0
  } 
}

layer {
  name: "conv8"
  type: "Convolution"
  # input -> output
  bottom: "bn7"
  top: "conv8"
  param { lr_mult: 1 decay_mult: 1 }
  param { lr_mult: 2 decay_mult: 0 }
  convolution_param {
    num_output: 128
    kernel_size: 3
    pad: 1
    stride: 1
    weight_filler {
      type: "xavier"
    }
    bias_filler {
      type: "constant" # initialize the biases to zero (0)
    }
  }
}

layer {
  name: "relu8"
  type: "ReLU"
  # in-place
  bottom: "conv8"
  top: "conv8"
}

layer {
  name: "bn8"
  type: "BatchNorm"
  bottom: "conv8"
  top: "bn8"
  param {
    lr_mult: 0
  } 
  param {
    lr_mult: 0
  } 
  param {
    lr_mult: 0
  } 
}

layer {
  name: "conv9"
  type: "Convolution"
  # input -> output
  bottom: "bn8"
  top: "conv9"
  param { lr_mult: 1 decay_mult: 1 }
  param { lr_mult: 2 decay_mult: 0 }
  convolution_param {
    num_output: 128
    kernel_size: 3
    pad: 1
    stride: 1
    weight_filler {
      type: "xavier"
    }
    bias_filler {
      type: "constant" # initialize the biases to zero (0)
    }
  }
}

layer {
  name: "relu9"
  type: "ReLU"
  # in-place
  bottom: "conv9"
  top: "conv9"
}

layer {
  name: "bn9"
  type: "BatchNorm"
  bottom: "conv9"
  top: "bn9"
  param {
    lr_mult: 0
  } 
  param {
    lr_mult: 0
  } 
  param {
    lr_mult: 0
  } 
}

layer {
  name: "conv10"
  type: "Convolution"
  # input -> output
  bottom: "bn9"
  top: "conv10"
  param { lr_mult: 1 decay_mult: 1 }
  param { lr_mult: 2 decay_mult: 0 }
  convolution_param {
    num_output: 4
    kernel_size: 3
    pad: 1
    stride: 1
    weight_filler {
      type: "xavier"
    }
    bias_filler {
      type: "constant" # initialize the biases to zero (0)
    }
  }
}

layer {
  name: "slicer_output"
  type: "Slice"
  bottom: "conv10"
  top: "conv10_o1"
  top: "conv10_o2"
  slice_param {
    axis: 1
    slice_point: 1
  }
}

layer {
  name: "relu10"
  type: "ReLU"
  # in-place
  bottom: "conv10_o2"
  top: "conv10_o2"
}

layer {
  name: "bn10"
  type: "BatchNorm"
  bottom: "conv10_o2"
  top: "bn10"
  param {
    lr_mult: 0
  } 
  param {
    lr_mult: 0
  } 
  param {
    lr_mult: 0
  } 
}


layer {
  name: "ip11"
  type: "InnerProduct"
  # learning rate and decay multipliers for the weights
  param { lr_mult: 1 decay_mult: 1 }
  # learning rate and decay multipliers for the biases
  param { lr_mult: 2 decay_mult: 0 }
  inner_product_param {
    num_output: 256
    weight_filler {
      type: "xavier"
    }
    bias_filler {
      type: "constant"
    }
  }
  bottom: "bn10"
  top: "ip11"
}

layer {
  name: "relu11"
  type: "ReLU"
  # in-place
  bottom: "ip11"
  top: "ip11"
}

layer {
<<<<<<< HEAD
  name: "bn11"
  type: "BatchNorm"
  bottom: "ip11"
  top: "bn11"
  param {
    lr_mult: 0
  } 
  param {
    lr_mult: 0
  } 
  param {
    lr_mult: 0
  } 
}

layer {
  name: "ip12"
  type: "InnerProduct"
  # learning rate and decay multipliers for the weights
  param { lr_mult: 1 decay_mult: 1 }
  # learning rate and decay multipliers for the biases
  param { lr_mult: 2 decay_mult: 0 }
  inner_product_param {
    num_output: 1
    weight_filler {
      type: "xavier"
    }
    bias_filler {
      type: "constant"
    }
  }
  bottom: "bn11"
  top: "ip12"
}

layer {
  name: "flatten_o1"
  type: "Flatten"
  bottom: "conv10_o1"
  top: "flatten_o1"
=======
  name: "loss"
  type: "SoftmaxWithLoss"
  # input
  bottom: "flatten_o1"
  bottom: "label_move1"
  # output
  top: "loss"
  # loss_weight: 1.0
}

layer {
  name: "loss_2"
  type: "SoftmaxWithLoss"
  # input
  bottom: "flatten_o2"
  bottom: "label_move2_m"
  # output
  top: "loss_2"
  # loss_weight: 0.3
>>>>>>> 327ce474
}

layer {
  name: "loss_1"
  type: "SoftmaxWithLoss"
  # input
  bottom: "flatten_o1"
  bottom: "label_move1"
  # output
<<<<<<< HEAD
  top: "loss_1"
  loss_weight: 1
=======
  top: "loss_3"
  # loss_weight: 0.2
>>>>>>> 327ce474
}

layer {
  name: "accuracy_m"
  type: "Accuracy"
  # input
  bottom: "flatten_o1"
  bottom: "label_move1"
  include {
    phase: TEST
  }
  # output
  top: "accuracy_m"
}

layer {
  name: "sigmoid"
  type: "Sigmoid"
  bottom: "ip12"
  top: "winrate"
}

layer {
  name: "loss_mse"
  type: "EuclideanLoss"
  bottom: "winrate"
  bottom: "winpc"
  top: "l2_error"
  loss_weight: 1
}<|MERGE_RESOLUTION|>--- conflicted
+++ resolved
@@ -3,13 +3,14 @@
   type: "Data"
   name: "data"
   # outputs
-  top: "data"
+  top: "data_unsliced"
+  top: "label_move1"
   include {
     phase: TRAIN
   }
   data_param {
     source: "leela_train"
-    batch_size: 32
+    batch_size: 64
     backend: LEVELDB
   }
 }
@@ -18,47 +19,14 @@
   type: "Data"
   name: "data"
   # outputs
-  top: "data"
+  top: "data_unsliced"
+  top: "label_move1"
   include {
     phase: TEST
   }
   data_param {
     source: "leela_test"
-<<<<<<< HEAD
-    batch_size: 32
-    backend: LEVELDB
-  }
-}
-
-layer {
-  type: "Data"
-  name: "label"
-  # outputs
-  top: "label_unsliced"
-  include {
-    phase: TRAIN
-  }
-  data_param {
-    source: "leela_train_label"
-    batch_size: 32
-    backend: LEVELDB
-  }
-}
-
-layer {
-  type: "Data"
-  name: "label"
-  # outputs
-  top: "label_unsliced"
-  include {
-    phase: TEST
-  }
-  data_param {
-    source: "leela_test_label"
-    batch_size: 32
-=======
-    batch_size: 64 
->>>>>>> 327ce474
+    batch_size: 64
     backend: LEVELDB
   }
 }
@@ -66,27 +34,15 @@
 layer {
   name: "slicer_label"
   type: "Slice"
-  bottom: "label_unsliced"
-  top: "label_move1"
+  bottom: "data_unsliced"
+  top: "data"
   top: "label_move2"
   top: "label_move3"
-  top: "winpc"
-  top: "won"
   slice_param {
     axis: 1
-    slice_point: 1
-    slice_point: 2
-    slice_point: 3
-    slice_point: 4
-  }
-}
-
-layer {
-  name: "silence"
-  type: "Silence"
-  bottom: "label_move2"
-  bottom: "label_move3"
-  bottom: "won"
+    slice_point: 24
+    slice_point: 25
+  }
 }
 
 layer {
@@ -95,12 +51,8 @@
   # input -> output
   bottom: "data"
   top: "conv1"
-  # learning rate and decay multipliers for the filters
-  param { lr_mult: 1 decay_mult: 1 }
-  # learning rate and decay multipliers for the biases
-  param { lr_mult: 2 decay_mult: 0 }
-  convolution_param {
-    num_output: 128
+  convolution_param {
+    num_output: 32
     kernel_size: 5
     pad: 2
     stride: 1
@@ -122,39 +74,13 @@
 }
 
 layer {
-<<<<<<< HEAD
-  name: "bn1"
-  type: "BatchNorm"
-  bottom: "conv1"
-  top: "bn1"
-  param {
-    lr_mult: 0
-  } 
-  param {
-    lr_mult: 0
-  } 
-  param {
-    lr_mult: 0
-  } 
-}
-
-
-layer {
-=======
->>>>>>> 327ce474
   name: "conv2"
   type: "Convolution"
   # input -> output
   bottom: "conv1"
   top: "conv2"
-  param { lr_mult: 1 decay_mult: 1 }
-  param { lr_mult: 2 decay_mult: 0 }
-  convolution_param {
-<<<<<<< HEAD
-    num_output: 128
-=======
-    num_output: 128 
->>>>>>> 327ce474
+  convolution_param {
+    num_output: 32
     kernel_size: 3
     pad: 1
     stride: 1
@@ -180,23 +106,9 @@
   type: "Convolution"
   # input -> output
   bottom: "conv2"
-<<<<<<< HEAD
-  top: "bn2"
-  param {
-    lr_mult: 0
-  } 
-  param {
-    lr_mult: 0
-  } 
-  param {
-    lr_mult: 0
-  } 
-=======
   top: "conv3"
-  param { lr_mult: 1 decay_mult: 1 }
-  param { lr_mult: 2 decay_mult: 0 }
-  convolution_param {
-    num_output: 128
+  convolution_param {
+    num_output: 32
     kernel_size: 3
     pad: 1
     stride: 1
@@ -223,10 +135,8 @@
   # input -> output
   bottom: "conv3"
   top: "conv4"
-  param { lr_mult: 1 decay_mult: 1 }
-  param { lr_mult: 2 decay_mult: 0 }
-  convolution_param {
-    num_output: 128
+  convolution_param {
+    num_output: 32
     kernel_size: 3
     pad: 1
     stride: 1
@@ -253,21 +163,18 @@
   # input -> output
   bottom: "conv4"
   top: "conv5"
-  param { lr_mult: 1 decay_mult: 1 }
-  param { lr_mult: 2 decay_mult: 0 }
-  convolution_param {
-    num_output: 128
-    kernel_size: 3
-    pad: 1
-    stride: 1
-    weight_filler {
-      type: "xavier"
-    }
-    bias_filler {
-      type: "constant" # initialize the biases to zero (0)
-    }
-  }
->>>>>>> 327ce474
+  convolution_param {
+    num_output: 32
+    kernel_size: 3
+    pad: 1
+    stride: 1
+    weight_filler {
+      type: "xavier"
+    }
+    bias_filler {
+      type: "constant" # initialize the biases to zero (0)
+    }
+  }
 }
 
 layer {
@@ -284,10 +191,8 @@
   # input -> output
   bottom: "conv5"
   top: "conv6"
-  param { lr_mult: 1 decay_mult: 1 }
-  param { lr_mult: 2 decay_mult: 0 }
-  convolution_param {
-    num_output: 128
+  convolution_param {
+    num_output: 32
     kernel_size: 3
     pad: 1
     stride: 1
@@ -309,30 +214,13 @@
 }
 
 layer {
-<<<<<<< HEAD
-  name: "bn3"
-  type: "BatchNorm"
-  bottom: "conv3"
-  top: "bn3"
-  param {
-    lr_mult: 0
-  } 
-  param {
-    lr_mult: 0
-  } 
-  param {
-    lr_mult: 0
-  } 
-=======
   name: "conv7"
   type: "Convolution"
   # input -> output
   bottom: "conv6"
   top: "conv7"
-  param { lr_mult: 1 decay_mult: 1 }
-  param { lr_mult: 2 decay_mult: 0 }
-  convolution_param {
-    num_output: 128
+  convolution_param {
+    num_output: 32
     kernel_size: 3
     pad: 1
     stride: 1
@@ -359,10 +247,8 @@
   # input -> output
   bottom: "conv7"
   top: "conv8"
-  param { lr_mult: 1 decay_mult: 1 }
-  param { lr_mult: 2 decay_mult: 0 }
-  convolution_param {
-    num_output: 128
+  convolution_param {
+    num_output: 32
     kernel_size: 3
     pad: 1
     stride: 1
@@ -389,21 +275,18 @@
   # input -> output
   bottom: "conv8"
   top: "conv9"
-  param { lr_mult: 1 decay_mult: 1 }
-  param { lr_mult: 2 decay_mult: 0 }
-  convolution_param {
-    num_output: 128
-    kernel_size: 3
-    pad: 1
-    stride: 1
-    weight_filler {
-      type: "xavier"
-    }
-    bias_filler {
-      type: "constant" # initialize the biases to zero (0)
-    }
-  }
->>>>>>> 327ce474
+  convolution_param {
+    num_output: 32
+    kernel_size: 3
+    pad: 1
+    stride: 1
+    weight_filler {
+      type: "xavier"
+    }
+    bias_filler {
+      type: "constant" # initialize the biases to zero (0)
+    }
+  }
 }
 
 layer {
@@ -420,10 +303,8 @@
   # input -> output
   bottom: "conv9"
   top: "conv10"
-  param { lr_mult: 1 decay_mult: 1 }
-  param { lr_mult: 2 decay_mult: 0 }
-  convolution_param {
-    num_output: 128
+  convolution_param {
+    num_output: 32
     kernel_size: 3
     pad: 1
     stride: 1
@@ -445,30 +326,13 @@
 }
 
 layer {
-<<<<<<< HEAD
-  name: "bn4"
-  type: "BatchNorm"
-  bottom: "conv4"
-  top: "bn4"
-  param {
-    lr_mult: 0
-  } 
-  param {
-    lr_mult: 0
-  } 
-  param {
-    lr_mult: 0
-  } 
-=======
   name: "conv11"
   type: "Convolution"
   # input -> output
   bottom: "conv10"
   top: "conv11"
-  param { lr_mult: 1 decay_mult: 1 }
-  param { lr_mult: 2 decay_mult: 0 }
-  convolution_param {
-    num_output: 128
+  convolution_param {
+    num_output: 32
     kernel_size: 3
     pad: 1
     stride: 1
@@ -495,10 +359,8 @@
   # input -> output
   bottom: "conv11"
   top: "conv12"
-  param { lr_mult: 1 decay_mult: 1 }
-  param { lr_mult: 2 decay_mult: 0 }
-  convolution_param {
-    num_output: 128
+  convolution_param {
+    num_output: 32
     kernel_size: 3
     pad: 1
     stride: 1
@@ -525,21 +387,18 @@
   # input -> output
   bottom: "conv12"
   top: "conv13"
-  param { lr_mult: 1 decay_mult: 1 }
-  param { lr_mult: 2 decay_mult: 0 }
-  convolution_param {
-    num_output: 128
-    kernel_size: 3
-    pad: 1
-    stride: 1
-    weight_filler {
-      type: "xavier"
-    }
-    bias_filler {
-      type: "constant" # initialize the biases to zero (0)
-    }
-  }
->>>>>>> 327ce474
+  convolution_param {
+    num_output: 32
+    kernel_size: 3
+    pad: 1
+    stride: 1
+    weight_filler {
+      type: "xavier"
+    }
+    bias_filler {
+      type: "constant" # initialize the biases to zero (0)
+    }
+  }
 }
 
 layer {
@@ -556,67 +415,21 @@
   # input -> output
   bottom: "conv13"
   top: "conv14"
-  param { lr_mult: 1 decay_mult: 1 }
-  param { lr_mult: 2 decay_mult: 0 }
-  convolution_param {
-    num_output: 128
-    kernel_size: 3
-    pad: 1
-    stride: 1
-    weight_filler {
-      type: "xavier"
-    }
-    bias_filler {
-      type: "constant" # initialize the biases to zero (0)
-    }
-  }
-}
-
-layer {
-<<<<<<< HEAD
-  name: "relu5"
-  type: "ReLU"
-  # in-place
-  bottom: "conv5"
-  top: "conv5"
-}
-
-layer {
-  name: "bn5"
-  type: "BatchNorm"
-  bottom: "conv5"
-  top: "bn5"
-  param {
-    lr_mult: 0
-  } 
-  param {
-    lr_mult: 0
-  } 
-  param {
-    lr_mult: 0
-  } 
-}
-
-layer {
-  name: "conv6"
-  type: "Convolution"
-  # input -> output
-  bottom: "bn5"
-  top: "conv6"
-  param { lr_mult: 1 decay_mult: 1 }
-  param { lr_mult: 2 decay_mult: 0 }
-  convolution_param {
-    num_output: 128
-    kernel_size: 3
-    pad: 1
-    stride: 1
-    weight_filler {
-      type: "xavier"
-    }
-    bias_filler {
-      type: "constant" # initialize the biases to zero (0)
-    }
-=======
+  convolution_param {
+    num_output: 32
+    kernel_size: 3
+    pad: 1
+    stride: 1
+    weight_filler {
+      type: "xavier"
+    }
+    bias_filler {
+      type: "constant" # initialize the biases to zero (0)
+    }
+  }
+}
+
+layer {
   name: "elu14"
   type: "ELU"
   # in-place
@@ -625,269 +438,8 @@
 }
 
 layer {
-  name: "slicer_output"
-  type: "Slice"
-  bottom: "conv14"
-  top: "conv14_o1"
-  top: "conv14_o2"
-  top: "conv14_o3"
-  slice_param {
-    axis: 1
-    slice_point: 1
-    slice_point: 2
->>>>>>> 327ce474
-  }
-}
-
-layer {
-<<<<<<< HEAD
-  name: "relu6"
-  type: "ReLU"
-  # in-place
-  bottom: "conv6"
-  top: "conv6"
-}
-
-layer {
-  name: "bn6"
-  type: "BatchNorm"
-  bottom: "conv6"
-  top: "bn6"
-  param {
-    lr_mult: 0
-  } 
-  param {
-    lr_mult: 0
-  } 
-  param {
-    lr_mult: 0
-  } 
-}
-
-layer {
-  name: "conv7"
-  type: "Convolution"
-  # input -> output
-  bottom: "bn6"
-  top: "conv7"
-  param { lr_mult: 1 decay_mult: 1 }
-  param { lr_mult: 2 decay_mult: 0 }
-  convolution_param {
-    num_output: 128
-    kernel_size: 3
-    pad: 1
-    stride: 1
-    weight_filler {
-      type: "xavier"
-    }
-    bias_filler {
-      type: "constant" # initialize the biases to zero (0)
-    }
-  }
-=======
-  name: "flatten_o1"
-  type: "Flatten"
-  bottom: "conv14_o1"
-  top: "flatten_o1"
-}
-
-layer {
-  name: "flatten_o2"
-  type: "Flatten"
-  bottom: "conv14_o2"
-  top: "flatten_o2"
-}
-
-layer {
-  name: "flatten_o3"
-  type: "Flatten"
-  bottom: "conv14_o3"
-  top: "flatten_o3"
->>>>>>> 327ce474
-}
-
-layer {
-  name: "relu7"
-  type: "ReLU"
-  # in-place
-  bottom: "conv7"
-  top: "conv7"
-}
-
-layer {
-  name: "bn7"
-  type: "BatchNorm"
-  bottom: "conv7"
-  top: "bn7"
-  param {
-    lr_mult: 0
-  } 
-  param {
-    lr_mult: 0
-  } 
-  param {
-    lr_mult: 0
-  } 
-}
-
-layer {
-  name: "conv8"
-  type: "Convolution"
-  # input -> output
-  bottom: "bn7"
-  top: "conv8"
-  param { lr_mult: 1 decay_mult: 1 }
-  param { lr_mult: 2 decay_mult: 0 }
-  convolution_param {
-    num_output: 128
-    kernel_size: 3
-    pad: 1
-    stride: 1
-    weight_filler {
-      type: "xavier"
-    }
-    bias_filler {
-      type: "constant" # initialize the biases to zero (0)
-    }
-  }
-}
-
-layer {
-  name: "relu8"
-  type: "ReLU"
-  # in-place
-  bottom: "conv8"
-  top: "conv8"
-}
-
-layer {
-  name: "bn8"
-  type: "BatchNorm"
-  bottom: "conv8"
-  top: "bn8"
-  param {
-    lr_mult: 0
-  } 
-  param {
-    lr_mult: 0
-  } 
-  param {
-    lr_mult: 0
-  } 
-}
-
-layer {
-  name: "conv9"
-  type: "Convolution"
-  # input -> output
-  bottom: "bn8"
-  top: "conv9"
-  param { lr_mult: 1 decay_mult: 1 }
-  param { lr_mult: 2 decay_mult: 0 }
-  convolution_param {
-    num_output: 128
-    kernel_size: 3
-    pad: 1
-    stride: 1
-    weight_filler {
-      type: "xavier"
-    }
-    bias_filler {
-      type: "constant" # initialize the biases to zero (0)
-    }
-  }
-}
-
-layer {
-  name: "relu9"
-  type: "ReLU"
-  # in-place
-  bottom: "conv9"
-  top: "conv9"
-}
-
-layer {
-  name: "bn9"
-  type: "BatchNorm"
-  bottom: "conv9"
-  top: "bn9"
-  param {
-    lr_mult: 0
-  } 
-  param {
-    lr_mult: 0
-  } 
-  param {
-    lr_mult: 0
-  } 
-}
-
-layer {
-  name: "conv10"
-  type: "Convolution"
-  # input -> output
-  bottom: "bn9"
-  top: "conv10"
-  param { lr_mult: 1 decay_mult: 1 }
-  param { lr_mult: 2 decay_mult: 0 }
-  convolution_param {
-    num_output: 4
-    kernel_size: 3
-    pad: 1
-    stride: 1
-    weight_filler {
-      type: "xavier"
-    }
-    bias_filler {
-      type: "constant" # initialize the biases to zero (0)
-    }
-  }
-}
-
-layer {
-  name: "slicer_output"
-  type: "Slice"
-  bottom: "conv10"
-  top: "conv10_o1"
-  top: "conv10_o2"
-  slice_param {
-    axis: 1
-    slice_point: 1
-  }
-}
-
-layer {
-  name: "relu10"
-  type: "ReLU"
-  # in-place
-  bottom: "conv10_o2"
-  top: "conv10_o2"
-}
-
-layer {
-  name: "bn10"
-  type: "BatchNorm"
-  bottom: "conv10_o2"
-  top: "bn10"
-  param {
-    lr_mult: 0
-  } 
-  param {
-    lr_mult: 0
-  } 
-  param {
-    lr_mult: 0
-  } 
-}
-
-
-layer {
-  name: "ip11"
+  name: "ip15"
   type: "InnerProduct"
-  # learning rate and decay multipliers for the weights
-  param { lr_mult: 1 decay_mult: 1 }
-  # learning rate and decay multipliers for the biases
-  param { lr_mult: 2 decay_mult: 0 }
   inner_product_param {
     num_output: 256
     weight_filler {
@@ -897,42 +449,21 @@
       type: "constant"
     }
   }
-  bottom: "bn10"
-  top: "ip11"
-}
-
-layer {
-  name: "relu11"
-  type: "ReLU"
-  # in-place
-  bottom: "ip11"
-  top: "ip11"
-}
-
-layer {
-<<<<<<< HEAD
-  name: "bn11"
-  type: "BatchNorm"
-  bottom: "ip11"
-  top: "bn11"
-  param {
-    lr_mult: 0
-  } 
-  param {
-    lr_mult: 0
-  } 
-  param {
-    lr_mult: 0
-  } 
-}
-
-layer {
-  name: "ip12"
+  bottom: "conv14"
+  top: "ip15"
+}
+
+layer {
+  name: "elu15"
+  type: "ELU"
+  # in-place
+  bottom: "ip15"
+  top: "ip15"
+}
+
+layer {
+  name: "ip16"
   type: "InnerProduct"
-  # learning rate and decay multipliers for the weights
-  param { lr_mult: 1 decay_mult: 1 }
-  # learning rate and decay multipliers for the biases
-  param { lr_mult: 2 decay_mult: 0 }
   inner_product_param {
     num_output: 1
     weight_filler {
@@ -942,79 +473,31 @@
       type: "constant"
     }
   }
-  bottom: "bn11"
-  top: "ip12"
-}
-
-layer {
-  name: "flatten_o1"
-  type: "Flatten"
-  bottom: "conv10_o1"
-  top: "flatten_o1"
-=======
+  bottom: "ip15"
+  top: "ip16"
+}
+
+#layer {
+#  name: "sigmoid"
+#  type: "Sigmoid"
+#  bottom: "ip14"
+#  top: "winrate"
+#  include { phase: TEST }
+#}
+
+layer {
   name: "loss"
-  type: "SoftmaxWithLoss"
-  # input
-  bottom: "flatten_o1"
-  bottom: "label_move1"
-  # output
-  top: "loss"
-  # loss_weight: 1.0
-}
-
-layer {
-  name: "loss_2"
-  type: "SoftmaxWithLoss"
-  # input
-  bottom: "flatten_o2"
-  bottom: "label_move2_m"
-  # output
-  top: "loss_2"
-  # loss_weight: 0.3
->>>>>>> 327ce474
-}
-
-layer {
-  name: "loss_1"
-  type: "SoftmaxWithLoss"
-  # input
-  bottom: "flatten_o1"
-  bottom: "label_move1"
-  # output
-<<<<<<< HEAD
-  top: "loss_1"
+  type: "SigmoidCrossEntropyLoss"
+  bottom: "ip16"
+  bottom: "won"
+  top: "win_ce_loss"
   loss_weight: 1
-=======
-  top: "loss_3"
-  # loss_weight: 0.2
->>>>>>> 327ce474
-}
-
-layer {
-  name: "accuracy_m"
-  type: "Accuracy"
-  # input
-  bottom: "flatten_o1"
-  bottom: "label_move1"
-  include {
-    phase: TEST
-  }
-  # output
-  top: "accuracy_m"
-}
-
-layer {
-  name: "sigmoid"
-  type: "Sigmoid"
-  bottom: "ip12"
-  top: "winrate"
-}
-
-layer {
-  name: "loss_mse"
+}
+
+layer {
+  name: "loss_ec"
   type: "EuclideanLoss"
-  bottom: "winrate"
-  bottom: "winpc"
-  top: "l2_error"
-  loss_weight: 1
+  bottom: "ip16"
+  bottom: "won"
+  top: "win_mse_loss"
 }