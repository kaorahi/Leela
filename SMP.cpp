#include "config.h"

#ifdef WIN32
#include <windows.h>
#include <intrin.h>
#else
#include <unistd.h>
#include <pthread.h>
#endif

#include "SMP.h"

SMP::Mutex::Mutex() {
#ifdef WIN32
    m_lock = 0;
#else
    pthread_spin_init(&m_lock, PTHREAD_PROCESS_PRIVATE);
#endif
}

SMP::Mutex::~Mutex() {
#ifndef WIN32
    pthread_spin_destroy(&m_lock);
#endif
}

SMP::Lock::Lock(Mutex & m) {
    m_mutex = &m;
#ifdef WIN32
    while (_InterlockedExchange(&m.m_lock, 1) != 0) {
        while (m.m_lock == 1);
    }
#else
    pthread_spin_lock(&m_mutex->m_lock);
#endif
}

<<<<<<< HEAD
void SMP::Lock::unlock() {
#ifdef USE_SMP
=======
SMP::Lock::~Lock() {
>>>>>>> b4364819
#ifdef WIN32
    m_mutex->m_lock = 0;
#else
    pthread_spin_unlock(&m_mutex->m_lock);
#endif
}

SMP::Lock::~Lock() {
    unlock();
}

int SMP::get_num_cpus() {
#ifdef WIN32
    SYSTEM_INFO sysinfo;
    GetSystemInfo(&sysinfo);
    return sysinfo.dwNumberOfProcessors;
#else
    return sysconf(_SC_NPROCESSORS_ONLN);
#endif
}<|MERGE_RESOLUTION|>--- conflicted
+++ resolved
@@ -1,51 +1,20 @@
 #include "config.h"
-
-#ifdef WIN32
-#include <windows.h>
-#include <intrin.h>
-#else
-#include <unistd.h>
-#include <pthread.h>
-#endif
-
 #include "SMP.h"
 
 SMP::Mutex::Mutex() {
-#ifdef WIN32
-    m_lock = 0;
-#else
-    pthread_spin_init(&m_lock, PTHREAD_PROCESS_PRIVATE);
-#endif
+    m_lock = false;
 }
 
 SMP::Mutex::~Mutex() {
-#ifndef WIN32
-    pthread_spin_destroy(&m_lock);
-#endif
 }
 
 SMP::Lock::Lock(Mutex & m) {
     m_mutex = &m;
-#ifdef WIN32
-    while (_InterlockedExchange(&m.m_lock, 1) != 0) {
-        while (m.m_lock == 1);
-    }
-#else
-    pthread_spin_lock(&m_mutex->m_lock);
-#endif
+    while (m_mutex->m_lock.exchange(true, boost::memory_order_acquire) == true);
 }
 
-<<<<<<< HEAD
 void SMP::Lock::unlock() {
-#ifdef USE_SMP
-=======
-SMP::Lock::~Lock() {
->>>>>>> b4364819
-#ifdef WIN32
-    m_mutex->m_lock = 0;
-#else
-    pthread_spin_unlock(&m_mutex->m_lock);
-#endif
+    m_mutex->m_lock.store(false, boost::memory_order_release);
 }
 
 SMP::Lock::~Lock() {
