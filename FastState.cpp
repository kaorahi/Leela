--- conflicted
+++ resolved
@@ -138,15 +138,9 @@
 
     if (m_lastmove > 0 && m_lastmove < board.m_maxsq) {
         if (board.get_square(m_lastmove) == !color) {
-            if (cfg_try_captures > rng->randflt()) {
-                board.add_global_captures(color, moves);
-            }
-            if (cfg_try_critical > rng->randflt()) {
-                board.save_critical_neighbours(color, m_lastmove, moves);
-            }
-            if (cfg_try_pattern > rng->randflt()) {
-                board.add_pattern_moves(color, m_lastmove, moves);
-            }
+            board.add_global_captures(color, moves);
+            board.save_critical_neighbours(color, m_lastmove, moves);
+            board.add_pattern_moves(color, m_lastmove, moves);
             moves.erase(std::remove_if(moves.begin(), moves.end(),
                                        [this](int sq){ return sq == m_komove;}),
                         moves.end());
@@ -157,36 +151,22 @@
         float cumul = 0.0f;
 
         for (int sq : moves) {
-            // skip ko
-            // XXX
-            if (sq == m_komove) continue;
+            assert(sq != m_komove);
 
             int pattern = board.get_pattern_fast_augment(sq);
             float score = matcher->matches(color, pattern);
             std::pair<int, int> nbr_crit = board.nbr_criticality(color, sq);
 
-<<<<<<< HEAD
-            //static const std::tr1::array<int, 9> crit_mine = {
+            //static const std::array<int, 9> crit_mine = {
             //    1, 4, 1, 1, 1, 1, 1, 1, 1
             //};
 
-            //static const std::tr1::array<int, 9> crit_enemy = {
+            //static const std::array<int, 9> crit_enemy = {
             //    1, 14, 12, 1, 1, 1, 1, 1, 1
             //};
-=======
-            static const std::array<int, 9> crit_mine = {
-                1, 4, 1, 1, 1, 1, 1, 1, 1
-            };
-
-            static const std::array<int, 9> crit_enemy = {
-                1, 14, 12, 1, 1, 1, 1, 1, 1
-            };
->>>>>>> 78020191
 
             // score *= crit_mine[nbr_crit.first];
             // score *= crit_enemy[nbr_crit.second];
-
-            score = std::pow(score, cfg_score_pow);
 
             assert(nbr_crit.first != 0);
             assert(nbr_crit.second != 0);
@@ -195,15 +175,11 @@
                 score *= cfg_crit_mine_1;
             } else  if (nbr_crit.first == 2) {
                 score *= cfg_crit_mine_2;
-            } else  if (nbr_crit.first == 3) {
-                score *= cfg_crit_mine_3;
             }
             if (nbr_crit.second == 1) {
                 score *= cfg_crit_his_1;
             } else if (nbr_crit.second == 2) {
                 score *= cfg_crit_his_2;
-            } else if (nbr_crit.second == 3) {
-                score *= cfg_crit_his_3;
             }
 
             bool nearby = false;
@@ -219,7 +195,7 @@
                 score *= cfg_tactical;
             }
 
-            if (score >= 1.0f) {
+            if (score >= cfg_bound) {
                 cumul += score;
                 scoredmoves.push_back(std::make_pair(sq, cumul));
             }
@@ -250,34 +226,25 @@
         float score = matcher->matches(color, pattern);
 
         if (board.self_atari(color, vtx)) {
-<<<<<<< HEAD
-            int enemy_dying = board.enemy_atari_size(color, vtx);
-            if (enemy_dying) {
-                int ours_dying = board.enemy_atari_size(!color, vtx);
-                if (ours_dying <= 1) {
-                    score *= cfg_small_self_atari;
-                } else if (ours_dying < enemy_dying) {
-                    score *= cfg_big_self_atari;
-                } else {
-                    score *= cfg_bad_self_atari;
-                }
-            } else {
-                score *= cfg_useless_self_atari;
-            }
-=======
             // Self-atari with a group of 6 stones always leaves behind
             // a live group due to eyespace of size 7.
             if (board.enemy_atari_size(!color, vtx) >= 6) {
                 continue;
             }
-            score /= 64;
->>>>>>> 78020191
+            int enemy_dying = board.enemy_atari_size(color, vtx);
+            if (enemy_dying) {
+                score *= cfg_regular_self_atari;
+            } else {
+                score *= cfg_useless_self_atari;
+            }
         }
 
         cumul += score;
         scoredmoves.push_back(std::make_pair(vtx, cumul));
-
     } while (--loops > 0);
+
+    cumul += cfg_pass_score;
+    scoredmoves.push_back(std::make_pair(FastBoard::PASS, cumul));
 
     float index = rng->randflt() * cumul;
 
@@ -288,6 +255,7 @@
         }
     }
 
+    assert(false);
     return play_move_fast(FastBoard::PASS);
 }
 
