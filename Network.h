#ifndef NETWORK_H_INCLUDED
#define NETWORK_H_INCLUDED

#include "config.h"
#include <vector>
#include <string>
#include <list>
#include <bitset>
#include <memory>
#include <array>

#ifdef USE_OPENCL
#include <atomic>
class UCTNode;
#endif
#ifdef USE_CAFFE
#include <caffe/caffe.hpp>
#endif

#include "FastState.h"

// Move attributes
class Network {
public:
    enum Ensemble {
        DIRECT, RANDOM_ROTATION, AVERAGE_ALL
    };
    using BoardPlane = std::bitset<19*19>;
    using NNPlanes = std::vector<BoardPlane>;
    using PredMoves = std::array<int, 3>;
    struct TrainPosition {
        NNPlanes planes;
        //PredMoves moves;
        float stm_score;
        float stm_won;
        float stm_score_tanh;
        float stm_won_tanh;
    };
    using TrainVector = std::vector<TrainPosition>;
    using scored_node = std::pair<float, int>;
    using Netresult = std::vector<scored_node>;

    static Netresult get_scored_moves(FastState * state,
                               Ensemble ensemble,
                               int rotation = -1);
    static float get_value(FastState *state,
<<<<<<< HEAD
                    Ensemble ensemble);
=======
                           Ensemble ensemble);
>>>>>>> e75ba0a9
    static constexpr int POLICY_CHANNELS = 32;
    static constexpr int VALUE_CHANNELS = 32;
    static constexpr int MAX_CHANNELS = 128;
    static constexpr int MAX_VALUE_CHANNELS = 48;

#ifdef USE_OPENCL
    void async_scored_moves(std::atomic<int> * nodecount,
                            FastState * state, UCTNode * node,
                            Ensemble ensemble, int rotation = -1);
#endif
    void initialize();
    void benchmark(FastState * state);
    static void show_heatmap(FastState * state, Netresult & netres, bool topmoves);
    void autotune_from_file(std::string filename);
    static Network* get_Network(void);
    std::string get_backend();
    static int rotate_nn_idx(const int vertex, int symmetry);
    static int rev_rotate_nn_idx(const int vertex, int symmetry);

private:
#ifdef USE_CAFFE
    static std::unique_ptr<caffe::Net<float>> s_net;
#endif

    static Netresult get_scored_moves_internal(
      FastState * state, NNPlanes & planes, int rotation);
    static float get_value_internal(
      FastState * state, NNPlanes & planes, int rotation);
    void gather_traindata(std::string filename, TrainVector& tv);
    void train_network(TrainVector& tv, size_t&, size_t&);
    static void gather_features_policy(FastState * state, NNPlanes & planes,
                                       BoardPlane** ladder = nullptr);
    static void gather_features_value(FastState * state, NNPlanes & planes);
<<<<<<< HEAD
=======

>>>>>>> e75ba0a9
    static Network* s_Net;
};

#endif<|MERGE_RESOLUTION|>--- conflicted
+++ resolved
@@ -44,11 +44,7 @@
                                Ensemble ensemble,
                                int rotation = -1);
     static float get_value(FastState *state,
-<<<<<<< HEAD
                     Ensemble ensemble);
-=======
-                           Ensemble ensemble);
->>>>>>> e75ba0a9
     static constexpr int POLICY_CHANNELS = 32;
     static constexpr int VALUE_CHANNELS = 32;
     static constexpr int MAX_CHANNELS = 128;
@@ -82,10 +78,6 @@
     static void gather_features_policy(FastState * state, NNPlanes & planes,
                                        BoardPlane** ladder = nullptr);
     static void gather_features_value(FastState * state, NNPlanes & planes);
-<<<<<<< HEAD
-=======
-
->>>>>>> e75ba0a9
     static Network* s_Net;
 };
 
