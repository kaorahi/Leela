--- conflicted
+++ resolved
@@ -31,18 +31,12 @@
     struct TrainPosition {
         NNPlanes planes;
         PredMoves moves;
-<<<<<<< HEAD
         float stm_score;
         bool stm_won;
-=======
-        float stm_won;
-        float stm_score;
->>>>>>> e9bc239f
     };
     using TrainVector = std::vector<TrainPosition>;
     using scored_node = std::pair<float, int>;
 
-<<<<<<< HEAD
     struct Netresult {
         std::vector<scored_node> movescores;
         float eval;
@@ -51,13 +45,7 @@
     Netresult get_scored_moves(FastState * state,
                                Ensemble ensemble);
     static constexpr int CHANNELS = 32;
-    static constexpr int MAX_CHANNELS = 128;
-=======
-    std::vector<scored_node> get_scored_moves(FastState * state,
-                                              Ensemble ensemble);
-    static constexpr int CHANNELS = 24;
     static constexpr int MAX_CHANNELS = 160;
->>>>>>> e9bc239f
 
 #ifdef USE_OPENCL
     void async_scored_moves(std::atomic<int> * nodecount,
