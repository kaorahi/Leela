#ifndef NETWORK_H_INCLUDED
#define NETWORK_H_INCLUDED

#include "config.h"
#include <vector>
#include <string>
#include <list>
#include <bitset>
#include <memory>
#include <array>

#ifdef USE_OPENCL
#include <atomic>
class UCTNode;
#endif
#ifdef USE_CAFFE
#include <caffe/caffe.hpp>
#endif

#include "FastState.h"

// Move attributes
class Network {
public:
    enum Ensemble {
        DIRECT, RANDOM_ROTATION, AVERAGE_ALL
    };
    using BoardPlane = std::bitset<19*19>;
    using NNPlanes = std::vector<BoardPlane>;
    using PredMoves = std::array<int, 3>;
    struct TrainPosition {
        NNPlanes planes;
        //PredMoves moves;
        float stm_score;
        float stm_won;
        float stm_score_tanh;
        float stm_won_tanh;
    };
    using TrainVector = std::vector<TrainPosition>;
    using scored_node = std::pair<float, int>;
    using Netresult = std::vector<scored_node>;

<<<<<<< HEAD
    Netresult get_scored_moves(FastState * state,
                               Ensemble ensemble,
                               int rotation = -1);
    float get_value(FastState *state,
                    Ensemble ensemble);
    static constexpr int POLICY_CHANNELS = 32;
    static constexpr int VALUE_CHANNELS = 32;
=======
    static Netresult get_scored_moves(FastState * state,
                                      Ensemble ensemble,
                                      int rotation = -1);
    static float get_value(FastState *state,
                           Ensemble ensemble);
    static constexpr int CHANNELS_POLICY = 32;
    static constexpr int CHANNELS_VALUE = 24;
>>>>>>> efaf7f91
    static constexpr int MAX_CHANNELS = 128;
    static constexpr int MAX_VALUE_CHANNELS = 48;

#ifdef USE_OPENCL
    void async_scored_moves(std::atomic<int> * nodecount,
                            FastState * state, UCTNode * node,
                            Ensemble ensemble, int rotation = -1);
#endif
    void initialize();
    void benchmark(FastState * state);
    static void show_heatmap(FastState * state, Netresult & netres, bool topmoves);
    void autotune_from_file(std::string filename);
    static Network* get_Network(void);
    std::string get_blas_backend();
    std::string get_opencl_backend();
    static int rotate_nn_idx(const int vertex, int symmetry);
    static int rev_rotate_nn_idx(const int vertex, int symmetry);

private:
#ifdef USE_CAFFE
    std::unique_ptr<caffe::Net<float>> net;
#endif

    static Netresult get_scored_moves_internal(
      FastState * state, NNPlanes & planes, int rotation);
    static float get_value_internal(
      FastState * state, NNPlanes & planes, int rotation);
    void gather_traindata(std::string filename, TrainVector& tv);
    void train_network(TrainVector& tv, size_t&, size_t&);
    static void gather_features_policy(FastState * state, NNPlanes & planes,
                                       BoardPlane** ladder = nullptr);
    static void gather_features_value(FastState * state, NNPlanes & planes);
    static Network* s_Net;
};

#endif<|MERGE_RESOLUTION|>--- conflicted
+++ resolved
@@ -40,23 +40,13 @@
     using scored_node = std::pair<float, int>;
     using Netresult = std::vector<scored_node>;
 
-<<<<<<< HEAD
-    Netresult get_scored_moves(FastState * state,
+    static Netresult get_scored_moves(FastState * state,
                                Ensemble ensemble,
                                int rotation = -1);
-    float get_value(FastState *state,
+    static float get_value(FastState *state,
                     Ensemble ensemble);
     static constexpr int POLICY_CHANNELS = 32;
     static constexpr int VALUE_CHANNELS = 32;
-=======
-    static Netresult get_scored_moves(FastState * state,
-                                      Ensemble ensemble,
-                                      int rotation = -1);
-    static float get_value(FastState *state,
-                           Ensemble ensemble);
-    static constexpr int CHANNELS_POLICY = 32;
-    static constexpr int CHANNELS_VALUE = 24;
->>>>>>> efaf7f91
     static constexpr int MAX_CHANNELS = 128;
     static constexpr int MAX_VALUE_CHANNELS = 48;
 
