--- conflicted
+++ resolved
@@ -82,11 +82,7 @@
     cfg_eval_thresh = 2;
 #else
     cfg_mature_threshold = 85;
-<<<<<<< HEAD
     cfg_expand_divider = 1.7f;
-=======
-    cfg_expand_divider =  2.0f;
->>>>>>> e3d0ecee
     cfg_extra_symmetry = 3000;
     cfg_eval_thresh = 9;
 #endif
@@ -101,11 +97,7 @@
     cfg_crit_his_1 = 9.03f;
     cfg_crit_his_2 = 2.58f;
     cfg_tactical = 10.89f;
-<<<<<<< HEAD
     cfg_bound = 24.0f;
-=======
-    cfg_bound = 10.0f;
->>>>>>> e3d0ecee
     cfg_regular_self_atari = 0.768f;
     cfg_useless_self_atari = 0.0326f;
     cfg_pass_score = 1.41e-5f;
