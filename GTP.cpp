--- conflicted
+++ resolved
@@ -49,14 +49,11 @@
 float cfg_cutoff_ratio;
 float cfg_puct;
 float cfg_psa;
-<<<<<<< HEAD
 float cfg_mix;
 int cfg_eval_thresh;
 int cfg_eval_scale;
-=======
 float cfg_beta;
 float cfg_patternbonus;
->>>>>>> af37011d
 std::string cfg_logfile;
 bool cfg_quiet;
 
@@ -85,17 +82,11 @@
     cfg_regular_self_atari = 0.768f;
     cfg_useless_self_atari = 0.0326f;
     cfg_pass_score = 1.41e-5f;
-<<<<<<< HEAD
     cfg_fpu = 1.8f;
     cfg_puct = 0.55f;
     cfg_psa = 0.30f;
-=======
-    cfg_fpu = 5.2f;
-    cfg_puct = 0.45f;
-    cfg_psa = 0.232f;
     cfg_beta = 9.0f;
     cfg_patternbonus = 0.04f;
->>>>>>> af37011d
     cfg_cutoff_offset = 25.44f;
     cfg_cutoff_ratio = 4.72f;
     cfg_mix = 0.40f;
