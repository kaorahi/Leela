--- conflicted
+++ resolved
@@ -23,10 +23,7 @@
 #include "Network.h"
 #include "Book.h"
 #include "TTable.h"
-<<<<<<< HEAD
 #include "MCPolicy.h"
-=======
->>>>>>> 9e725240
 
 using namespace Utils;
 
@@ -514,6 +511,14 @@
                                                          net_score, mc_winrate);
         gtp_printf(id, "%f", comb_winrate);
         return true;
+    } else if (command.find("winrate") == 0) {
+        float mc_winrate = Playout::mc_owner(game, 512);
+        float net_score = Network::get_Network()->get_value(&game,
+                                                            Network::Ensemble::AVERAGE_ALL);
+        float comb_winrate = UCTNode::score_mix_function(game.get_movenum(),
+                                                         net_score, mc_winrate);
+        gtp_printf(id, "%f", comb_winrate);
+        return true;
     } else if (command.find("final_status_list") == 0) {
         if (command.find("alive") != std::string::npos) {
             std::string livelist = get_life_list(game, true);
