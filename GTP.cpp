--- conflicted
+++ resolved
@@ -102,13 +102,8 @@
     cfg_softmax_temp = 0.62f;
     cfg_cutoff_offset = 25.44f;
     cfg_cutoff_ratio = 4.72f;
-<<<<<<< HEAD
     cfg_mix_opening = 0.78f;
     cfg_mix_ending = 0.62f;
-=======
-    cfg_mix_opening = 0.72f;
-    cfg_mix_ending = 0.42f;
->>>>>>> e75ba0a9
     cfg_rave_moves = 13;
     cfg_logfile_handle = nullptr;
     cfg_quiet = false;
