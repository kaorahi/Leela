--- conflicted
+++ resolved
@@ -47,13 +47,10 @@
 float cfg_cutoff_ratio;
 float cfg_puct;
 float cfg_psa;
-<<<<<<< HEAD
 float cfg_mix;
 int cfg_eval_thresh;
-=======
 std::string cfg_logfile;
 bool cfg_quiet;
->>>>>>> a71483d5
 
 void GTP::setup_default_parameters() {
     cfg_allow_pondering = true;
@@ -78,13 +75,10 @@
     cfg_psa = 0.232f;
     cfg_cutoff_offset = 25.44f;
     cfg_cutoff_ratio = 4.72f;
-<<<<<<< HEAD
     cfg_mix = 0.5f;
     cfg_eval_thresh = 125;
-=======
     cfg_logfile.clear();
     cfg_quiet = false;
->>>>>>> a71483d5
 }
 
 bool GTP::perform_self_test(GameState & state) {
