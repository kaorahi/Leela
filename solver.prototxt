--- conflicted
+++ resolved
@@ -1,32 +1,10 @@
-<<<<<<< HEAD
-# 55 195 601 training positions.
-#  2 299 819 testing positions.
-# 64 x 862431
-# 64 x  35934
-
-=======
 #                    batchsize      128     64      32
 # 32889856 training positions. = 256000 512000 1027808
 # 1370412 testing positions.   =  10000  20000   42800
->>>>>>> 327ce474
 # The train/test net protocol buffer definition
 net: "train-test.prototxt"
 
 # test_iter specifies how many forward passes the test should carry out.
-<<<<<<< HEAD
-# 64 * 1500 per test
-test_iter: 3600
-
-# Carry out testing every n training iterations.
-test_interval: 86240
-
-base_lr: 0.001
-momentum: 0.9
-momentum2: 0.999
-
-#momentum: 0.5
-#base_lr: 0.001
-=======
 # 1/10th total test items
 test_iter: 1000
 
@@ -39,7 +17,6 @@
 
 # begin training at a learning rate of 0.01 = 1e-2
 #base_lr: 1.0
->>>>>>> 327ce474
 
 # Adam
 #base_lr: 0.001
@@ -55,22 +32,6 @@
 stepsize: 5120000  # drop the learning rate every 10 epochs
 
 # Display every n iterations
-<<<<<<< HEAD
-# 1.28M pos
-display: 86240
-
-# The total number of iterations
-# 100 * 100
-max_iter: 8620000
-
-# snapshot intermediate results
-snapshot: 86240
-snapshot_prefix: "snapshot"
-
-# solver mode: CPU or GPU
-#type: "SGD"
-type: "Adam"
-=======
 display: 512000
 
 # The total number of iterations
@@ -85,6 +46,5 @@
 type: "Nesterov"
 #type: "AdaDelta"
 #type: "SGD"
->>>>>>> 327ce474
 #delta: 1e-6
 solver_mode: GPU