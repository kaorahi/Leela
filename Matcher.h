#ifndef MATCHER_H_INCLUDED
#define MATCHER_H_INCLUDED

#include <array>
#include <vector>
#include <bitset>

class Matcher {
public:
    Matcher();

    float matches(int color, int pattern);

    /*
        return the "global" matcher
    */
    static Matcher* get_Matcher(void);
    static void set_Matcher(Matcher * m);

private:
    static unsigned short clip(double val);

    static Matcher* s_matcher;

<<<<<<< HEAD
    std::tr1::array<std::vector<float>, 2> m_patterns;
=======
    std::array<std::vector<uint16>, 2> m_patterns;
>>>>>>> 78020191
};

#endif<|MERGE_RESOLUTION|>--- conflicted
+++ resolved
@@ -22,11 +22,7 @@
 
     static Matcher* s_matcher;
 
-<<<<<<< HEAD
-    std::tr1::array<std::vector<float>, 2> m_patterns;
-=======
-    std::array<std::vector<uint16>, 2> m_patterns;
->>>>>>> 78020191
+    std::array<std::vector<float>, 2> m_patterns;
 };
 
 #endif