#ifndef CONFIG_INCLUDED
#define CONFIG_INCLUDED

/*  Timing code. Define one or none of:
 *
 *  GETTICKCOUNT, GETTIMEOFDAY
 */
#ifdef _WIN32
#define GETTICKCOUNT
#undef HAVE_SELECT
#define NOMINMAX
#else
#define HAVE_SELECT
#define GETTIMEOFDAY
#endif

/* Hard limits */

/* Features */
//#define KGS
#define USE_OPTIONS
#define USE_BLAS
#define USE_OPENBLAS
//#define USE_MKL
//#define USE_CAFFE
//#define USE_OPENCL
#define USE_TUNER
#define USE_SEARCH

#define PROGRAM_NAME "Leela"
#ifdef KGS
#define PROGRAM_VERSION "0.10.4. I will resign when I have lost. If you are sure you are winning but I haven't resigned yet, the status of some groups is not yet clear to me. I will pass out the game when I have won. You can download the latest stable version at https://sjeng.org/leela"
#else
<<<<<<< HEAD
#define PROGRAM_VERSION "0.10.2 1e5(w)"
=======
#define PROGRAM_VERSION "0.10.4"
>>>>>>> e3d0ecee
#endif

// OpenBLAS limitation
#if defined(USE_BLAS) && defined(USE_OPENBLAS)
#define MAX_CPUS 32
#else
#define MAX_CPUS 128
#endif

/* Integer types */

typedef int int32;
typedef short int16;
typedef signed char int8;
typedef unsigned int uint32;
typedef unsigned short uint16;
typedef unsigned char uint8;

/* Data type definitions */

#ifdef _WIN32
typedef __int64 int64 ;
typedef unsigned __int64 uint64;
#else
typedef long long int int64 ;
typedef  unsigned long long int uint64;
#endif

#if (_MSC_VER >= 1400) /* VC8+ Disable all deprecation warnings */
    #pragma warning(disable : 4996)
#endif /* VC8+ */

#ifdef GETTICKCOUNT
    typedef int rtime_t;
#else
    #if defined(GETTIMEOFDAY)
        #include <sys/time.h>
        #include <time.h>
        typedef struct timeval rtime_t;
    #else
        typedef time_t rtime_t;
    #endif
#endif

#endif<|MERGE_RESOLUTION|>--- conflicted
+++ resolved
@@ -31,11 +31,7 @@
 #ifdef KGS
 #define PROGRAM_VERSION "0.10.4. I will resign when I have lost. If you are sure you are winning but I haven't resigned yet, the status of some groups is not yet clear to me. I will pass out the game when I have won. You can download the latest stable version at https://sjeng.org/leela"
 #else
-<<<<<<< HEAD
-#define PROGRAM_VERSION "0.10.2 1e5(w)"
-=======
 #define PROGRAM_VERSION "0.10.4"
->>>>>>> e3d0ecee
 #endif
 
 // OpenBLAS limitation
