#ifndef CONFIG_INCLUDED
#define CONFIG_INCLUDED

/*  Timing code. Define one or none of:
 *
 *  GETTICKCOUNT, GETTIMEOFDAY
 */
#ifdef _WIN32
#define GETTICKCOUNT
#undef HAVE_SELECT
#define NOMINMAX
#else
#define HAVE_SELECT
#define GETTIMEOFDAY
#endif

/* Hard limits */

/* Features */
//#define KGS
#define USE_OPTIONS
//#define USE_BLAS
//#define USE_OPENBLAS
//#define USE_MKL
//#define USE_CAFFE
#define USE_OPENCL
<<<<<<< HEAD
//#define USE_TUNER
=======
#define USE_TUNER
>>>>>>> d8e8e744
#define USE_SEARCH

#define PROGRAM_NAME "Leela"
#ifdef KGS
#define PROGRAM_VERSION "0.10.0. I will resign when I have lost. If you are sure you are winning but I haven't resigned yet, the status of some groups is not yet clear to me. I will pass out the game when I have won. You can download the latest stable version at https://sjeng.org/leela"
#else
#define PROGRAM_VERSION "0.10.0 tyg7"
#endif

// OpenBLAS limitation
#if defined(USE_BLAS) && defined(USE_OPENBLAS)
#define MAX_CPUS 32
#else
#define MAX_CPUS 128
#endif

/* Integer types */

typedef int int32;
typedef short int16;
typedef signed char int8;
typedef unsigned int uint32;
typedef unsigned short uint16;
typedef unsigned char uint8;

/* Data type definitions */

#ifdef _WIN32
typedef __int64 int64 ;
typedef unsigned __int64 uint64;
#else
typedef long long int int64 ;
typedef  unsigned long long int uint64;
#endif

#if (_MSC_VER >= 1400) /* VC8+ Disable all deprecation warnings */
    #pragma warning(disable : 4996)     
#endif /* VC8+ */

#ifdef GETTICKCOUNT
    typedef int rtime_t;
#else
    #if defined(GETTIMEOFDAY)
        #include <sys/time.h>        
        #include <time.h>
        typedef struct timeval rtime_t;
    #else
        typedef time_t rtime_t;
    #endif
#endif

#endif<|MERGE_RESOLUTION|>--- conflicted
+++ resolved
@@ -24,11 +24,7 @@
 //#define USE_MKL
 //#define USE_CAFFE
 #define USE_OPENCL
-<<<<<<< HEAD
-//#define USE_TUNER
-=======
 #define USE_TUNER
->>>>>>> d8e8e744
 #define USE_SEARCH
 
 #define PROGRAM_NAME "Leela"
