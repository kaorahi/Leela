#ifndef CONFIG_INCLUDED
#define CONFIG_INCLUDED

/*  Timing code. Define one or none of:
 *
 *  GETTICKCOUNT, GETTIMEOFDAY
 */
#ifdef _WIN32
#define GETTICKCOUNT
#undef HAVE_SELECT
#define NOMINMAX
#else
#define HAVE_SELECT
#define GETTIMEOFDAY
#endif

/* Hard limits */

#define PROGRAM_NAME "Leela"
//#define PROGRAM_VERSION "0.8.0. I will resign when I am lost. If you are sure you are winning but I haven't resigned yet, the status of some groups is not yet clear to me. I will pass out the game when I am won. You can download the latest stable version at https://sjeng.org/leela"
#define PROGRAM_VERSION "0.8.2 va1"

/* Features */
#define USE_BLAS
<<<<<<< HEAD
#define USE_OPENBLAS
//#define USE_MKL
=======
//#define USE_OPENBLAS
#define USE_MKL
>>>>>>> af37011d
//#define USE_CAFFE
//#define USE_OPENCL
#define USE_TUNER
#define USE_SEARCH

// OpenBLAS limitation
#if defined(USE_BLAS) && defined(USE_OPENBLAS)
#define MAX_CPUS 32
#else
#define MAX_CPUS 128
#endif

/* Integer types */

typedef int int32;
typedef short int16;
typedef signed char int8;
typedef unsigned int uint32;
typedef unsigned short uint16;
typedef unsigned char uint8;

/* Data type definitions */

#ifdef _WIN32
typedef __int64 int64 ;
typedef unsigned __int64 uint64;
#else
typedef long long int int64 ;
typedef  unsigned long long int uint64;
#endif

#if (_MSC_VER >= 1400) /* VC8+ Disable all deprecation warnings */
    #pragma warning(disable : 4996)     
#endif /* VC8+ */

#ifdef GETTICKCOUNT
    typedef int rtime_t;
#else
    #if defined(GETTIMEOFDAY)
        #include <sys/time.h>        
        #include <time.h>
        typedef struct timeval rtime_t;
    #else
        typedef time_t rtime_t;
    #endif
#endif

#endif<|MERGE_RESOLUTION|>--- conflicted
+++ resolved
@@ -22,13 +22,8 @@
 
 /* Features */
 #define USE_BLAS
-<<<<<<< HEAD
-#define USE_OPENBLAS
-//#define USE_MKL
-=======
 //#define USE_OPENBLAS
 #define USE_MKL
->>>>>>> af37011d
 //#define USE_CAFFE
 //#define USE_OPENCL
 #define USE_TUNER
