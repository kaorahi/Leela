--- conflicted
+++ resolved
@@ -23,25 +23,15 @@
 #define USE_OPENBLAS
 //#define USE_MKL
 //#define USE_CAFFE
-<<<<<<< HEAD
-#define USE_OPENCL
-=======
 //#define USE_OPENCL
->>>>>>> 9e725240
 #define USE_TUNER
 #define USE_SEARCH
 
 #define PROGRAM_NAME "Leela"
 #ifdef KGS
-<<<<<<< HEAD
 #define PROGRAM_VERSION "0.10.2. I will resign when I have lost. If you are sure you are winning but I haven't resigned yet, the status of some groups is not yet clear to me. I will pass out the game when I have won. You can download the latest stable version at https://sjeng.org/leela"
 #else
 #define PROGRAM_VERSION "0.10.2 pol1"
-=======
-#define PROGRAM_VERSION "0.10.1. I will resign when I have lost. If you are sure you are winning but I haven't resigned yet, the status of some groups is not yet clear to me. I will pass out the game when I have won. You can download the latest stable version at https://sjeng.org/leela"
-#else
-#define PROGRAM_VERSION "0.10.1 n5"
->>>>>>> 9e725240
 #endif
 
 // OpenBLAS limitation
