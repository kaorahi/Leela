--- conflicted
+++ resolved
@@ -19,11 +19,11 @@
 /* Features */
 //#define KGS
 #define USE_OPTIONS
-#define USE_BLAS
+//#define USE_BLAS
 //#define USE_OPENBLAS
-#define USE_MKL
+//#define USE_MKL
 //#define USE_CAFFE
-//#define USE_OPENCL
+#define USE_OPENCL
 //#define USE_TUNER
 #define USE_SEARCH
 
@@ -31,11 +31,7 @@
 #ifdef KGS
 #define PROGRAM_VERSION "0.10.0. I will resign when I have lost. If you are sure you are winning but I haven't resigned yet, the status of some groups is not yet clear to me. I will pass out the game when I have won. You can download the latest stable version at https://sjeng.org/leela"
 #else
-<<<<<<< HEAD
-#define PROGRAM_VERSION "0.9.8 tyg7"
-=======
-#define PROGRAM_VERSION "0.10.0"
->>>>>>> e75ba0a9
+#define PROGRAM_VERSION "0.10.0 tyg7"
 #endif
 
 // OpenBLAS limitation
