--- conflicted
+++ resolved
@@ -21,11 +21,7 @@
 #define PROGRAM_VERSION "0.8.0"
 
 /* Features */
-<<<<<<< HEAD
-#define USE_BLAS
-=======
 //#define USE_BLAS
->>>>>>> e9bc239f
 //#define USE_OPENBLAS
 //#define USE_MKL
 #define USE_CAFFE
