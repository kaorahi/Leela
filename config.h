#ifndef CONFIG_INCLUDED
#define CONFIG_INCLUDED

/*  Timing code. Define one or none of:
 *
 *  GETTICKCOUNT, GETTIMEOFDAY
 */
#ifdef _WIN32
#define GETTICKCOUNT
#undef HAVE_SELECT
#define NOMINMAX
#else
#define HAVE_SELECT
#define GETTIMEOFDAY
#endif

/* Hard limits */

#define PROGRAM_NAME "Leela"
<<<<<<< HEAD
//#define PROGRAM_VERSION "0.6.3. I will resign when I am lost. If you are sure you are winning but I haven't resigned yet, the status of some groups is not yet clear to me. I will pass out the game when I am won. You can download the latest stable version at https://sjeng.org/leela"
#define PROGRAM_VERSION "0.8.0"

/* Features */
#define USE_BLAS
//#define USE_CAFFE
//#define USE_OPENCL
=======
//#define PROGRAM_VERSION "0.8.0. I will resign when I am lost. If you are sure you are winning but I haven't resigned yet, the status of some groups is not yet clear to me. I will pass out the game when I am won. You can download the latest stable version at https://sjeng.org/leela"
#define PROGRAM_VERSION "0.8.0"

/* Features */
//#define USE_BLAS
//#define USE_OPENBLAS
//#define USE_MKL
//#define USE_CAFFE
#define USE_OPENCL
//#define USE_TUNER
>>>>>>> 327ce474
#define USE_SEARCH

// OpenBLAS limitation
#if defined(USE_BLAS) && defined(USE_OPENBLAS)
#define MAX_CPUS 32
#else
#define MAX_CPUS 128
#endif

/* Integer types */

typedef int int32;
typedef short int16;
typedef signed char int8;
typedef unsigned int uint32;
typedef unsigned short uint16;
typedef unsigned char uint8;

/* Data type definitions */

#ifdef _WIN32
typedef __int64 int64 ;
typedef unsigned __int64 uint64;
#else
typedef long long int int64 ;
typedef  unsigned long long int uint64;
#endif

#if (_MSC_VER >= 1400) /* VC8+ Disable all deprecation warnings */
    #pragma warning(disable : 4996)     
#endif /* VC8+ */

#ifdef GETTICKCOUNT
    typedef int rtime_t;
#else
    #if defined(GETTIMEOFDAY)
        #include <sys/time.h>        
        #include <time.h>
        typedef struct timeval rtime_t;
    #else
        typedef time_t rtime_t;
    #endif
#endif

#endif<|MERGE_RESOLUTION|>--- conflicted
+++ resolved
@@ -17,26 +17,16 @@
 /* Hard limits */
 
 #define PROGRAM_NAME "Leela"
-<<<<<<< HEAD
-//#define PROGRAM_VERSION "0.6.3. I will resign when I am lost. If you are sure you are winning but I haven't resigned yet, the status of some groups is not yet clear to me. I will pass out the game when I am won. You can download the latest stable version at https://sjeng.org/leela"
+//#define PROGRAM_VERSION "0.8.0. I will resign when I am lost. If you are sure you are winning but I haven't resigned yet, the status of some groups is not yet clear to me. I will pass out the game when I am won. You can download the latest stable version at https://sjeng.org/leela"
 #define PROGRAM_VERSION "0.8.0"
 
 /* Features */
 #define USE_BLAS
-//#define USE_CAFFE
-//#define USE_OPENCL
-=======
-//#define PROGRAM_VERSION "0.8.0. I will resign when I am lost. If you are sure you are winning but I haven't resigned yet, the status of some groups is not yet clear to me. I will pass out the game when I am won. You can download the latest stable version at https://sjeng.org/leela"
-#define PROGRAM_VERSION "0.8.0"
-
-/* Features */
-//#define USE_BLAS
 //#define USE_OPENBLAS
 //#define USE_MKL
 //#define USE_CAFFE
-#define USE_OPENCL
+//#define USE_OPENCL
 //#define USE_TUNER
->>>>>>> 327ce474
 #define USE_SEARCH
 
 // OpenBLAS limitation
