--- conflicted
+++ resolved
@@ -23,11 +23,7 @@
 #define USE_OPENBLAS
 //#define USE_MKL
 //#define USE_CAFFE
-<<<<<<< HEAD
 #define USE_OPENCL
-=======
-//#define USE_OPENCL
->>>>>>> fa844d08
 #define USE_TUNER
 #define USE_SEARCH
 
