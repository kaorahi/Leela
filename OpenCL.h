#ifndef OPENCL_H_INCLUDED
#define OPENCL_H_INCLUDED

#include "config.h"

#define CL_HPP_MINIMUM_OPENCL_VERSION   110
#define CL_HPP_TARGET_OPENCL_VERSION    120
#define CL_HPP_ENABLE_EXCEPTIONS
#include <CL/cl2.hpp>

#include <boost/tr1/array.hpp>
#include <boost/thread/tss.hpp>
<<<<<<< HEAD
#include <boost/atomic.hpp>
=======
#include <string>
>>>>>>> b4364819
#include <vector>

class Layer {
    friend class OpenCL;
private:
    unsigned int channels{0};
    unsigned int outputs{0};
    unsigned int filter_size{0};
    bool is_batchnorm{false};
    std::vector<cl::Buffer> weights;
};

class ThreadData {
    friend class OpenCL;
private:
    cl::CommandQueue m_commandqueue;
    cl::Kernel m_convolve3_kernel;
    cl::Kernel m_convolve5_kernel;
    cl::Kernel m_merge_kernel;
    cl::Kernel m_batchnorm_kernel;
    boost::atomic<bool> m_result_outstanding{false};
};

class OpenCL {
public:
    static OpenCL* get_OpenCL(void);
    void thread_init(void);

    template <unsigned long M, unsigned long V>
    void push_batchnorm(std::tr1::array<float, M> & means,
                        std::tr1::array<float, V> & variances,
                        std::tr1::array<float, 1> & scale) {
        int layer = get_layer_count();
        push_weights(layer, means);
        push_weights(layer, variances);
        push_weights(layer, scale);
        m_layers[layer].is_batchnorm = true;
        m_layers[layer].channels = M;
        m_layers[layer].outputs = M;
    }

    template <unsigned long W, unsigned long B>
    void push_convolve(unsigned int filter_size,
                       std::tr1::array<float, W> & weights,
                       std::tr1::array<float, B> & biases) {
        int layer = get_layer_count();
        push_weights(layer, weights);
        push_weights(layer, biases);
        m_layers[layer].outputs = B;
        m_layers[layer].filter_size = filter_size;
        m_layers[layer].channels = W / (B * filter_size * filter_size);
    }

    size_t get_layer_count() {
        return m_layers.size();
    }

    void forward(std::vector<float>& input, std::vector<float>& output);
<<<<<<< HEAD
    void forward_async(std::vector<float>& input, std::vector<float>& output,
        void (CL_CALLBACK * pfn_notify) (cl_event event, cl_int command_exec_status, void * user_data),
        void * data
    );
    bool thread_can_issue();
    boost::atomic<bool> * get_thread_result_outstanding();
=======
    std::string get_device_name();
>>>>>>> b4364819

private:
    OpenCL();
    void initialize();
    template <unsigned long W>
    void push_weights(int layer, std::tr1::array<float, W> & weights) {
        add_weights(layer, W, &weights[0]);
    }
    void add_weights(int layer, size_t size, float * weights);
    void convolve(int filter_size, int channels, int outputs,
                  cl::Buffer& input, cl::Buffer& output,
                  std::vector<cl::Buffer>& weights);
    void batchnorm(int outputs, cl::Buffer & input,
                   cl::Buffer & output, std::vector<cl::Buffer>& weights);

    static OpenCL* s_OpenCL;
    boost::thread_specific_ptr<ThreadData> thread_data;
    std::vector<Layer> m_layers;
    cl::Program m_program;

    int m_wavefront_size{0};
    bool m_init_ok{false};
};

#endif<|MERGE_RESOLUTION|>--- conflicted
+++ resolved
@@ -10,11 +10,8 @@
 
 #include <boost/tr1/array.hpp>
 #include <boost/thread/tss.hpp>
-<<<<<<< HEAD
 #include <boost/atomic.hpp>
-=======
 #include <string>
->>>>>>> b4364819
 #include <vector>
 
 class Layer {
@@ -35,11 +32,14 @@
     cl::Kernel m_convolve5_kernel;
     cl::Kernel m_merge_kernel;
     cl::Kernel m_batchnorm_kernel;
+    cl::Event m_complete_event;
     boost::atomic<bool> m_result_outstanding{false};
 };
 
 class OpenCL {
 public:
+    using event_callback =  void (CL_CALLBACK *) (cl_event, cl_int, void *);
+
     static OpenCL* get_OpenCL(void);
     void thread_init(void);
 
@@ -73,16 +73,11 @@
     }
 
     void forward(std::vector<float>& input, std::vector<float>& output);
-<<<<<<< HEAD
+    std::string get_device_name();
     void forward_async(std::vector<float>& input, std::vector<float>& output,
-        void (CL_CALLBACK * pfn_notify) (cl_event event, cl_int command_exec_status, void * user_data),
-        void * data
-    );
+                       event_callback cb, void * data);
     bool thread_can_issue();
     boost::atomic<bool> * get_thread_result_outstanding();
-=======
-    std::string get_device_name();
->>>>>>> b4364819
 
 private:
     OpenCL();
