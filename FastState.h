#ifndef FASTSTATE_H_INCLUDED
#define FASTSTATE_H_INCLUDED

#include <vector>

#include "FullBoard.h"
#include "Matcher.h"

class FastState {
public:
    void init_game(int size, float komi);
    void reset_game();
    void reset_board();

    int play_random_move(int color, PolicyTrace * trace = nullptr);
    int play_move_fast(int vertex);
    float score_move(std::vector<int> & territory, std::vector<int> & moyo, int vertex);

    void play_pass(void);
    void play_move(int vertex);

    std::vector<int> generate_moves(int color);
    bool try_move(int color, int vertex);

    void set_komi(float komi);        
    float get_komi(); 
    void set_handicap(int hcap);        
    int get_handicap();
    int get_passes();
    int get_to_move();
    void set_to_move(int tomove);
    void set_passes(int val);
    void increment_passes();

    float calculate_mc_score();
    int estimate_mc_score();
<<<<<<< HEAD
    float final_score(float *winrate = nullptr);
    std::vector<int> final_score_map();
=======
    float final_score(float *winrate = nullptr, bool mark_dead = true);
    std::vector<int> final_score_map(bool mark_dead = true);
>>>>>>> 9e725240
    std::vector<bool> mark_dead(float *winrate = nullptr);

    int get_movenum();
    int get_last_move();  
    int get_prevlast_move();
    int get_komove();
    void display_state();    
    std::string move_to_text(int move);

    FullBoard board;

    float m_komi;
    int m_handicap;
    int m_passes;
    int m_komove;
    size_t m_movenum;
    int m_lastmove;
    bool m_last_was_capture;
    int m_onebutlastmove;

protected:
    FastBoard::movelist_t moves;
    FastBoard::scoredmoves_t scoredmoves;

    int walk_empty_list(int color);
    void play_move(int color, int vertex);
    void flag_move(MovewFeatures & mwf, int sq, int color,
                   Matcher * matcher);
};

#endif<|MERGE_RESOLUTION|>--- conflicted
+++ resolved
@@ -34,13 +34,8 @@
 
     float calculate_mc_score();
     int estimate_mc_score();
-<<<<<<< HEAD
-    float final_score(float *winrate = nullptr);
-    std::vector<int> final_score_map();
-=======
     float final_score(float *winrate = nullptr, bool mark_dead = true);
     std::vector<int> final_score_map(bool mark_dead = true);
->>>>>>> 9e725240
     std::vector<bool> mark_dead(float *winrate = nullptr);
 
     int get_movenum();
