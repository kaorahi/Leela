--- conflicted
+++ resolved
@@ -9,16 +9,9 @@
 public:
     void init_game(int size, float komi);
     void reset_game();
-<<<<<<< HEAD
     void reset_board();
 
-    int play_random_move();
-    int play_random_move(int color);
-=======
-    void reset_board();  
-
     int play_random_move(int color, PolicyTrace * trace = nullptr);
->>>>>>> 1b0e0ceb
     int play_move_fast(int vertex);
     float score_move(std::vector<int> & territory, std::vector<int> & moyo, int vertex);
 
