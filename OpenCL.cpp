#include "config.h"
#ifdef USE_OPENCL

#include <cstdio>
#include <cstdlib>
#include <iostream>
#include <memory>
#include <string>
#include <sstream>
#include <fstream>
#include <cmath>
#include <array>
#include <thread>
#include <boost/algorithm/string.hpp>
#include <boost/format.hpp>

#include "Utils.h"
#include "Timing.h"
#include "OpenCL.h"
#include "Network.h"
#include "GTP.h"

using namespace Utils;

static std::string sourceCode_convolve15 = R"(
    __kernel
    __attribute__((work_group_size_hint(8, 16, 1)))
    void convolve5(
                   __global const float * in,
                   __global float * merge,
                   __global const float * weights,
                   __local float * channel_buff,
                   __local float * row_buff) {

        // cl::NDRange global(channels, outputs, row);
        const int c   = get_global_id(0);  // channel
        const int o   = get_global_id(1);  // output
        const int row = get_global_id(2);  // row

        const int channels = get_global_size(0);
        const int outputs  = get_global_size(1);

        // cl::NDRange local(2, (1->32), 1);
        const int lx = get_local_id(0);
        const int ly = get_local_id(1);

        const int chan_buff_size = 8;
        const int out_buff_size  = get_local_size(1);
        const int row_buff_size  = 7;
        const int chan_shift     = 3;

        const int filter_size = 5;
        const int filter_len = filter_size * filter_size;
        const int mid = (filter_size / 2) + 1;
        const int extent = mid - 1;

        // input = channels * height * width
        // output = outputs * height * width
        // weights = output * channels * filter
        // merge = channels * outputs * height * width

        const int width = 19;
        const int height = 19;
        const int strip_size = filter_size * width;

        // Copy the input channels (strips) locally
        if (out_buff_size < 19 && ly == 0) {
            // strip-row
            for (int srow = 0; srow < filter_size; srow++) {
                int in_row = row - extent + srow;
                if ((unsigned)in_row >= height) {
                    for (int w = 0; w < width; w++) {
                        channel_buff[(lx * filter_size + srow) * width + w] = 0.0f;
                    }
                } else {
                    for (int w = 0; w < width; w++) {
                        channel_buff[(lx * filter_size + srow) * width + w] =
                            in[(c * height + in_row) * width + w];
                    }
                }
            }
        } else if (out_buff_size >= 19 && ly < 19) {
            // Every thread copies a column
            for (int srow = 0; srow < filter_size; srow++) {
                int in_row = row - extent + srow;
                float val = 0.0f;
                if ((unsigned)in_row < height) {
                    val = in[(c * height + in_row) * width + ly];
                }
                channel_buff[(lx * filter_size + srow) * width + ly] = val;
            }
        }

        __private float filter_buff[25];

        // Copy the filter we are applying locally
        // output * channel * filter_len
        for (int f = 0; f < filter_len; f++) {
            filter_buff[f] = weights[(o * channels + c) * filter_len + f];
        }

        barrier(CLK_LOCAL_MEM_FENCE);

        int out_lane = 0;
        int out_cw   = 0;
        #pragma unroll
        for (int cw = 0; cw < width; cw++) {
            int fwstart = cw - extent;
            int fwend   = cw + extent;
            float out;
            // Start filter
            if (fwstart >= 0 && fwend < width) {
                int fid = lx * strip_size + fwstart;
                out  = channel_buff[fid              ] * filter_buff[0];
                out += channel_buff[fid           + 1] * filter_buff[1];
                out += channel_buff[fid           + 2] * filter_buff[2];
                out += channel_buff[fid           + 3] * filter_buff[3];
                out += channel_buff[fid           + 4] * filter_buff[4];

                out += channel_buff[fid + width      ] * filter_buff[5];
                out += channel_buff[fid + width   + 1] * filter_buff[6];
                out += channel_buff[fid + width   + 2] * filter_buff[7];
                out += channel_buff[fid + width   + 3] * filter_buff[8];
                out += channel_buff[fid + width   + 4] * filter_buff[9];

                out += channel_buff[fid + width*2    ] * filter_buff[10];
                out += channel_buff[fid + width*2 + 1] * filter_buff[11];
                out += channel_buff[fid + width*2 + 2] * filter_buff[12];
                out += channel_buff[fid + width*2 + 3] * filter_buff[13];
                out += channel_buff[fid + width*2 + 4] * filter_buff[14];

                out += channel_buff[fid + width*3    ] * filter_buff[15];
                out += channel_buff[fid + width*3 + 1] * filter_buff[16];
                out += channel_buff[fid + width*3 + 2] * filter_buff[17];
                out += channel_buff[fid + width*3 + 3] * filter_buff[18];
                out += channel_buff[fid + width*3 + 4] * filter_buff[19];

                out += channel_buff[fid + width*4    ] * filter_buff[20];
                out += channel_buff[fid + width*4 + 1] * filter_buff[21];
                out += channel_buff[fid + width*4 + 2] * filter_buff[22];
                out += channel_buff[fid + width*4 + 3] * filter_buff[23];
                out += channel_buff[fid + width*4 + 4] * filter_buff[24];
            } else {
                const float * filter_idx = filter_buff;
                out = 0.0f;
                #pragma unroll
                for (int fh = 0; fh < filter_size; fh++) {
                    for (int fw = fwstart; fw <= fwend; fw++) {
                        // "zero padding"
                        if ((unsigned)fw >= width) {
                            filter_idx++;
                            continue;
                        }

                        float input = channel_buff[(lx * filter_size + fh) * width + fw];
                        out += input * *filter_idx++;
                    }
                }
            }
            // End filter
            row_buff[(ly * chan_buff_size + lx) * row_buff_size + out_lane] = out;
            out_lane++;

            // Row buffer full or last lane?
            if (out_lane == row_buff_size || (cw == width - 1)) {
                barrier(CLK_LOCAL_MEM_FENCE);
                if (lx < out_lane) {
                    float val;
                    val  = row_buff[(ly * chan_buff_size + 0) * row_buff_size + lx];
                    val += row_buff[(ly * chan_buff_size + 1) * row_buff_size + lx];
                    val += row_buff[(ly * chan_buff_size + 2) * row_buff_size + lx];
                    val += row_buff[(ly * chan_buff_size + 3) * row_buff_size + lx];
                    val += row_buff[(ly * chan_buff_size + 4) * row_buff_size + lx];
                    val += row_buff[(ly * chan_buff_size + 5) * row_buff_size + lx];
                    val += row_buff[(ly * chan_buff_size + 6) * row_buff_size + lx];
                    val += row_buff[(ly * chan_buff_size + 7) * row_buff_size + lx];
                    merge[(((c >> chan_shift) * height + row) * width + out_cw + lx) * outputs + o] = val;
                }
                out_cw  += row_buff_size;
                out_lane = 0;
            }
        }
    }
)";

static std::string sourceCode_convolve3 = R"(
    __kernel
    __attribute__((work_group_size_hint(8, 32, 1)))
    void convolve3(
                   __global const float * in,
                   __global float * merge,
                   __global const float * weights,
                   __local float * channel_buff,
                   __local float * row_buff,
                   const int row_tile_size) {

        // cl::NDRange global(channels, outputs, row);
        const int c   = get_global_id(0);  // channel
        const int o   = get_global_id(1);  // output
        const int r   = get_global_id(2);  // row

        const int channels = get_global_size(0);
        const int outputs  = get_global_size(1);

        // cl::NDRange local(2, (1->32), 1);
        const int lx = get_local_id(0);
        const int ly = get_local_id(1);

        const int chan_buff_size = 8;
        const int out_buff_size  = get_local_size(1);
        const int row_buff_size  = 7;
        const int chan_shift     = 3;

        const int width = 19;
        const int height = 19;

        const int filter_size = 3;
        const int filter_len = filter_size * filter_size;
        const int mid = (filter_size / 2) + 1;
        const int extent = mid - 1;
        const int pad_width = width + filter_size - 1;

        // input = channels * height * width
        // output = outputs * height * width
        // weights = output * channels * filter
        // merge = channels * outputs * height * width

        __private float filter_buff[9];
        __private float chan_cache[2];
        __private float stripe_cache[9];

        // Copy the filter we are applying locally
        // output * channel * filter_len
        for (int f = 0; f < filter_len; f++) {
            filter_buff[f] = weights[(o * channels + c) * filter_len + f];
        }

        for (int tile = 0; tile < row_tile_size; tile++) {
            int row = r * row_tile_size + tile;
            if (row > 18) break;

            // Copy the input channels (strips) locally
            if (out_buff_size < 21 && ly == 0) {
                // strip-row
                for (int srow = 0; srow < filter_size; srow++) {
                    int in_row = row - extent + srow;
                    channel_buff[(lx * pad_width + 0) * filter_size + srow]             = 0.0f;
                    if ((unsigned)in_row < height) {
                        for (int w = 0; w < width; w++) {
                            float val = in[(c * height + in_row) * width + w];
                            channel_buff[(lx * pad_width + w + extent) * filter_size + srow] = val;
                        }
                    } else {
                        for (int w = 0; w < width; w++) {
                            channel_buff[(lx * pad_width + w + extent) * filter_size + srow] = 0.0f;
                        }
                    }
                    channel_buff[(lx * pad_width + pad_width - 1) * filter_size + srow] = 0.0f;
                }
            } else if (out_buff_size >= 21 && ly < 21) {
                // Every thread copies a column
                int copy_idx = (lx * pad_width + ly) * filter_size;
                if (tile == 0 || row == 18) {
                    // Every thread copies a column
                    for (int srow = 0; srow < filter_size; srow++) {
                        int in_row = row - extent + srow;
                        float val = 0.0f;
                        if ((unsigned)in_row < height && ly >= 1 && ly <= 19) {
                            val = in[(c * height + in_row) * width + ly - 1];
                        }
                        channel_buff[copy_idx + srow] = val;
                        if (srow > 0) {
                            chan_cache[srow - 1] = val;
                        }
                    }
                } else {
                    int in_row = row - extent + 2;
                    float val = 0.0f;
                    if (ly >= 1 && ly <= 19) {
                        val = in[(c * height + in_row) * width + ly - 1];
                    }
                    channel_buff[copy_idx + 0] = chan_cache[0];
                    channel_buff[copy_idx + 1] = chan_cache[1];
                    channel_buff[copy_idx + 2] = val;
                    chan_cache[0] = chan_cache[1];
                    chan_cache[1] = val;
                }
            }

            int out_lane = 0;
            int out_cw   = 0;
            __local float * out_row_buff = &row_buff[(ly * chan_buff_size + lx) * row_buff_size];
            int fid = (lx * pad_width) * filter_size;
            barrier(CLK_LOCAL_MEM_FENCE);

            for (int rc = 0; rc < 9; rc++) {
                stripe_cache[rc] = channel_buff[fid + rc];
            }

            #pragma unroll
            for (int cw = 0; cw < width; cw++) {
                // Start filter
                float out  =   stripe_cache[      0] * filter_buff[0]
                             + stripe_cache[      1] * filter_buff[3]
                             + stripe_cache[      2] * filter_buff[6]
                             + stripe_cache[      3] * filter_buff[1]
                             + stripe_cache[      4] * filter_buff[4]
                             + stripe_cache[      5] * filter_buff[7]
                             + stripe_cache[      6] * filter_buff[2]
                             + stripe_cache[      7] * filter_buff[5]
                             + stripe_cache[      8] * filter_buff[8];
                // End filter
                out_row_buff[out_lane++] = out;
                fid += filter_size;

                for (int rc = 0; rc < 6; rc++) {
                    stripe_cache[rc] = stripe_cache[rc + 3];
                }
                stripe_cache[6] = channel_buff[fid + 6];
                stripe_cache[7] = channel_buff[fid + 7];
                stripe_cache[8] = channel_buff[fid + 8];

                // Row buffer full or last lane?
                if (out_lane == row_buff_size || (cw == width - 1)) {
                    barrier(CLK_LOCAL_MEM_FENCE);
                    if (lx < out_lane) {
                        // lx = channels 2 or 8, ly = outputs 32
                        // repurpose the lx threads over columns now
                        float val;
                        val  = row_buff[(ly * chan_buff_size + 0) * row_buff_size + lx];
                        val += row_buff[(ly * chan_buff_size + 1) * row_buff_size + lx];
                        val += row_buff[(ly * chan_buff_size + 2) * row_buff_size + lx];
                        val += row_buff[(ly * chan_buff_size + 3) * row_buff_size + lx];
                        val += row_buff[(ly * chan_buff_size + 4) * row_buff_size + lx];
                        val += row_buff[(ly * chan_buff_size + 5) * row_buff_size + lx];
                        val += row_buff[(ly * chan_buff_size + 6) * row_buff_size + lx];
                        val += row_buff[(ly * chan_buff_size + 7) * row_buff_size + lx];
                        merge[(((c >> chan_shift) * height + row) * width + out_cw + lx) * outputs + o] = val;
                    }
                    out_cw  += row_buff_size;
                    out_lane = 0;
                }
            }
        }
    }
)";

static std::string sourceCode_utility = R"(
    __kernel void merge(
                        __global const float * in,
                        __global float * out,
                        __constant const float * biases,
                        __private const int channels) {

        // cl::NDRange global(outputs, 19*19);
        const int gx = get_global_id(0);
        const int gy = get_global_id(1);

        const int output = gx;
        const int b = gy;
        const int outputs = get_global_size(0);

        const int width = 19;
        const int height = 19;
        const int boardsize = width * height;

        const int o = output;
        const float bias = biases[o];

        float sum = bias;
        for (int c = 0; c < channels; c++) {
            sum += in[(c * boardsize + b) * outputs + o];
        }
        // ELU
        sum = sum > 0 ? sum : 1.0f * (half_exp(sum) - 1.0f);
        out[o * boardsize + b] = sum;
    }

    __kernel void batchnorm(
                        __global const float * in,
                        __global float * out,
                        __constant const float * means,
                        __constant const float * variances,
                        __constant const float * scale) {

        // cl::NDRange global(outputs, 19*19);
        const int gx = get_global_id(0);
        const int gy = get_global_id(1);

        const int output = gx;
        const int outputs      = get_global_size(0);
        const int channel_size = get_global_size(1);

        const unsigned int o = output;
        const unsigned int b = gy;

        const float epsilon = 1e-5;

        const float mean = means[o] / scale[0];
        const float variance = epsilon + variances[o] / scale[0];
        const float scale_stddiv = 1.0f / sqrt(variance);

        out[o * channel_size + b] = scale_stddiv
                                    * (in[o * channel_size + b] - mean);
    }

    __kernel void innerproduct(
                               __private const int inputs,
                               __global const float * in,
                               __global float * out,
                               __global const float * weights,
                               __constant const float * biases) {
        const int gx = get_global_id(0);
        const int output = gx;

        const int outputs = get_global_size(0);

        const unsigned int o = output;
        unsigned int i;

        float16 val16 = (float16)(0.0f);
        for (i = 0; i + 16 < inputs; i += 16) {
            val16 += vload16(0, &in[i]) * vload16(0, &weights[o * inputs + i]);
        }
        float val = val16.s0 + val16.s1 + val16.s2 + val16.s3
                  + val16.s4 + val16.s5 + val16.s6 + val16.s7
                  + val16.s8 + val16.s9 + val16.sa + val16.sb
                  + val16.sc + val16.sd + val16.se + val16.sf;

        for (; i < inputs; i++) {
            val += in[i] * weights[o * inputs + i];
        }
        val += biases[o];
        if (outputs > 1) {
            val = val > 0 ? val : 1.0f * (half_exp(val) - 1.0f);
        }
        out[o] = val;
    }
)";

OpenCL opencl;
OpenCL_Network opencl_policy_net;
OpenCL_Network opencl_value_net;
thread_local ThreadData opencl_thread_data;

bool OpenCL::thread_can_issue() {
    static std::atomic<int> max_queue_size{0};
    int current_queue = opencl_thread_data.m_results_outstanding;
    if (current_queue > max_queue_size) {
        max_queue_size = current_queue;
        //myprintf("qsz: %d\n", max_queue_size);
    }
    return current_queue < 2;
}

std::atomic<int> * OpenCL::get_thread_results_outstanding() {
    return &opencl_thread_data.m_results_outstanding;
}

void OpenCL::thread_init() {
    if (!opencl_thread_data.m_is_initialized) {
        // Make kernels
<<<<<<< HEAD
        data->m_convolve3_kernel = cl::Kernel(m_program, "convolve3");
        data->m_convolve5_kernel = cl::Kernel(m_program, "convolve5");
        data->m_merge_kernel = cl::Kernel(m_program, "merge");
        data->m_batchnorm_kernel = cl::Kernel(m_program, "batchnorm");
        data->m_innerproduct_kernel = cl::Kernel(m_program, "innerproduct");

        data->m_commandqueue = cl::CommandQueue(cl::Context::getDefault(),
            cl::Device::getDefault());

        thread_data.reset(data);
=======
        opencl_thread_data.m_convolve1_kernel = cl::Kernel(m_program, "convolve1");
        opencl_thread_data.m_convolve3_kernel = cl::Kernel(m_program, "convolve3");
        opencl_thread_data.m_convolve5_kernel = cl::Kernel(m_program, "convolve5");
        opencl_thread_data.m_merge_kernel = cl::Kernel(m_program, "merge");
        opencl_thread_data.m_batchnorm_kernel = cl::Kernel(m_program, "batchnorm");
        opencl_thread_data.m_innerproduct_kernel = cl::Kernel(m_program, "innerproduct");
        opencl_thread_data.m_commandqueue = cl::CommandQueue(cl::Context::getDefault(),
                                                             cl::Device::getDefault());
        opencl_thread_data.m_is_initialized = true;
>>>>>>> d8e8e744
    }
}

void OpenCL_Network::add_weights(size_t layer,
                                 size_t size,
                                 float * weights) {
    if (layer >= m_layers.size()) {
        m_layers.push_back(Layer());
    }

    size_t weightSize = size * sizeof(float);

    cl::Buffer bufferWeights = cl::Buffer(CL_MEM_COPY_HOST_PTR | CL_MEM_READ_ONLY,
                                          weightSize, weights);

    m_layers.back().weights.push_back(bufferWeights);
}

void OpenCL_Network::forward(std::vector<float>& input,
                             std::vector<float>& output,
                             event_callback cb, void * data) {
    constexpr int width = 19;
    constexpr int height = 19;
    constexpr size_t one_plane = width * height * sizeof(float);

    opencl_thread_data.m_results_outstanding.fetch_add(1, std::memory_order_release);
    size_t inSize = sizeof(float) * input.size();
    size_t outSize = sizeof(float) * output.size();
    size_t finalSize = m_layers.back().outputs * 19 * 19 * sizeof(float);

    if (!opencl_thread_data.m_buffers_allocated) {
        size_t alloc_inSize = one_plane * Network::MAX_CHANNELS;
        size_t alloc_outSize = one_plane * Network::MAX_CHANNELS;
        size_t alloc_finalSize = one_plane * Network::MAX_CHANNELS;
        size_t alloc_mergeSize = one_plane *
            Network::MAX_CHANNELS * (Network::MAX_CHANNELS / 8);

        opencl_thread_data.m_inBuffer = cl::Buffer(
            CL_MEM_READ_WRITE, alloc_inSize);
        opencl_thread_data.m_tmpBuffer = cl::Buffer(
            CL_MEM_READ_WRITE, alloc_outSize);
        opencl_thread_data.m_mergeBuffer = cl::Buffer(
            CL_MEM_READ_WRITE | CL_MEM_HOST_NO_ACCESS, alloc_mergeSize);
        opencl_thread_data.m_outBuffer = cl::Buffer(
            CL_MEM_WRITE_ONLY, alloc_finalSize);
        opencl_thread_data.m_buffers_allocated = true;
    }

    cl::Buffer & inBuffer = opencl_thread_data.m_inBuffer;
    cl::Buffer & outBuffer = opencl_thread_data.m_outBuffer;
    cl::Buffer & tmpBuffer = opencl_thread_data.m_tmpBuffer;
    cl::Buffer & mergeBuffer = opencl_thread_data.m_mergeBuffer;
    cl::CommandQueue & queue = opencl_thread_data.m_commandqueue;

    queue.enqueueWriteBuffer(inBuffer, CL_FALSE, 0, inSize, input.data());

    for (auto & layer : m_layers) {
        if (layer.is_batchnorm) {
            batchnorm(layer.outputs,
                      layer.filter_size,
                      inBuffer,
                      tmpBuffer,
                      layer.weights);
            std::swap(inBuffer, tmpBuffer);
        } else if (layer.is_innerproduct) {
            innerproduct(layer.channels,
                         layer.outputs,
                         inBuffer,
                         tmpBuffer,
                         layer.weights);
            std::swap(inBuffer, tmpBuffer);
        } else {
            // convolution
            convolve(layer.filter_size,
                     layer.channels,
                     layer.outputs,
                     inBuffer,
                     tmpBuffer,
                     mergeBuffer,
                     layer.weights);
            std::swap(inBuffer, tmpBuffer);
        }
    }

    queue.enqueueCopyBuffer(inBuffer, outBuffer, 0, 0, finalSize);
    queue.enqueueReadBuffer(outBuffer, CL_FALSE, 0, finalSize, output.data());

    opencl.m_cb_outstanding.fetch_add(1, std::memory_order_release);
    queue.finish();
    if (cb != nullptr) {
        cb(CL_COMPLETE, 0, data);
    } else {
        assert(data == nullptr);
        opencl_thread_data.m_results_outstanding.fetch_sub(1, std::memory_order_release);
        opencl.callback_finished();
    }
}

void OpenCL::callback_finished() {
    m_cb_outstanding.fetch_sub(1, std::memory_order_release);
}

void OpenCL::join_outstanding_cb() {
    while (m_cb_outstanding.load(std::memory_order_acquire) > 0);
}

void OpenCL_Network::convolve(int filter_size, int channels, int outputs,
                              cl::Buffer& bufferInput,
                              cl::Buffer& bufferOutput,
                              cl::Buffer& bufferMerge,
                              std::vector<cl::Buffer>& weights) {
    // fixed for 19x19
    constexpr int width = 19;
    constexpr int height = 19;
    constexpr int boardsize = width * height;
    unsigned int filter_len = filter_size * filter_size;

    size_t inSize = width * height * channels * sizeof(float);

    // Every input channel is this big
    size_t chanSize = width * height * sizeof(float);

    size_t outputGroup;

    cl::Kernel * m_convolve_kernel = nullptr;
    if (filter_size == 3) {
        m_convolve_kernel = &opencl_thread_data.m_convolve3_kernel;
    } else if (filter_size == 5) {
<<<<<<< HEAD
        m_convolve_kernel = opencl.thread_data.get()->m_convolve5_kernel;
=======
        m_convolve_kernel = &opencl_thread_data.m_convolve5_kernel;
    } else {
        assert(filter_size == 1);
        m_convolve_kernel = &opencl_thread_data.m_convolve1_kernel;
>>>>>>> d8e8e744
    }

    constexpr int channelGroup = 8;
    constexpr int channelShift = 3;
    constexpr int rowGroup = 1;
    // Workgroup things
    if (opencl.m_max_workgroup_size < 512
        || opencl.m_max_workgroup_dims[1] < 64) {
        outputGroup = std::min(outputs, 32);
    } else {
        // Can optionally be 64
        outputGroup = std::min(outputs, 32);
    }

    if (outputs == 48) {
        outputGroup = 16;
    }

    // Total output size after reducing
    size_t outSize = width * height * outputs * sizeof(float);

    // Produce channel * output planes and merge them at the end
    size_t mergeSize = (channels >> channelShift) * outSize;

    // Store the filters locally
    // size_t filtSize = outputGroup * channelGroup * filter_len * sizeof(float);

    // Copy the rows locally
    size_t stripSize;
    int rowTileSize;
    int rowTiles;
    if (filter_size == 3) {
        stripSize = filter_size * (width + (filter_size - 1)) * sizeof(float);
        rowTiles    =  cfg_rowtiles;
        rowTileSize =  (19 + rowTiles - 1) / rowTiles;
    } else if (filter_size == 5) {
        stripSize = filter_size * width * sizeof(float);
        rowTiles    = 19;
        rowTileSize =  1;
    }

    int rowBuffer = std::min<int>(channelGroup, 7);
    assert(rowBuffer == 7); // hardcoded in kernel
    size_t rowSize = channelGroup * outputGroup * rowBuffer * sizeof(float);

    assert(mergeSize <= bufferMerge.getInfo<CL_MEM_SIZE>());

    cl::CommandQueue & queue = opencl_thread_data.m_commandqueue;

    try {
        m_convolve_kernel->setArg(0, bufferInput);
        m_convolve_kernel->setArg(1, bufferMerge);
        m_convolve_kernel->setArg(2, weights[0]);
        m_convolve_kernel->setArg(3, cl::Local(stripSize * channelGroup * rowGroup));
        m_convolve_kernel->setArg(4, cl::Local(rowSize));
        if (filter_size == 3) {
            m_convolve_kernel->setArg(5, rowTileSize);
        }

        queue.enqueueNDRangeKernel(*m_convolve_kernel, cl::NullRange,
                                   cl::NDRange(channels, outputs, rowTiles),
                                   cl::NDRange(channelGroup, outputGroup, rowGroup));
    } catch (cl::Error &e) {
        myprintf("Error in convolve: %s: %d\n", e.what(), e.err());
        return;
    }

    cl::Kernel & merge_kernel = opencl_thread_data.m_merge_kernel;

    try {
        merge_kernel.setArg(0, bufferMerge);
        merge_kernel.setArg(1, bufferOutput);
        merge_kernel.setArg(2, weights[1]);
        merge_kernel.setArg(3, channels >> channelShift);

        queue.enqueueNDRangeKernel(merge_kernel, cl::NullRange,
                                   cl::NDRange(outputs, boardsize),
                                   cl::NDRange(std::min(8, outputs), 19));
    } catch (cl::Error &e) {
        myprintf("Error in merge: %s: %d\n", e.what(), e.err());
        return;
    }
}

void OpenCL_Network::batchnorm(int outputs,
                               int channel_size,
                               cl::Buffer & bufferInput,
                               cl::Buffer & bufferOutput,
                               std::vector<cl::Buffer>& weights) {
    cl::CommandQueue & queue = opencl_thread_data.m_commandqueue;

    cl::Kernel & batchnorm_kernel = opencl_thread_data.m_batchnorm_kernel;

    size_t channelGroup = 1;
    if (channel_size == 361) {
        channelGroup = 19;
    }

    try {
        batchnorm_kernel.setArg(0, bufferInput);
        batchnorm_kernel.setArg(1, bufferOutput);
        batchnorm_kernel.setArg(2, weights[0]);
        batchnorm_kernel.setArg(3, weights[1]);
        batchnorm_kernel.setArg(4, weights[2]);

        queue.enqueueNDRangeKernel(batchnorm_kernel, cl::NullRange,
                                   cl::NDRange(outputs, channel_size),
                                   cl::NDRange(std::min(8, outputs), channelGroup));
    } catch (cl::Error &e) {
        std::cerr << "Error in batchnorm: " << e.what() << ": "
            << e.err() << std::endl;
        return;
    }
}

void OpenCL_Network::innerproduct(int inputs,
                                  int outputs,
                                  cl::Buffer & bufferInput,
                                  cl::Buffer & bufferOutput,
                                  std::vector<cl::Buffer>& weights) {
    cl::CommandQueue & queue = opencl_thread_data.m_commandqueue;

    cl::Kernel & innerproduct_kernel = opencl_thread_data.m_innerproduct_kernel;

    try {
        innerproduct_kernel.setArg(0, inputs);
        innerproduct_kernel.setArg(1, bufferInput);
        innerproduct_kernel.setArg(2, bufferOutput);
        innerproduct_kernel.setArg(3, weights[0]);
        innerproduct_kernel.setArg(4, weights[1]);

        queue.enqueueNDRangeKernel(innerproduct_kernel, cl::NullRange,
                                   cl::NDRange(outputs),
                                   cl::NDRange(std::min(16, outputs)));
    } catch (cl::Error &e) {
        std::cerr << "Error in innerproduct: " << e.what() << ": "
            << e.err() << std::endl;
        return;
    }
}

template<class T>
static std::string opencl_dev_type_to_string(T type) {
    if (type == CL_DEVICE_TYPE_CPU) {
        return "CPU";
    } else if (type == CL_DEVICE_TYPE_GPU) {
        return "GPU";
    } else {
        return "R U SERIOUS?";
    }
}

static std::string trim(std::string trim_me) {
    boost::algorithm::trim(trim_me);
    return trim_me;
}

void OpenCL::initialize(void) {
    std::vector<cl::Platform> platforms;
    try {
        cl::Platform::get(&platforms);
    } catch (cl::Error &e) {
        myprintf("OpenCL: %s\n", e.what());
        return;
    }

    float best_version = 0.0f;
    cl::Platform best_platform;
    cl::Device best_device;
    std::string best_vendor;
    int best_score = 0;
    bool found_device = false;
    int id = 0;

    myprintf("Detected %d OpenCL platforms\n", platforms.size());

    for (auto &p : platforms) {
        std::string platvers = p.getInfo<CL_PLATFORM_VERSION>();
        std::string platprof = p.getInfo<CL_PLATFORM_PROFILE>();
        std::string platname = p.getInfo<CL_PLATFORM_NAME>();
        std::string platvend = p.getInfo<CL_PLATFORM_VENDOR>();
        myprintf("Platform version: %s\n", platvers.c_str());;
        myprintf("Platform profile: %s\n", platprof.c_str());
        myprintf("Platform name:    %s\n", platname.c_str());
        myprintf("Platform vendor:  %s\n", platvend.c_str());

        std::istringstream versstream(platvers);
        std::string tmp;
        float opencl_version;
        versstream >> tmp >> opencl_version;

        std::vector<cl::Device> devices;
        try {
            p.getDevices(CL_DEVICE_TYPE_ALL, &devices);
        } catch (cl::Error &e) {
            myprintf("Error getting device(s): %s: %d\n", e.what(), e.err());
            devices.clear();
        }
        for (auto &d : devices) {
            myprintf("Device ID:     %d\n", id);
            myprintf("Device name:   %s\n",
                     trim(d.getInfo<CL_DEVICE_NAME>()).c_str());
            myprintf("Device type:   %s\n",
                     opencl_dev_type_to_string(d.getInfo<CL_DEVICE_TYPE>()).c_str());
            myprintf("Device vendor: %s\n",
                      d.getInfo<CL_DEVICE_VENDOR>().c_str());
            myprintf("Device driver: %s\n",
                      d.getInfo<CL_DRIVER_VERSION>().c_str());
            myprintf("Device speed:  %u MHz\n",
                      d.getInfo<CL_DEVICE_MAX_CLOCK_FREQUENCY>());
            myprintf("Device cores:  %u CU\n",
                      d.getInfo<CL_DEVICE_MAX_COMPUTE_UNITS>());

            // assign score, try to find best device
            int this_score = 0;
            std::string this_vendor = d.getInfo<CL_DEVICE_VENDOR>();
            this_score += 1000 * boost::icontains(this_vendor, "advanced micro devices");
            this_score += 1000 * boost::icontains(this_vendor, "amd");
            this_score += 1000 * boost::icontains(this_vendor, "nvidia");
            this_score +=  500 * boost::icontains(this_vendor, "intel");
            this_score +=  100 * (d.getInfo<CL_DEVICE_TYPE>() == CL_DEVICE_TYPE_GPU);
            this_score +=  opencl_version * 10;
            myprintf("Device score:  %d\n", this_score);

            bool preferred = std::find(cfg_gpus.cbegin(), cfg_gpus.cend(), id) != cfg_gpus.cend();

            if ((this_score > best_score) || preferred) {
                best_version = opencl_version;
                best_platform = p;
                best_device = d;
                if (preferred) {
                    best_score = std::numeric_limits<decltype(best_score)>::max();
                } else {
                    best_score = this_score;
                }
                found_device = true;
            }
            id++;
        }
    }

    if (!found_device) {
        return;
    }

    cl::Platform::setDefault(best_platform);
    myprintf("Selected platform: %s\n", best_platform.getInfo<CL_PLATFORM_NAME>().c_str());
    myprintf("Selected device: %s\n", trim(best_device.getInfo<CL_DEVICE_NAME>()).c_str());
    myprintf("with OpenCL %2.1f capability\n", best_version);

    cl::Context context(best_device);
    cl::Context::setDefault(context);
    cl::Device::setDefault(best_device);

    // Read source file
    //std::ifstream sourceFile("convolve_kernel.cl", std::ifstream::in);
    //std::string sourceCode(std::istreambuf_iterator<char>(sourceFile),
    //                       (std::istreambuf_iterator<char>()));

    // Make program of the source code in the context
    try {
        m_program = cl::Program(sourceCode_convolve15
                                + sourceCode_convolve3
                                + sourceCode_utility);
    } catch (cl::Error &e) {
        myprintf("Error getting kernels: %s: %d", e.what(), e.err());
        return;
    }
    // Build program for these specific devices
    try {
        m_program.build("-cl-mad-enable -cl-fast-relaxed-math -cl-no-signed-zeros -cl-denorms-are-zero");
    } catch (cl::Error &e) {
        myprintf("Error building: %s\n",
                  m_program.getBuildInfo<CL_PROGRAM_BUILD_LOG>(cl::Device::getDefault()).c_str());
        return;
    }

    thread_init();

    m_wavefront_size =
        opencl_thread_data.m_convolve3_kernel.getWorkGroupInfo<CL_KERNEL_PREFERRED_WORK_GROUP_SIZE_MULTIPLE>(
            best_device);
    myprintf("Wavefront/Warp size: %d\n", m_wavefront_size);

    m_max_workgroup_size = best_device.getInfo<CL_DEVICE_MAX_WORK_GROUP_SIZE>();
    m_max_workgroup_dims = best_device.getInfo<CL_DEVICE_MAX_WORK_ITEM_SIZES>();

    myprintf("Max workgroup size: %d\n", m_max_workgroup_size);
    myprintf("Max workgroup dimensions: ");
    for (size_t d : m_max_workgroup_dims) {
        myprintf("%d ", d);
    }
    myprintf("\n");

    m_init_ok = true;
}

std::string OpenCL::get_device_name() {
    std::stringstream ss;

    cl::Device device = cl::Device::getDefault();
    ss << "OpenCL: ";
    ss << device.getInfo<CL_DEVICE_VENDOR>() << " ";
    ss << device.getInfo<CL_DEVICE_NAME>() << " @ ";
    ss << device.getInfo<CL_DEVICE_MAX_CLOCK_FREQUENCY>() << "MHz";

    return ss.str();
}
#endif<|MERGE_RESOLUTION|>--- conflicted
+++ resolved
@@ -460,19 +460,6 @@
 void OpenCL::thread_init() {
     if (!opencl_thread_data.m_is_initialized) {
         // Make kernels
-<<<<<<< HEAD
-        data->m_convolve3_kernel = cl::Kernel(m_program, "convolve3");
-        data->m_convolve5_kernel = cl::Kernel(m_program, "convolve5");
-        data->m_merge_kernel = cl::Kernel(m_program, "merge");
-        data->m_batchnorm_kernel = cl::Kernel(m_program, "batchnorm");
-        data->m_innerproduct_kernel = cl::Kernel(m_program, "innerproduct");
-
-        data->m_commandqueue = cl::CommandQueue(cl::Context::getDefault(),
-            cl::Device::getDefault());
-
-        thread_data.reset(data);
-=======
-        opencl_thread_data.m_convolve1_kernel = cl::Kernel(m_program, "convolve1");
         opencl_thread_data.m_convolve3_kernel = cl::Kernel(m_program, "convolve3");
         opencl_thread_data.m_convolve5_kernel = cl::Kernel(m_program, "convolve5");
         opencl_thread_data.m_merge_kernel = cl::Kernel(m_program, "merge");
@@ -481,7 +468,6 @@
         opencl_thread_data.m_commandqueue = cl::CommandQueue(cl::Context::getDefault(),
                                                              cl::Device::getDefault());
         opencl_thread_data.m_is_initialized = true;
->>>>>>> d8e8e744
     }
 }
 
@@ -609,15 +595,9 @@
     cl::Kernel * m_convolve_kernel = nullptr;
     if (filter_size == 3) {
         m_convolve_kernel = &opencl_thread_data.m_convolve3_kernel;
-    } else if (filter_size == 5) {
-<<<<<<< HEAD
-        m_convolve_kernel = opencl.thread_data.get()->m_convolve5_kernel;
-=======
+    } else {
+        assert(filter_size == 5);
         m_convolve_kernel = &opencl_thread_data.m_convolve5_kernel;
-    } else {
-        assert(filter_size == 1);
-        m_convolve_kernel = &opencl_thread_data.m_convolve1_kernel;
->>>>>>> d8e8e744
     }
 
     constexpr int channelGroup = 8;
