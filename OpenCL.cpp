#include "config.h"
#ifdef USE_OPENCL

#include <cstdio>
#include <cstdlib>
#include <iostream>
#include <memory>
#include <string>
#include <sstream>
#include <fstream>
#include <cmath>
#include <array>
#include <thread>
#include <boost/algorithm/string.hpp>
#include <boost/format.hpp>

#include "Utils.h"
#include "Timing.h"
#include "OpenCL.h"
#include "Network.h"
#include "GTP.h"

using namespace Utils;

static std::string sourceCode = R"(
    __kernel
    __attribute__((reqd_work_group_size(8, 32, 1)))
    void convolve5(
                   __global const float * in,
                   __global float * merge,
                   __global const float * weights,
                   __local float * channel_buff,
                   __local float * row_buff) {

        // cl::NDRange global(channels, outputs, row);
        const int c   = get_global_id(0);  // channel
        const int o   = get_global_id(1);  // output
        const int row = get_global_id(2);  // row

        const int channels = get_global_size(0);
        const int outputs  = get_global_size(1);

        // cl::NDRange local(2, (1->32), 1);
        const int lx = get_local_id(0);
        const int ly = get_local_id(1);

        const int chan_buff_size = 8;
        const int out_buff_size  = get_local_size(1);
        const int row_buff_size  = 7;
        const int chan_shift     = 3;

        const int filter_size = 5;
        const int filter_len = filter_size * filter_size;
        const int mid = (filter_size / 2) + 1;
        const int extent = mid - 1;

        // input = channels * height * width
        // output = outputs * height * width
        // weights = output * channels * filter
        // merge = channels * outputs * height * width

        const int width = 19;
        const int height = 19;
        const int strip_size = filter_size * width;

        // Copy the input channels (strips) locally
        if (out_buff_size < 19 && ly == 0) {
            // strip-row
            for (int srow = 0; srow < filter_size; srow++) {
                int in_row = row - extent + srow;
                if ((unsigned)in_row >= height) {
                    for (int w = 0; w < width; w++) {
                        channel_buff[(lx * filter_size + srow) * width + w] = 0.0f;
                    }
                } else {
                    for (int w = 0; w < width; w++) {
                        channel_buff[(lx * filter_size + srow) * width + w] =
                            in[(c * height + in_row) * width + w];
                    }
                }
            }
        } else if (out_buff_size >= 19 && ly < 19) {
            // Every thread copies a column
            for (int srow = 0; srow < filter_size; srow++) {
                int in_row = row - extent + srow;
                float val = 0.0f;
                if ((unsigned)in_row < height) {
                    val = in[(c * height + in_row) * width + ly];
                }
                channel_buff[(lx * filter_size + srow) * width + ly] = val;
            }
        }

        __private float filter_buff[25];

        // Copy the filter we are applying locally
        // output * channel * filter_len
        for (int f = 0; f < filter_len; f++) {
            filter_buff[f] = weights[(o * channels + c) * filter_len + f];
        }

        barrier(CLK_LOCAL_MEM_FENCE);

        int out_lane = 0;
        int out_cw   = 0;
        #pragma unroll
        for (int cw = 0; cw < width; cw++) {
            int fwstart = cw - extent;
            int fwend   = cw + extent;
            float out;
            // Start filter
            if (fwstart >= 0 && fwend < width) {
                int fid = lx * strip_size + fwstart;
                out  = channel_buff[fid              ] * filter_buff[0];
                out += channel_buff[fid           + 1] * filter_buff[1];
                out += channel_buff[fid           + 2] * filter_buff[2];
                out += channel_buff[fid           + 3] * filter_buff[3];
                out += channel_buff[fid           + 4] * filter_buff[4];

                out += channel_buff[fid + width      ] * filter_buff[5];
                out += channel_buff[fid + width   + 1] * filter_buff[6];
                out += channel_buff[fid + width   + 2] * filter_buff[7];
                out += channel_buff[fid + width   + 3] * filter_buff[8];
                out += channel_buff[fid + width   + 4] * filter_buff[9];

                out += channel_buff[fid + width*2    ] * filter_buff[10];
                out += channel_buff[fid + width*2 + 1] * filter_buff[11];
                out += channel_buff[fid + width*2 + 2] * filter_buff[12];
                out += channel_buff[fid + width*2 + 3] * filter_buff[13];
                out += channel_buff[fid + width*2 + 4] * filter_buff[14];

                out += channel_buff[fid + width*3    ] * filter_buff[15];
                out += channel_buff[fid + width*3 + 1] * filter_buff[16];
                out += channel_buff[fid + width*3 + 2] * filter_buff[17];
                out += channel_buff[fid + width*3 + 3] * filter_buff[18];
                out += channel_buff[fid + width*3 + 4] * filter_buff[19];

                out += channel_buff[fid + width*4    ] * filter_buff[20];
                out += channel_buff[fid + width*4 + 1] * filter_buff[21];
                out += channel_buff[fid + width*4 + 2] * filter_buff[22];
                out += channel_buff[fid + width*4 + 3] * filter_buff[23];
                out += channel_buff[fid + width*4 + 4] * filter_buff[24];
            } else {
                const float * filter_idx = filter_buff;
                out = 0.0f;
                #pragma unroll
                for (int fh = 0; fh < filter_size; fh++) {
                    for (int fw = fwstart; fw <= fwend; fw++) {
                        // "zero padding"
                        if ((unsigned)fw >= width) {
                            filter_idx++;
                            continue;
                        }

                        float input = channel_buff[(lx * filter_size + fh) * width + fw];
                        out += input * *filter_idx++;
                    }
                }
            }
            // End filter
            row_buff[(ly * chan_buff_size + lx) * row_buff_size + out_lane] = out;
            out_lane++;

            // Row buffer full or last lane?
            if (out_lane == row_buff_size || (cw == width - 1)) {
                barrier(CLK_LOCAL_MEM_FENCE);
                if (lx < out_lane) {
                    float val;
                    val  = row_buff[(ly * chan_buff_size + 0) * row_buff_size + lx];
                    val += row_buff[(ly * chan_buff_size + 1) * row_buff_size + lx];
                    val += row_buff[(ly * chan_buff_size + 2) * row_buff_size + lx];
                    val += row_buff[(ly * chan_buff_size + 3) * row_buff_size + lx];
                    val += row_buff[(ly * chan_buff_size + 4) * row_buff_size + lx];
                    val += row_buff[(ly * chan_buff_size + 5) * row_buff_size + lx];
                    val += row_buff[(ly * chan_buff_size + 6) * row_buff_size + lx];
                    val += row_buff[(ly * chan_buff_size + 7) * row_buff_size + lx];
                    merge[(((c >> chan_shift) * height + row) * width + out_cw + lx) * outputs + o] = val;
                }
                out_cw  += row_buff_size;
                out_lane = 0;
            }
        }
    }

    __kernel
    __attribute__((work_group_size_hint(8, 32, 1)))
    void convolve3(
                   __global const float * in,
                   __global float * merge,
                   __global const float * weights,
                   __local float * channel_buff,
                   __local float * row_buff,
                   const int row_tile_size) {

        // cl::NDRange global(channels, outputs, row);
        const int c   = get_global_id(0);  // channel
        const int o   = get_global_id(1);  // output
        const int r   = get_global_id(2);  // row

        const int channels = get_global_size(0);
        const int outputs  = get_global_size(1);

        // cl::NDRange local(2, (1->32), 1);
        const int lx = get_local_id(0);
        const int ly = get_local_id(1);

        const int chan_buff_size = 8;
        const int out_buff_size  = get_local_size(1);
        const int row_buff_size  = 7;
        const int chan_shift     = 3;

        const int width = 19;
        const int height = 19;

        const int filter_size = 3;
        const int filter_len = filter_size * filter_size;
        const int mid = (filter_size / 2) + 1;
        const int extent = mid - 1;
        const int pad_width = width + filter_size - 1;

        // input = channels * height * width
        // output = outputs * height * width
        // weights = output * channels * filter
        // merge = channels * outputs * height * width

        __private float filter_buff[9];
        __private float chan_cache[2];
        __private float stripe_cache[9];

        // Copy the filter we are applying locally
        // output * channel * filter_len
        for (int f = 0; f < filter_len; f++) {
            filter_buff[f] = weights[(o * channels + c) * filter_len + f];
        }

        for (int tile = 0; tile < row_tile_size; tile++) {
            int row = r * row_tile_size + tile;
            if (row > 18) break;

            // Copy the input channels (strips) locally
            if (out_buff_size < 21 && ly == 0) {
                // strip-row
                for (int srow = 0; srow < filter_size; srow++) {
                    int in_row = row - extent + srow;
                    channel_buff[(lx * pad_width + 0) * filter_size + srow]             = 0.0f;
                    if ((unsigned)in_row < height) {
                        for (int w = 0; w < width; w++) {
                            float val = in[(c * height + in_row) * width + w];
                            channel_buff[(lx * pad_width + w + extent) * filter_size + srow] = val;
                        }
                    } else {
                        for (int w = 0; w < width; w++) {
                            channel_buff[(lx * pad_width + w + extent) * filter_size + srow] = 0.0f;
                        }
                    }
                    channel_buff[(lx * pad_width + pad_width - 1) * filter_size + srow] = 0.0f;
                }
            } else if (out_buff_size >= 21 && ly < 21) {
                // Every thread copies a column
                int copy_idx = (lx * pad_width + ly) * filter_size;
                if (tile == 0 || row == 18) {
                    // Every thread copies a column
                    for (int srow = 0; srow < filter_size; srow++) {
                        int in_row = row - extent + srow;
                        float val = 0.0f;
                        if ((unsigned)in_row < height && ly >= 1 && ly <= 19) {
                            val = in[(c * height + in_row) * width + ly - 1];
                        }
                        channel_buff[copy_idx + srow] = val;
                        if (srow > 0) {
                            chan_cache[srow - 1] = val;
                        }
                    }
                } else {
                    int in_row = row - extent + 2;
                    float val = 0.0f;
                    if (ly >= 1 && ly <= 19) {
                        val = in[(c * height + in_row) * width + ly - 1];
                    }
                    channel_buff[copy_idx + 0] = chan_cache[0];
                    channel_buff[copy_idx + 1] = chan_cache[1];
                    channel_buff[copy_idx + 2] = val;
                    chan_cache[0] = chan_cache[1];
                    chan_cache[1] = val;
                }
            }

            int out_lane = 0;
            int out_cw   = 0;
            __local float * out_row_buff = &row_buff[(ly * chan_buff_size + lx) * row_buff_size];
            int fid = (lx * pad_width) * filter_size;
            barrier(CLK_LOCAL_MEM_FENCE);

            for (int rc = 0; rc < 9; rc++) {
                stripe_cache[rc] = channel_buff[fid + rc];
            }

            #pragma unroll
            for (int cw = 0; cw < width; cw++) {
                // Start filter
                float out  =   stripe_cache[      0] * filter_buff[0]
                             + stripe_cache[      1] * filter_buff[3]
                             + stripe_cache[      2] * filter_buff[6]
                             + stripe_cache[      3] * filter_buff[1]
                             + stripe_cache[      4] * filter_buff[4]
                             + stripe_cache[      5] * filter_buff[7]
                             + stripe_cache[      6] * filter_buff[2]
                             + stripe_cache[      7] * filter_buff[5]
                             + stripe_cache[      8] * filter_buff[8];
                // End filter
                out_row_buff[out_lane++] = out;
                fid += filter_size;

                for (int rc = 0; rc < 6; rc++) {
                    stripe_cache[rc] = stripe_cache[rc + 3];
                }
                stripe_cache[6] = channel_buff[fid + 6];
                stripe_cache[7] = channel_buff[fid + 7];
                stripe_cache[8] = channel_buff[fid + 8];

                // Row buffer full or last lane?
                if (out_lane == row_buff_size || (cw == width - 1)) {
                    barrier(CLK_LOCAL_MEM_FENCE);
                    if (lx < out_lane) {
                        // lx = channels 2 or 8, ly = outputs 32
                        // repurpose the lx threads over columns now
                        float val;
                        val  = row_buff[(ly * chan_buff_size + 0) * row_buff_size + lx];
                        val += row_buff[(ly * chan_buff_size + 1) * row_buff_size + lx];
                        val += row_buff[(ly * chan_buff_size + 2) * row_buff_size + lx];
                        val += row_buff[(ly * chan_buff_size + 3) * row_buff_size + lx];
                        val += row_buff[(ly * chan_buff_size + 4) * row_buff_size + lx];
                        val += row_buff[(ly * chan_buff_size + 5) * row_buff_size + lx];
                        val += row_buff[(ly * chan_buff_size + 6) * row_buff_size + lx];
                        val += row_buff[(ly * chan_buff_size + 7) * row_buff_size + lx];
                        merge[(((c >> chan_shift) * height + row) * width + out_cw + lx) * outputs + o] = val;
                    }
                    out_cw  += row_buff_size;
                    out_lane = 0;
                }
            }
        }
    }

    __kernel void merge(
                        __global const float * in,
                        __global float * out,
                        __constant const float * biases,
                        __private const int channels) {

        // cl::NDRange global(outputs, 19*19);
        const int gx = get_global_id(0);
        const int gy = get_global_id(1);

        const int output = gx;
        const int b = gy;
        const int outputs = get_global_size(0);

        const int width = 19;
        const int height = 19;
        const int boardsize = width * height;

        const int o = output;
        const float bias = biases[o];

        float sum = bias;
        for (int c = 0; c < channels; c++) {
            sum += in[(c * boardsize + b) * outputs + o];
        }
        // ELU
        sum = sum > 0 ? sum : 1.0f * (half_exp(sum) - 1.0f);
        out[o * boardsize + b] = sum;
    }
)";

OpenCL* OpenCL::s_OpenCL = nullptr;

OpenCL * OpenCL::get_OpenCL(void) {
    if (!s_OpenCL) {
        s_OpenCL = new OpenCL();
        s_OpenCL->initialize();
    }
    return s_OpenCL;
}

OpenCL::OpenCL(void) {
}

bool OpenCL::thread_can_issue() {
    static int max_queue_size = 0;
    int current_queue = thread_data.get()->m_results_outstanding;
    if (current_queue > max_queue_size) {
        max_queue_size = current_queue;
        // std::cerr << " qsz: " << max_queue_size << " ";
    }
    return current_queue < 2;
}

std::atomic<int> * OpenCL::get_thread_results_outstanding() {
    return &thread_data.get()->m_results_outstanding;
}

void OpenCL::thread_init() {
    if (!thread_data.get()) {
        auto data = new ThreadData();

        // Make kernels
        data->m_convolve3_kernel = cl::Kernel(m_program, "convolve3");
        data->m_convolve5_kernel = cl::Kernel(m_program, "convolve5");
        data->m_merge_kernel = cl::Kernel(m_program, "merge");
        data->m_batchnorm_kernel = cl::Kernel(m_program, "batchnorm");
        data->m_innerproduct_kernel = cl::Kernel(m_program, "innerproduct");

        data->m_commandqueue = cl::CommandQueue(cl::Context::getDefault(),
            cl::Device::getDefault());

        thread_data.reset(data);
    }
}

void OpenCL::add_weights(int layer,
                         size_t size,
                         float * weights) {
    if (layer >= m_layers.size()) {
        m_layers.push_back(Layer());
    }

    size_t weightSize = size * sizeof(float);

    cl::Buffer bufferWeights = cl::Buffer(CL_MEM_COPY_HOST_PTR | CL_MEM_READ_ONLY,
                                          weightSize, weights);

    m_layers.back().weights.push_back(bufferWeights);
}

void OpenCL::push_noweight_layer(int layer) {
    if (layer >= m_layers.size()) {
        m_layers.push_back(Layer());
    }
}

void OpenCL::forward_async(std::vector<float>& input,
                           std::vector<float>& output,
                           event_callback cb, void * data) {
    constexpr int width = 19;
    constexpr int height = 19;
    constexpr size_t one_plane = width * height * sizeof(float);

    thread_data.get()->m_results_outstanding.fetch_add(1, std::memory_order_release);
    size_t inSize = sizeof(float) * input.size();
    size_t outSize = sizeof(float) * output.size();
<<<<<<< HEAD
    size_t mergeSize = one_plane *
        Network::MAX_CHANNELS * (Network::MAX_CHANNELS / 2);
    // XXX hardcoded because of splitter
    size_t finalSize = 4 * one_plane;
    size_t moveSize = 1 * one_plane;

    cl::Buffer inBuffer = cl::Buffer(
        CL_MEM_COPY_HOST_PTR | CL_MEM_READ_WRITE | CL_MEM_HOST_NO_ACCESS,
        inSize, input.data());
    cl::Buffer tmpBuffer = cl::Buffer(
        CL_MEM_READ_WRITE | CL_MEM_HOST_NO_ACCESS,
        outSize);
    cl::Buffer mergeBuffer = cl::Buffer(
        CL_MEM_READ_WRITE | CL_MEM_HOST_NO_ACCESS,
        mergeSize);
    cl::Buffer outBuffer = cl::Buffer(
        CL_MEM_READ_WRITE,
        finalSize);

    cl::CommandQueue & queue = thread_data.get()->m_commandqueue;
=======
    size_t finalSize = m_layers.back().outputs * 19 * 19 * sizeof(float);
    size_t mergeSize = sizeof(float) * width * height *
        Network::MAX_CHANNELS * (Network::MAX_CHANNELS / 8);

    if (!thread_data.get()->m_buffers_allocated) {
        thread_data.get()->m_inBuffer = cl::Buffer(
            CL_MEM_READ_WRITE, inSize);
        thread_data.get()->m_tmpBuffer = cl::Buffer(
            CL_MEM_READ_WRITE | CL_MEM_HOST_NO_ACCESS, outSize);
        thread_data.get()->m_mergeBuffer = cl::Buffer(
            CL_MEM_READ_WRITE | CL_MEM_HOST_NO_ACCESS, mergeSize);
        thread_data.get()->m_outBuffer = cl::Buffer(CL_MEM_WRITE_ONLY, finalSize);
        thread_data.get()->m_buffers_allocated = true;
    }

    cl::Buffer & inBuffer = thread_data.get()->m_inBuffer;
    cl::Buffer & outBuffer = thread_data.get()->m_outBuffer;
    cl::Buffer & tmpBuffer = thread_data.get()->m_tmpBuffer;
    cl::Buffer & mergeBuffer = thread_data.get()->m_mergeBuffer;
    cl::CommandQueue & queue = thread_data.get()->m_commandqueue;

    queue.enqueueWriteBuffer(inBuffer, CL_FALSE, 0, inSize, input.data());
>>>>>>> 327ce474

    for (auto & layer : m_layers) {
        if (layer.is_batchnorm) {
           batchnorm(layer.outputs,
                     layer.filter_size,
                     tmpBuffer,
                     inBuffer,
                     layer.weights);
        } else if (layer.is_innerproduct) {
          innerproduct(layer.channels,
                       layer.outputs,
                       inBuffer,
                       tmpBuffer,
                       layer.weights);
        } else if (layer.is_splitter) {
            assert(layer.channels == 1);
            // copy everything to output (we'll overwrite the latter parts)
            queue.enqueueCopyBuffer(tmpBuffer, outBuffer, 0, 0, finalSize);
            // copy back the latter parts into our working buffer
            // so essentially shift things to the front
            queue.enqueueCopyBuffer(outBuffer, tmpBuffer, moveSize, 0, finalSize - moveSize);
        } else {
            // convolution
            convolve(layer.filter_size,
                     layer.channels,
                     layer.outputs,
                     inBuffer,
                     tmpBuffer,
                     mergeBuffer,
                     layer.weights);
        }
    }

<<<<<<< HEAD
    // last layer is always an innerproduct so output is in tmp
    queue.enqueueCopyBuffer(tmpBuffer, outBuffer, 0, moveSize, 1 * sizeof(float));
    queue.enqueueReadBuffer(outBuffer, CL_FALSE, 0, moveSize + 1 * sizeof(float),
                            output.data());
=======
    // last layer is always a convolution, so output is in tmp
    queue.enqueueCopyBuffer(inBuffer, outBuffer, 0, 0, finalSize);
    queue.enqueueReadBuffer(outBuffer, CL_FALSE, 0, finalSize, output.data());
>>>>>>> 327ce474

    m_cb_outstanding.fetch_add(1, std::memory_order_release);
    queue.finish();
    if (cb != nullptr) {
        cb(CL_COMPLETE, 0, data);
    } else {
        thread_data.get()->m_results_outstanding.fetch_sub(1, boost::memory_order_release);
        callback_finished();
    }
}

void OpenCL::callback_finished() {
    m_cb_outstanding.fetch_sub(1, std::memory_order_release);
}

void OpenCL::join_outstanding_cb() {
    while (m_cb_outstanding.load(std::memory_order_acquire) > 0);
}

<<<<<<< HEAD
=======
void OpenCL::forward(std::vector<float>& input,
                     std::vector<float>& output) {
    constexpr int width = 19;
    constexpr int height = 19;

    thread_data.get()->m_results_outstanding.fetch_add(1, std::memory_order_release);
    size_t inSize = sizeof(float) * input.size();
    size_t outSize = sizeof(float) * output.size();
    size_t finalSize = m_layers.back().outputs * 19 * 19 * sizeof(float);
    size_t mergeSize = sizeof(float) * width * height *
                       Network::MAX_CHANNELS * (Network::MAX_CHANNELS / 8);

    if (!thread_data.get()->m_buffers_allocated) {
        thread_data.get()->m_inBuffer = cl::Buffer(
            CL_MEM_READ_WRITE, inSize);
        thread_data.get()->m_tmpBuffer = cl::Buffer(
            CL_MEM_READ_WRITE | CL_MEM_HOST_NO_ACCESS, outSize);
        thread_data.get()->m_mergeBuffer = cl::Buffer(
            CL_MEM_READ_WRITE | CL_MEM_HOST_NO_ACCESS, mergeSize);
        thread_data.get()->m_outBuffer = cl::Buffer(CL_MEM_WRITE_ONLY, finalSize);
        thread_data.get()->m_buffers_allocated = true;
    }

    cl::Buffer & inBuffer = thread_data.get()->m_inBuffer;
    cl::Buffer & outBuffer = thread_data.get()->m_outBuffer;
    cl::Buffer & tmpBuffer = thread_data.get()->m_tmpBuffer;
    cl::Buffer & mergeBuffer = thread_data.get()->m_mergeBuffer;
    cl::CommandQueue & queue = thread_data.get()->m_commandqueue;

    queue.enqueueWriteBuffer(inBuffer, CL_FALSE, 0, inSize, input.data());

    for (auto & layer : m_layers) {
        // convolution
        convolve(layer.filter_size,
                    layer.channels,
                    layer.outputs,
                    inBuffer,
                    tmpBuffer,
                    mergeBuffer,
                    layer.weights);
        std::swap(inBuffer, tmpBuffer);
    }

    // last layer is always a convolution, so output is in tmp
    queue.enqueueCopyBuffer(inBuffer, outBuffer, 0, 0, finalSize);
    queue.enqueueReadBuffer(outBuffer, CL_FALSE, 0, finalSize, output.data());
    queue.finish();
    thread_data.get()->m_results_outstanding.fetch_sub(1, std::memory_order_release);
}

>>>>>>> 327ce474
static int rounddown_pow2(int val) {
    return (int)std::floor(std::log2(val));
}

void OpenCL::convolve(int filter_size, int channels, int outputs,
                      cl::Buffer& bufferInput,
                      cl::Buffer& bufferOutput,
                      cl::Buffer& bufferMerge,
                      std::vector<cl::Buffer>& weights) {
    // fixed for 19x19
    constexpr int width = 19;
    constexpr int height = 19;
    constexpr int boardsize = width * height;
    unsigned int filter_len = filter_size * filter_size;

    size_t inSize = width * height * channels * sizeof(float);

    // Every input channel is this big
    size_t chanSize = width * height * sizeof(float);

    size_t outputGroup;

    cl::Kernel m_convolve_kernel;
    if (filter_size == 3) {
        m_convolve_kernel = thread_data.get()->m_convolve3_kernel;
    } else {
        m_convolve_kernel = thread_data.get()->m_convolve5_kernel;
    }

    constexpr int channelGroup = 8;
    constexpr int channelShift = 3;
    constexpr int rowGroup = 1;
    // Workgroup things
    if (m_max_workgroup_size < 512 || m_max_workgroup_dims[1] < 64) {
        outputGroup = std::min(outputs, 32);
    } else {
        // Can optionally be 64
        outputGroup = std::min(outputs, 32);
    }

    // Total output size after reducing
    size_t outSize = width * height * outputs * sizeof(float);

    // Produce channel * output planes and merge them at the end
    size_t mergeSize = (channels >> channelShift) * outSize;

    // Store the filters locally
    // size_t filtSize = outputGroup * channelGroup * filter_len * sizeof(float);

    // Copy the rows locally
    size_t stripSize;
    int rowTileSize;
    int rowTiles;
    if (filter_size == 3) {
        stripSize = filter_size * (width + (filter_size - 1)) * sizeof(float);
        rowTiles    =  cfg_rowtiles;
        rowTileSize =  (19 + rowTiles - 1) / rowTiles;
    } else {
        stripSize = filter_size * width * sizeof(float);
        rowTiles    = 19;
        rowTileSize =  1;
    }

    int rowBuffer = std::min<int>(channelGroup, 7);
    assert(rowBuffer == 7); // hardcoded in kernel
    size_t rowSize = channelGroup * outputGroup * rowBuffer * sizeof(float);

    assert(mergeSize <= bufferMerge.getInfo<CL_MEM_SIZE>());

    cl::CommandQueue & queue = thread_data.get()->m_commandqueue;

    try {
        m_convolve_kernel.setArg(0, bufferInput);
        m_convolve_kernel.setArg(1, bufferMerge);
        m_convolve_kernel.setArg(2, weights[0]);
        m_convolve_kernel.setArg(3, cl::Local(stripSize * channelGroup * rowGroup));
        m_convolve_kernel.setArg(4, cl::Local(rowSize));
        if (filter_size == 3) {
            m_convolve_kernel.setArg(5, rowTileSize);
        }

        queue.enqueueNDRangeKernel(m_convolve_kernel, cl::NullRange,
                                   cl::NDRange(channels, outputs, rowTiles),
                                   cl::NDRange(channelGroup, outputGroup, rowGroup));
    } catch (cl::Error &e) {
        std::cerr << "Error in convolve: " << e.what() << ": "
                  << e.err() << std::endl;
        return;
    }

    cl::Kernel & merge_kernel = thread_data.get()->m_merge_kernel;

    try {
        merge_kernel.setArg(0, bufferMerge);
        merge_kernel.setArg(1, bufferOutput);
        merge_kernel.setArg(2, weights[1]);
        merge_kernel.setArg(3, channels >> channelShift);

        queue.enqueueNDRangeKernel(merge_kernel, cl::NullRange,
                                   cl::NDRange(outputs, boardsize),
                                   cl::NDRange(std::min(8, outputs), 19));
    } catch (cl::Error &e) {
        std::cerr << "Error in merge: " << e.what() << ": "
                  << e.err() << std::endl;
        return;
    }
}

void OpenCL::batchnorm(int outputs,
                       int channel_size,
                       cl::Buffer & bufferInput,
                       cl::Buffer & bufferOutput,
                       std::vector<cl::Buffer>& weights) {
    cl::CommandQueue queue = thread_data.get()->m_commandqueue;

    cl::Kernel batchnorm_kernel = thread_data.get()->m_batchnorm_kernel;

    size_t channelGroup = 1;
    if (channel_size == 361) {
        channelGroup = 19;
    }

    try {
        batchnorm_kernel.setArg(0, bufferInput);
        batchnorm_kernel.setArg(1, bufferOutput);
        batchnorm_kernel.setArg(2, weights[0]);
        batchnorm_kernel.setArg(3, weights[1]);
        batchnorm_kernel.setArg(4, weights[2]);

        queue.enqueueNDRangeKernel(batchnorm_kernel, cl::NullRange,
                                   cl::NDRange(outputs, channel_size),
                                   cl::NDRange(std::min(8, outputs), channelGroup));
    } catch (cl::Error &e) {
        std::cerr << "Error in batchnorm: " << e.what() << ": "
            << e.err() << std::endl;
        return;
    }
}

void OpenCL::innerproduct(int inputs,
                          int outputs,
                          cl::Buffer & bufferInput,
                          cl::Buffer & bufferOutput,
                          std::vector<cl::Buffer>& weights) {

    cl::CommandQueue queue = thread_data.get()->m_commandqueue;

    cl::Kernel innerproduct_kernel = thread_data.get()->m_innerproduct_kernel;

    try {
        innerproduct_kernel.setArg(0, inputs);
        innerproduct_kernel.setArg(1, bufferInput);
        innerproduct_kernel.setArg(2, bufferOutput);
        innerproduct_kernel.setArg(3, weights[0]);
        innerproduct_kernel.setArg(4, weights[1]);

        queue.enqueueNDRangeKernel(innerproduct_kernel, cl::NullRange,
                                   cl::NDRange(outputs),
                                   cl::NDRange(std::min(16, outputs)));
    } catch (cl::Error &e) {
        std::cerr << "Error in innerproduct: " << e.what() << ": "
            << e.err() << std::endl;
        return;
    }
}

template<class T>
static std::string opencl_dev_type_to_string(T type) {
    if (type == CL_DEVICE_TYPE_CPU) {
        return "CPU";
    } else if (type == CL_DEVICE_TYPE_GPU) {
        return "GPU";
    } else {
        return "R U SERIOUS?";
    }
}

static std::string trim(std::string trim_me) {
    boost::algorithm::trim(trim_me);
    return trim_me;
}

void OpenCL::initialize(void) {
    std::vector<cl::Platform> platforms;
    try {
        cl::Platform::get(&platforms);
    } catch (cl::Error &e) {
        std::cerr << e.what() << std::endl;
        return;
    }

    float best_version = 0.0f;
    cl::Platform best_platform;
    cl::Device best_device;
    std::string best_vendor;
    int best_score = 0;
    bool found_device = false;

    std::cerr << "Detected " << platforms.size()
              << " OpenCL platforms" << std::endl;

    for (auto &p : platforms) {
        std::string platvers = p.getInfo<CL_PLATFORM_VERSION>();
        std::string platprof = p.getInfo<CL_PLATFORM_PROFILE>();
        std::string platname = p.getInfo<CL_PLATFORM_NAME>();
        std::string platvend = p.getInfo<CL_PLATFORM_VENDOR>();
        std::cerr << "Platform version: " << platvers << std::endl;
        std::cerr << "Platform profile: " << platprof << std::endl;
        std::cerr << "Platform name:    " << platname << std::endl;
        std::cerr << "Platform vendor:  " << platvend << std::endl;

        std::istringstream versstream(platvers);
        std::string tmp;
        float opencl_version;
        versstream >> tmp >> opencl_version;

        std::vector<cl::Device> devices;
        try {
            p.getDevices(CL_DEVICE_TYPE_ALL, &devices);
        } catch (cl::Error &e) {
            std::cerr << "Error getting device: " << e.what() << ": "
                      << e.err() << std::endl;
            devices.clear();
        }
        for (auto &d : devices) {
            std::cerr << "Device name:   "
                      << trim(d.getInfo<CL_DEVICE_NAME>())
                      << std::endl;
            std::cerr << "Device type:   "
                      << opencl_dev_type_to_string(d.getInfo<CL_DEVICE_TYPE>())
                      << std::endl;
            std::cerr << "Device vendor: "
                      << d.getInfo<CL_DEVICE_VENDOR>() << std::endl;
            std::cerr << "Device driver: "
                      << d.getInfo<CL_DRIVER_VERSION>() << std::endl;
            std::cerr << "Device speed:  "
                      << d.getInfo<CL_DEVICE_MAX_CLOCK_FREQUENCY>()
                      << " Mhz" << std::endl;
            std::cerr << "Device cores:  "
                      << d.getInfo<CL_DEVICE_MAX_COMPUTE_UNITS>()
                      << " CU" << std::endl;

            // assign score, try to find best device
            int this_score = 0;
            std::string this_vendor = d.getInfo<CL_DEVICE_VENDOR>();
            this_score += 1000 * boost::icontains(this_vendor, "advanced micro devices");
            this_score += 1000 * boost::icontains(this_vendor, "amd");
            this_score += 1000 * boost::icontains(this_vendor, "nvidia");
            this_score +=  500 * boost::icontains(this_vendor, "intel");
            this_score +=  100 * (d.getInfo<CL_DEVICE_TYPE>() == CL_DEVICE_TYPE_GPU);
            this_score +=  opencl_version * 10;
            std::cerr << "Device score:  " << this_score << std::endl;

            if (this_score > best_score) {
                best_version = opencl_version;
                best_platform = p;
                best_device = d;
                best_score = this_score;
                found_device = true;
            }
        }
    }

    if (!found_device) {
        return;
    }

    cl::Platform::setDefault(best_platform);
    std::cerr << "Selected platform: " << best_platform.getInfo<CL_PLATFORM_NAME>()
              << std::endl;
    std::cerr << "Selected device: " << trim(best_device.getInfo<CL_DEVICE_NAME>())
              << std::endl;
    std::cerr << "with OpenCL " << boost::format("%2.1f") % best_version
              << " capability" << std::endl;

    cl::Context context(best_device);
    cl::Context::setDefault(context);
    cl::Device::setDefault(best_device);

    // Read source file
    std::ifstream sourceFile("convolve_kernel.cl", std::ifstream::in);
    std::string sourceCode(std::istreambuf_iterator<char>(sourceFile),
                           (std::istreambuf_iterator<char>()));

    // Make program of the source code in the context
    try {
        m_program = cl::Program(sourceCode);
    } catch (cl::Error &e) {
        std::cerr << "Error getting kernels: " << e.what() << ": "
                  << e.err() << std::endl;
        return;
    }
    // Build program for these specific devices
    try {
        m_program.build("-cl-mad-enable -cl-fast-relaxed-math -cl-no-signed-zeros -cl-denorms-are-zero");
    } catch (cl::Error &e) {
        std::cerr << "Error building: " << std::endl
                  << m_program.getBuildInfo<CL_PROGRAM_BUILD_LOG>(cl::Device::getDefault())
                  << std::endl;
        return;
    }

    thread_init();

    m_wavefront_size =
        thread_data.get()->m_convolve3_kernel.getWorkGroupInfo<CL_KERNEL_PREFERRED_WORK_GROUP_SIZE_MULTIPLE>(
            best_device);
    std::cerr << "Wavefront/Warp size: " << m_wavefront_size << std::endl;

    m_max_workgroup_size = best_device.getInfo<CL_DEVICE_MAX_WORK_GROUP_SIZE>();
    m_max_workgroup_dims = best_device.getInfo<CL_DEVICE_MAX_WORK_ITEM_SIZES>();

    std::cerr << "Max workgroup size: " << m_max_workgroup_size << std::endl;
    std::cerr << "Max workgroup dimensions: ";
    for (size_t d : m_max_workgroup_dims) {
        std::cerr << d << " ";
    }
    std::cerr << std::endl;

    m_init_ok = true;
}

std::string OpenCL::get_device_name() {
    std::stringstream ss;

    cl::Device device = cl::Device::getDefault();
    ss << "OpenCL: ";
    ss << device.getInfo<CL_DEVICE_VENDOR>() << " ";
    ss << device.getInfo<CL_DEVICE_NAME>() << " @ ";
    ss << device.getInfo<CL_DEVICE_MAX_CLOCK_FREQUENCY>() << "MHz";

    return ss.str();
}
#endif<|MERGE_RESOLUTION|>--- conflicted
+++ resolved
@@ -433,12 +433,6 @@
     m_layers.back().weights.push_back(bufferWeights);
 }
 
-void OpenCL::push_noweight_layer(int layer) {
-    if (layer >= m_layers.size()) {
-        m_layers.push_back(Layer());
-    }
-}
-
 void OpenCL::forward_async(std::vector<float>& input,
                            std::vector<float>& output,
                            event_callback cb, void * data) {
@@ -449,30 +443,8 @@
     thread_data.get()->m_results_outstanding.fetch_add(1, std::memory_order_release);
     size_t inSize = sizeof(float) * input.size();
     size_t outSize = sizeof(float) * output.size();
-<<<<<<< HEAD
+    size_t finalSize = m_layers.back().outputs * 19 * 19 * sizeof(float);
     size_t mergeSize = one_plane *
-        Network::MAX_CHANNELS * (Network::MAX_CHANNELS / 2);
-    // XXX hardcoded because of splitter
-    size_t finalSize = 4 * one_plane;
-    size_t moveSize = 1 * one_plane;
-
-    cl::Buffer inBuffer = cl::Buffer(
-        CL_MEM_COPY_HOST_PTR | CL_MEM_READ_WRITE | CL_MEM_HOST_NO_ACCESS,
-        inSize, input.data());
-    cl::Buffer tmpBuffer = cl::Buffer(
-        CL_MEM_READ_WRITE | CL_MEM_HOST_NO_ACCESS,
-        outSize);
-    cl::Buffer mergeBuffer = cl::Buffer(
-        CL_MEM_READ_WRITE | CL_MEM_HOST_NO_ACCESS,
-        mergeSize);
-    cl::Buffer outBuffer = cl::Buffer(
-        CL_MEM_READ_WRITE,
-        finalSize);
-
-    cl::CommandQueue & queue = thread_data.get()->m_commandqueue;
-=======
-    size_t finalSize = m_layers.back().outputs * 19 * 19 * sizeof(float);
-    size_t mergeSize = sizeof(float) * width * height *
         Network::MAX_CHANNELS * (Network::MAX_CHANNELS / 8);
 
     if (!thread_data.get()->m_buffers_allocated) {
@@ -493,50 +465,21 @@
     cl::CommandQueue & queue = thread_data.get()->m_commandqueue;
 
     queue.enqueueWriteBuffer(inBuffer, CL_FALSE, 0, inSize, input.data());
->>>>>>> 327ce474
 
     for (auto & layer : m_layers) {
-        if (layer.is_batchnorm) {
-           batchnorm(layer.outputs,
-                     layer.filter_size,
-                     tmpBuffer,
-                     inBuffer,
-                     layer.weights);
-        } else if (layer.is_innerproduct) {
-          innerproduct(layer.channels,
-                       layer.outputs,
-                       inBuffer,
-                       tmpBuffer,
-                       layer.weights);
-        } else if (layer.is_splitter) {
-            assert(layer.channels == 1);
-            // copy everything to output (we'll overwrite the latter parts)
-            queue.enqueueCopyBuffer(tmpBuffer, outBuffer, 0, 0, finalSize);
-            // copy back the latter parts into our working buffer
-            // so essentially shift things to the front
-            queue.enqueueCopyBuffer(outBuffer, tmpBuffer, moveSize, 0, finalSize - moveSize);
-        } else {
-            // convolution
-            convolve(layer.filter_size,
-                     layer.channels,
-                     layer.outputs,
-                     inBuffer,
-                     tmpBuffer,
-                     mergeBuffer,
-                     layer.weights);
-        }
-    }
-
-<<<<<<< HEAD
-    // last layer is always an innerproduct so output is in tmp
-    queue.enqueueCopyBuffer(tmpBuffer, outBuffer, 0, moveSize, 1 * sizeof(float));
-    queue.enqueueReadBuffer(outBuffer, CL_FALSE, 0, moveSize + 1 * sizeof(float),
-                            output.data());
-=======
-    // last layer is always a convolution, so output is in tmp
+        // convolution
+        convolve(layer.filter_size,
+            layer.channels,
+            layer.outputs,
+            inBuffer,
+            tmpBuffer,
+            mergeBuffer,
+            layer.weights);
+        std::swap(inBuffer, tmpBuffer);
+    }
+
     queue.enqueueCopyBuffer(inBuffer, outBuffer, 0, 0, finalSize);
     queue.enqueueReadBuffer(outBuffer, CL_FALSE, 0, finalSize, output.data());
->>>>>>> 327ce474
 
     m_cb_outstanding.fetch_add(1, std::memory_order_release);
     queue.finish();
@@ -556,59 +499,6 @@
     while (m_cb_outstanding.load(std::memory_order_acquire) > 0);
 }
 
-<<<<<<< HEAD
-=======
-void OpenCL::forward(std::vector<float>& input,
-                     std::vector<float>& output) {
-    constexpr int width = 19;
-    constexpr int height = 19;
-
-    thread_data.get()->m_results_outstanding.fetch_add(1, std::memory_order_release);
-    size_t inSize = sizeof(float) * input.size();
-    size_t outSize = sizeof(float) * output.size();
-    size_t finalSize = m_layers.back().outputs * 19 * 19 * sizeof(float);
-    size_t mergeSize = sizeof(float) * width * height *
-                       Network::MAX_CHANNELS * (Network::MAX_CHANNELS / 8);
-
-    if (!thread_data.get()->m_buffers_allocated) {
-        thread_data.get()->m_inBuffer = cl::Buffer(
-            CL_MEM_READ_WRITE, inSize);
-        thread_data.get()->m_tmpBuffer = cl::Buffer(
-            CL_MEM_READ_WRITE | CL_MEM_HOST_NO_ACCESS, outSize);
-        thread_data.get()->m_mergeBuffer = cl::Buffer(
-            CL_MEM_READ_WRITE | CL_MEM_HOST_NO_ACCESS, mergeSize);
-        thread_data.get()->m_outBuffer = cl::Buffer(CL_MEM_WRITE_ONLY, finalSize);
-        thread_data.get()->m_buffers_allocated = true;
-    }
-
-    cl::Buffer & inBuffer = thread_data.get()->m_inBuffer;
-    cl::Buffer & outBuffer = thread_data.get()->m_outBuffer;
-    cl::Buffer & tmpBuffer = thread_data.get()->m_tmpBuffer;
-    cl::Buffer & mergeBuffer = thread_data.get()->m_mergeBuffer;
-    cl::CommandQueue & queue = thread_data.get()->m_commandqueue;
-
-    queue.enqueueWriteBuffer(inBuffer, CL_FALSE, 0, inSize, input.data());
-
-    for (auto & layer : m_layers) {
-        // convolution
-        convolve(layer.filter_size,
-                    layer.channels,
-                    layer.outputs,
-                    inBuffer,
-                    tmpBuffer,
-                    mergeBuffer,
-                    layer.weights);
-        std::swap(inBuffer, tmpBuffer);
-    }
-
-    // last layer is always a convolution, so output is in tmp
-    queue.enqueueCopyBuffer(inBuffer, outBuffer, 0, 0, finalSize);
-    queue.enqueueReadBuffer(outBuffer, CL_FALSE, 0, finalSize, output.data());
-    queue.finish();
-    thread_data.get()->m_results_outstanding.fetch_sub(1, std::memory_order_release);
-}
-
->>>>>>> 327ce474
 static int rounddown_pow2(int val) {
     return (int)std::floor(std::log2(val));
 }
