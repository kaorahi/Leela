#include "config.h"
#ifdef USE_OPENCL

#include <cstdio>
#include <cstdlib>
#include <iostream>
#include <memory>
#include <string>
#include <sstream>
#include <fstream>
#include <cmath>
#include <array>
#include <thread>
#include <boost/algorithm/string.hpp>
#include <boost/format.hpp>

#include "Utils.h"
#include "Timing.h"
#include "OpenCL.h"
#include "Network.h"
#include "GTP.h"

using namespace Utils;

static std::string sourceCode = R"(
    __kernel
    void convolve5(
                   __global const float * in,
                   __global float * merge,
                   __global const float * weights,
                   __local float * channel_buff,
                   __local float * row_buff) {

        // cl::NDRange global(channels, outputs, row);
        const int c   = get_global_id(0);  // channel
        const int o   = get_global_id(1);  // output
        const int row = get_global_id(2);  // row

        const int channels = get_global_size(0);
        const int outputs  = get_global_size(1);

        // cl::NDRange local(2, (1->32), 1);
        const int lx = get_local_id(0);
        const int ly = get_local_id(1);

        const int chan_buff_size = 8;
        const int out_buff_size  = get_local_size(1);
        const int row_buff_size  = 7;
        const int chan_shift     = 3;

        const int filter_size = 5;
        const int filter_len = filter_size * filter_size;
        const int mid = (filter_size / 2) + 1;
        const int extent = mid - 1;

        // input = channels * height * width
        // output = outputs * height * width
        // weights = output * channels * filter
        // merge = channels * outputs * height * width

        const int width = 19;
        const int height = 19;
        const int strip_size = filter_size * width;

        // Copy the input channels (strips) locally
        if (out_buff_size < 19 && ly == 0) {
            // strip-row
            for (int srow = 0; srow < filter_size; srow++) {
                int in_row = row - extent + srow;
                if ((unsigned)in_row >= height) {
                    for (int w = 0; w < width; w++) {
                        channel_buff[(lx * filter_size + srow) * width + w] = 0.0f;
                    }
                } else {
                    for (int w = 0; w < width; w++) {
                        channel_buff[(lx * filter_size + srow) * width + w] =
                            in[(c * height + in_row) * width + w];
                    }
                }
            }
        } else if (out_buff_size >= 19 && ly < 19) {
            // Every thread copies a column
            for (int srow = 0; srow < filter_size; srow++) {
                int in_row = row - extent + srow;
                float val = 0.0f;
                if ((unsigned)in_row < height) {
                    val = in[(c * height + in_row) * width + ly];
                }
                channel_buff[(lx * filter_size + srow) * width + ly] = val;
            }
        }

        __private float filter_buff[25];

        // Copy the filter we are applying locally
        // output * channel * filter_len
        for (int f = 0; f < filter_len; f++) {
            filter_buff[f] = weights[(o * channels + c) * filter_len + f];
        }

        barrier(CLK_LOCAL_MEM_FENCE);

        int out_lane = 0;
        int out_cw   = 0;
        for (int cw = 0; cw < width; cw++) {
            int fwstart = cw - extent;
            int fwend   = cw + extent;
            float out;
            // Start filter
            if (fwstart >= 0 && fwend < width) {
                int fid = lx * strip_size + fwstart;
                out  = channel_buff[fid              ] * filter_buff[0];
                out += channel_buff[fid           + 1] * filter_buff[1];
                out += channel_buff[fid           + 2] * filter_buff[2];
                out += channel_buff[fid           + 3] * filter_buff[3];
                out += channel_buff[fid           + 4] * filter_buff[4];

                out += channel_buff[fid + width      ] * filter_buff[5];
                out += channel_buff[fid + width   + 1] * filter_buff[6];
                out += channel_buff[fid + width   + 2] * filter_buff[7];
                out += channel_buff[fid + width   + 3] * filter_buff[8];
                out += channel_buff[fid + width   + 4] * filter_buff[9];

                out += channel_buff[fid + width*2    ] * filter_buff[10];
                out += channel_buff[fid + width*2 + 1] * filter_buff[11];
                out += channel_buff[fid + width*2 + 2] * filter_buff[12];
                out += channel_buff[fid + width*2 + 3] * filter_buff[13];
                out += channel_buff[fid + width*2 + 4] * filter_buff[14];

                out += channel_buff[fid + width*3    ] * filter_buff[15];
                out += channel_buff[fid + width*3 + 1] * filter_buff[16];
                out += channel_buff[fid + width*3 + 2] * filter_buff[17];
                out += channel_buff[fid + width*3 + 3] * filter_buff[18];
                out += channel_buff[fid + width*3 + 4] * filter_buff[19];

                out += channel_buff[fid + width*4    ] * filter_buff[20];
                out += channel_buff[fid + width*4 + 1] * filter_buff[21];
                out += channel_buff[fid + width*4 + 2] * filter_buff[22];
                out += channel_buff[fid + width*4 + 3] * filter_buff[23];
                out += channel_buff[fid + width*4 + 4] * filter_buff[24];
            } else {
                const float * filter_idx = filter_buff;
                out = 0.0f;
                for (int fh = 0; fh < filter_size; fh++) {
                    for (int fw = fwstart; fw <= fwend; fw++) {
                        // "zero padding"
                        if ((unsigned)fw >= width) {
                            filter_idx++;
                            continue;
                        }

                        float input = channel_buff[(lx * filter_size + fh) * width + fw];
                        out += input * *filter_idx++;
                    }
                }
            }
            // End filter
            row_buff[(ly * chan_buff_size + lx) * row_buff_size + out_lane] = out;
            out_lane++;

            // Row buffer full or last lane?
            if (out_lane == row_buff_size || (cw == width - 1)) {
                barrier(CLK_LOCAL_MEM_FENCE);
                if (lx < out_lane) {
                    float val;
                    val  = row_buff[(ly * chan_buff_size + 0) * row_buff_size + lx];
                    val += row_buff[(ly * chan_buff_size + 1) * row_buff_size + lx];
                    val += row_buff[(ly * chan_buff_size + 2) * row_buff_size + lx];
                    val += row_buff[(ly * chan_buff_size + 3) * row_buff_size + lx];
                    val += row_buff[(ly * chan_buff_size + 4) * row_buff_size + lx];
                    val += row_buff[(ly * chan_buff_size + 5) * row_buff_size + lx];
                    val += row_buff[(ly * chan_buff_size + 6) * row_buff_size + lx];
                    val += row_buff[(ly * chan_buff_size + 7) * row_buff_size + lx];
                    merge[(((c >> chan_shift) * height + row) * width + out_cw + lx) * outputs + o] = val;
                }
                out_cw  += row_buff_size;
                out_lane = 0;
            }
        }
    }

    __kernel
    void convolve3(
                   __global const float * in,
                   __global float * merge,
                   __global const float * weights,
                   __local float * channel_buff,
                   __local float * row_buff,
                   const int row_tile_size) {

        // cl::NDRange global(channels, outputs, row);
        const int c   = get_global_id(0);  // channel
        const int o   = get_global_id(1);  // output
        const int r   = get_global_id(2);  // row

        const int channels = get_global_size(0);
        const int outputs  = get_global_size(1);

        // cl::NDRange local(2, (1->32), 1);
        const int lx = get_local_id(0);
        const int ly = get_local_id(1);

        const int chan_buff_size = 8;
        const int out_buff_size  = get_local_size(1);
        const int row_buff_size  = 7;
        const int chan_shift     = 3;

        const int width = 19;
        const int height = 19;

        const int filter_size = 3;
        const int filter_len = filter_size * filter_size;
        const int mid = (filter_size / 2) + 1;
        const int extent = mid - 1;
        const int pad_width = width + filter_size - 1;

        // input = channels * height * width
        // output = outputs * height * width
        // weights = output * channels * filter
        // merge = channels * outputs * height * width

        __private float filter_buff[9];
        __private float chan_cache[2];
        __private float stripe_cache[9];

        // Copy the filter we are applying locally
        // output * channel * filter_len
        for (int f = 0; f < filter_len; f++) {
            filter_buff[f] = weights[(o * channels + c) * filter_len + f];
        }

        for (int tile = 0; tile < row_tile_size; tile++) {
            int row = r * row_tile_size + tile;
            if (row > 18) break;

            // Copy the input channels (strips) locally
            if (out_buff_size < 21 && ly == 0) {
                // strip-row
                for (int srow = 0; srow < filter_size; srow++) {
                    int in_row = row - extent + srow;
                    channel_buff[(lx * pad_width + 0) * filter_size + srow]             = 0.0f;
                    if ((unsigned)in_row < height) {
                        for (int w = 0; w < width; w++) {
                            float val = in[(c * height + in_row) * width + w];
                            channel_buff[(lx * pad_width + w + extent) * filter_size + srow] = val;
                        }
                    } else {
                        for (int w = 0; w < width; w++) {
                            channel_buff[(lx * pad_width + w + extent) * filter_size + srow] = 0.0f;
                        }
                    }
                    channel_buff[(lx * pad_width + pad_width - 1) * filter_size + srow] = 0.0f;
                }
            } else if (out_buff_size >= 21 && ly < 21) {
                // Every thread copies a column
                int copy_idx = (lx * pad_width + ly) * filter_size;
                if (tile == 0 || row == 18) {
                    // Every thread copies a column
                    for (int srow = 0; srow < filter_size; srow++) {
                        int in_row = row - extent + srow;
                        float val = 0.0f;
                        if ((unsigned)in_row < height && ly >= 1 && ly <= 19) {
                            val = in[(c * height + in_row) * width + ly - 1];
                        }
                        channel_buff[copy_idx + srow] = val;
                        if (srow > 0) {
                            chan_cache[srow - 1] = val;
                        }
                    }
                } else {
                    int in_row = row - extent + 2;
                    float val = 0.0f;
                    if (ly >= 1 && ly <= 19) {
                        val = in[(c * height + in_row) * width + ly - 1];
                    }
                    channel_buff[copy_idx + 0] = chan_cache[0];
                    channel_buff[copy_idx + 1] = chan_cache[1];
                    channel_buff[copy_idx + 2] = val;
                    chan_cache[0] = chan_cache[1];
                    chan_cache[1] = val;
                }
            }

            int out_lane = 0;
            int out_cw   = 0;
            __local float * out_row_buff = &row_buff[(ly * chan_buff_size + lx) * row_buff_size];
            int fid = (lx * pad_width) * filter_size;
            barrier(CLK_LOCAL_MEM_FENCE);

            for (int rc = 0; rc < 9; rc++) {
                stripe_cache[rc] = channel_buff[fid + rc];
            }

            for (int cw = 0; cw < width; cw++) {
                // Start filter
                float out  =   stripe_cache[      0] * filter_buff[0]
                             + stripe_cache[      1] * filter_buff[3]
                             + stripe_cache[      2] * filter_buff[6]
                             + stripe_cache[      3] * filter_buff[1]
                             + stripe_cache[      4] * filter_buff[4]
                             + stripe_cache[      5] * filter_buff[7]
                             + stripe_cache[      6] * filter_buff[2]
                             + stripe_cache[      7] * filter_buff[5]
                             + stripe_cache[      8] * filter_buff[8];
                // End filter
                out_row_buff[out_lane++] = out;
                fid += filter_size;

                for (int rc = 0; rc < 6; rc++) {
                    stripe_cache[rc] = stripe_cache[rc + 3];
                }
                stripe_cache[6] = channel_buff[fid + 6];
                stripe_cache[7] = channel_buff[fid + 7];
                stripe_cache[8] = channel_buff[fid + 8];

                // Row buffer full or last lane?
                if (out_lane == row_buff_size || (cw == width - 1)) {
                    barrier(CLK_LOCAL_MEM_FENCE);
                    if (lx < out_lane) {
                        // lx = channels 2 or 8, ly = outputs 32
                        // repurpose the lx threads over columns now
                        float val;
                        val  = row_buff[(ly * chan_buff_size + 0) * row_buff_size + lx];
                        val += row_buff[(ly * chan_buff_size + 1) * row_buff_size + lx];
                        val += row_buff[(ly * chan_buff_size + 2) * row_buff_size + lx];
                        val += row_buff[(ly * chan_buff_size + 3) * row_buff_size + lx];
                        val += row_buff[(ly * chan_buff_size + 4) * row_buff_size + lx];
                        val += row_buff[(ly * chan_buff_size + 5) * row_buff_size + lx];
                        val += row_buff[(ly * chan_buff_size + 6) * row_buff_size + lx];
                        val += row_buff[(ly * chan_buff_size + 7) * row_buff_size + lx];
                        merge[(((c >> chan_shift) * height + row) * width + out_cw + lx) * outputs + o] = val;
                    }
                    out_cw  += row_buff_size;
                    out_lane = 0;
                }
            }
        }
    }

    __kernel void merge(
                        __global const float * in,
                        __global float * out,
                        __constant const float * biases,
                        __private const int channels) {

        // cl::NDRange global(outputs, 19*19);
        const int gx = get_global_id(0);
        const int gy = get_global_id(1);

        const int output = gx;
        const int b = gy;
        const int outputs = get_global_size(0);

        const int width = 19;
        const int height = 19;
        const int boardsize = width * height;

        const int o = output;
        const float bias = biases[o];

        float sum = bias;
        for (int c = 0; c < channels; c++) {
            sum += in[(c * boardsize + b) * outputs + o];
        }
        // ELU
        sum = sum > 0 ? sum : 1.0f * (half_exp(sum) - 1.0f);
        out[o * boardsize + b] = sum;
    }
)";

OpenCL* OpenCL::s_OpenCL = nullptr;

OpenCL * OpenCL::get_OpenCL(void) {
    if (!s_OpenCL) {
        s_OpenCL = new OpenCL();
        s_OpenCL->initialize();
    }
    return s_OpenCL;
}

OpenCL::OpenCL(void) {
}

bool OpenCL::thread_can_issue() {
    static int max_queue_size = 0;
    int current_queue = thread_data.get()->m_results_outstanding;
    if (current_queue > max_queue_size) {
        max_queue_size = current_queue;
        // std::cerr << " qsz: " << max_queue_size << " ";
    }
    return current_queue < 2;
}

std::atomic<int> * OpenCL::get_thread_results_outstanding() {
    return &thread_data.get()->m_results_outstanding;
}

void OpenCL::thread_init() {
    if (!thread_data.get()) {
        auto data = new ThreadData();

        // Make kernels
        data->m_convolve3_kernel = cl::Kernel(m_program, "convolve3");
        data->m_convolve5_kernel = cl::Kernel(m_program, "convolve5");
        data->m_merge_kernel = cl::Kernel(m_program, "merge");

        data->m_commandqueue = cl::CommandQueue(cl::Context::getDefault(),
            cl::Device::getDefault());

        thread_data.reset(data);
    }
}

void OpenCL::add_weights(int layer,
                         size_t size,
                         float * weights) {
    if (layer >= m_layers.size()) {
        m_layers.push_back(Layer());
    }

    size_t weightSize = size * sizeof(float);

    cl::Buffer bufferWeights = cl::Buffer(CL_MEM_COPY_HOST_PTR | CL_MEM_READ_ONLY,
                                          weightSize, weights);

    m_layers.back().weights.push_back(bufferWeights);
}

void OpenCL::forward_async(std::vector<float>& input,
                           std::vector<float>& output,
                           event_callback cb, void * data) {
    constexpr int width = 19;
    constexpr int height = 19;

    thread_data.get()->m_results_outstanding.fetch_add(1, std::memory_order_release);
    size_t inSize = sizeof(float) * input.size();
    size_t outSize = sizeof(float) * output.size();
    size_t finalSize = m_layers.back().outputs * 19 * 19 * sizeof(float);
    size_t mergeSize = sizeof(float) * width * height *
        Network::MAX_CHANNELS * (Network::MAX_CHANNELS / 8);

    if (!thread_data.get()->m_buffers_allocated) {
        thread_data.get()->m_inBuffer = cl::Buffer(
            CL_MEM_READ_WRITE, inSize);
        thread_data.get()->m_tmpBuffer = cl::Buffer(
            CL_MEM_READ_WRITE | CL_MEM_HOST_NO_ACCESS, outSize);
        thread_data.get()->m_mergeBuffer = cl::Buffer(
            CL_MEM_READ_WRITE | CL_MEM_HOST_NO_ACCESS, mergeSize);
        thread_data.get()->m_outBuffer = cl::Buffer(CL_MEM_WRITE_ONLY, finalSize);
        thread_data.get()->m_buffers_allocated = true;
    }

    cl::Buffer & inBuffer = thread_data.get()->m_inBuffer;
    cl::Buffer & outBuffer = thread_data.get()->m_outBuffer;
    cl::Buffer & tmpBuffer = thread_data.get()->m_tmpBuffer;
    cl::Buffer & mergeBuffer = thread_data.get()->m_mergeBuffer;
    cl::CommandQueue & queue = thread_data.get()->m_commandqueue;

    queue.enqueueWriteBuffer(inBuffer, CL_FALSE, 0, inSize, input.data());

    for (auto & layer : m_layers) {
        // convolution
        convolve(layer.filter_size,
            layer.channels,
            layer.outputs,
            inBuffer,
            tmpBuffer,
            mergeBuffer,
            layer.weights);
        std::swap(inBuffer, tmpBuffer);
    }

    // last layer is always a convolution, so output is in tmp
    queue.enqueueCopyBuffer(inBuffer, outBuffer, 0, 0, finalSize);
    queue.enqueueReadBuffer(outBuffer, CL_FALSE, 0, finalSize, output.data());

    m_cb_outstanding.fetch_add(1, std::memory_order_release);
    queue.finish();
    if (cb != nullptr) {
        cb(CL_COMPLETE, 0, data);
    } else {
        thread_data.get()->m_results_outstanding.fetch_sub(1, boost::memory_order_release);
        callback_finished();
    }
}

void OpenCL::callback_finished() {
    m_cb_outstanding.fetch_sub(1, std::memory_order_release);
}

void OpenCL::join_outstanding_cb() {
    while (m_cb_outstanding.load(std::memory_order_acquire) > 0);
}

<<<<<<< HEAD
=======
void OpenCL::forward(std::vector<float>& input,
                     std::vector<float>& output) {
    constexpr int width = 19;
    constexpr int height = 19;

    thread_data.get()->m_results_outstanding.fetch_add(1, std::memory_order_release);
    size_t inSize = sizeof(float) * input.size();
    size_t outSize = sizeof(float) * output.size();
    size_t finalSize = m_layers.back().outputs * 19 * 19 * sizeof(float);
    size_t mergeSize = sizeof(float) * width * height *
                       Network::MAX_CHANNELS * (Network::MAX_CHANNELS / 8);

    if (!thread_data.get()->m_buffers_allocated) {
        thread_data.get()->m_inBuffer = cl::Buffer(
            CL_MEM_READ_WRITE, inSize);
        thread_data.get()->m_tmpBuffer = cl::Buffer(
            CL_MEM_READ_WRITE | CL_MEM_HOST_NO_ACCESS, outSize);
        thread_data.get()->m_mergeBuffer = cl::Buffer(
            CL_MEM_READ_WRITE | CL_MEM_HOST_NO_ACCESS, mergeSize);
        thread_data.get()->m_outBuffer = cl::Buffer(CL_MEM_WRITE_ONLY, finalSize);
        thread_data.get()->m_buffers_allocated = true;
    }

    cl::Buffer & inBuffer = thread_data.get()->m_inBuffer;
    cl::Buffer & outBuffer = thread_data.get()->m_outBuffer;
    cl::Buffer & tmpBuffer = thread_data.get()->m_tmpBuffer;
    cl::Buffer & mergeBuffer = thread_data.get()->m_mergeBuffer;
    cl::CommandQueue & queue = thread_data.get()->m_commandqueue;

    queue.enqueueWriteBuffer(inBuffer, CL_FALSE, 0, inSize, input.data());

    for (auto & layer : m_layers) {
        // convolution
        convolve(layer.filter_size,
                    layer.channels,
                    layer.outputs,
                    inBuffer,
                    tmpBuffer,
                    mergeBuffer,
                    layer.weights);
        std::swap(inBuffer, tmpBuffer);
    }

    // last layer is always a convolution, so output is in tmp
    queue.enqueueCopyBuffer(inBuffer, outBuffer, 0, 0, finalSize);
    queue.enqueueReadBuffer(outBuffer, CL_FALSE, 0, finalSize, output.data());
    queue.finish();
    thread_data.get()->m_results_outstanding.fetch_sub(1, std::memory_order_release);
}

>>>>>>> a8e1350f
static int rounddown_pow2(int val) {
    return (int)std::floor(std::log2(val));
}

void OpenCL::convolve(int filter_size, int channels, int outputs,
                      cl::Buffer& bufferInput,
                      cl::Buffer& bufferOutput,
                      cl::Buffer& bufferMerge,
                      std::vector<cl::Buffer>& weights) {
    // fixed for 19x19
    constexpr int width = 19;
    constexpr int height = 19;
    constexpr int boardsize = width * height;
    unsigned int filter_len = filter_size * filter_size;

    size_t inSize = width * height * channels * sizeof(float);

    // Every input channel is this big
    size_t chanSize = width * height * sizeof(float);

    size_t outputGroup;

    cl::Kernel m_convolve_kernel;
    if (filter_size == 3) {
        m_convolve_kernel = thread_data.get()->m_convolve3_kernel;
    } else {
        m_convolve_kernel = thread_data.get()->m_convolve5_kernel;
    }

    constexpr int channelGroup = 8;
    constexpr int channelShift = 3;
    constexpr int rowGroup = 1;
    // Workgroup things
    if (m_max_workgroup_size < 512 || m_max_workgroup_dims[1] < 64) {
        outputGroup = std::min(outputs, 32);
    } else {
        outputGroup = std::min(outputs, 64);
    }

    // Total output size after reducing
    size_t outSize = width * height * outputs * sizeof(float);

    // Produce channel * output planes and merge them at the end
    size_t mergeSize = (channels >> channelShift) * outSize;

    // Store the filters locally
    // size_t filtSize = outputGroup * channelGroup * filter_len * sizeof(float);

    // Copy the rows locally
    size_t stripSize;
    int rowTileSize;
    int rowTiles;
    if (filter_size == 3) {
        stripSize = filter_size * (width + (filter_size - 1)) * sizeof(float);
        rowTiles    =  cfg_rowtiles;
        rowTileSize =  (19 + rowTiles - 1) / rowTiles;
    } else {
        stripSize = filter_size * width * sizeof(float);
        rowTiles    = 19;
        rowTileSize =  1;
    }

    int rowBuffer = std::min<int>(channelGroup, 7);
    assert(rowBuffer == 7); // hardcoded in kernel
    size_t rowSize = channelGroup * outputGroup * rowBuffer * sizeof(float);

    assert(mergeSize <= bufferMerge.getInfo<CL_MEM_SIZE>());

    cl::CommandQueue & queue = thread_data.get()->m_commandqueue;

    try {
        m_convolve_kernel.setArg(0, bufferInput);
        m_convolve_kernel.setArg(1, bufferMerge);
        m_convolve_kernel.setArg(2, weights[0]);
        m_convolve_kernel.setArg(3, cl::Local(stripSize * channelGroup * rowGroup));
        m_convolve_kernel.setArg(4, cl::Local(rowSize));
        if (filter_size == 3) {
            m_convolve_kernel.setArg(5, rowTileSize);
        }

        queue.enqueueNDRangeKernel(m_convolve_kernel, cl::NullRange,
                                   cl::NDRange(channels, outputs, rowTiles),
                                   cl::NDRange(channelGroup, outputGroup, rowGroup));
    } catch (cl::Error &e) {
        std::cerr << "Error in convolve: " << e.what() << ": "
                  << e.err() << std::endl;
        return;
    }

    cl::Kernel & merge_kernel = thread_data.get()->m_merge_kernel;

    try {
        merge_kernel.setArg(0, bufferMerge);
        merge_kernel.setArg(1, bufferOutput);
        merge_kernel.setArg(2, weights[1]);
        merge_kernel.setArg(3, channels >> channelShift);

        queue.enqueueNDRangeKernel(merge_kernel, cl::NullRange,
                                   cl::NDRange(outputs, boardsize),
                                   cl::NDRange(std::min(8, outputs), 19));
    } catch (cl::Error &e) {
        std::cerr << "Error in merge: " << e.what() << ": "
                  << e.err() << std::endl;
        return;
    }
}

template<class T>
static std::string opencl_dev_type_to_string(T type) {
    if (type == CL_DEVICE_TYPE_CPU) {
        return "CPU";
    } else if (type == CL_DEVICE_TYPE_GPU) {
        return "GPU";
    } else {
        return "R U SERIOUS?";
    }
}

static std::string trim(std::string trim_me) {
    boost::algorithm::trim(trim_me);
    return trim_me;
}

void OpenCL::initialize(void) {
    std::vector<cl::Platform> platforms;
    try {
        cl::Platform::get(&platforms);
    } catch (cl::Error &e) {
        std::cerr << e.what() << std::endl;
        return;
    }

    float best_version = 0.0f;
    cl::Platform best_platform;
    cl::Device best_device;
    std::string best_vendor;
    int best_score = 0;
    bool found_device = false;

    std::cerr << "Detected " << platforms.size()
              << " OpenCL platforms" << std::endl;

    for (auto &p : platforms) {
        std::string platvers = p.getInfo<CL_PLATFORM_VERSION>();
        std::string platprof = p.getInfo<CL_PLATFORM_PROFILE>();
        std::string platname = p.getInfo<CL_PLATFORM_NAME>();
        std::string platvend = p.getInfo<CL_PLATFORM_VENDOR>();
        std::cerr << "Platform version: " << platvers << std::endl;
        std::cerr << "Platform profile: " << platprof << std::endl;
        std::cerr << "Platform name:    " << platname << std::endl;
        std::cerr << "Platform vendor:  " << platvend << std::endl;

        std::istringstream versstream(platvers);
        std::string tmp;
        float opencl_version;
        versstream >> tmp >> opencl_version;

        std::vector<cl::Device> devices;
        try {
            p.getDevices(CL_DEVICE_TYPE_ALL, &devices);
        } catch (cl::Error &e) {
            std::cerr << "Error getting device: " << e.what() << ": "
                      << e.err() << std::endl;
            devices.clear();
        }
        for (auto &d : devices) {
            std::cerr << "Device name:   "
                      << trim(d.getInfo<CL_DEVICE_NAME>())
                      << std::endl;
            std::cerr << "Device type:   "
                      << opencl_dev_type_to_string(d.getInfo<CL_DEVICE_TYPE>())
                      << std::endl;
            std::cerr << "Device vendor: "
                      << d.getInfo<CL_DEVICE_VENDOR>() << std::endl;
            std::cerr << "Device driver: "
                      << d.getInfo<CL_DRIVER_VERSION>() << std::endl;
            std::cerr << "Device speed:  "
                      << d.getInfo<CL_DEVICE_MAX_CLOCK_FREQUENCY>()
                      << " Mhz" << std::endl;
            std::cerr << "Device cores:  "
                      << d.getInfo<CL_DEVICE_MAX_COMPUTE_UNITS>()
                      << " CU" << std::endl;

            // assign score, try to find best device
            int this_score = 0;
            std::string this_vendor = d.getInfo<CL_DEVICE_VENDOR>();
            this_score += 1000 * boost::icontains(this_vendor, "advanced micro devices");
            this_score += 1000 * boost::icontains(this_vendor, "amd");
            this_score += 1000 * boost::icontains(this_vendor, "nvidia");
            this_score +=  500 * boost::icontains(this_vendor, "intel");
            this_score +=  100 * (d.getInfo<CL_DEVICE_TYPE>() == CL_DEVICE_TYPE_GPU);
            this_score +=  opencl_version * 10;
            std::cerr << "Device score:  " << this_score << std::endl;

            if (this_score > best_score) {
                best_version = opencl_version;
                best_platform = p;
                best_device = d;
                best_score = this_score;
                found_device = true;
            }
        }
    }

    if (!found_device) {
        return;
    }

    cl::Platform::setDefault(best_platform);
    std::cerr << "Selected platform: " << best_platform.getInfo<CL_PLATFORM_NAME>()
              << std::endl;
    std::cerr << "Selected device: " << trim(best_device.getInfo<CL_DEVICE_NAME>())
              << std::endl;
    std::cerr << "with OpenCL " << boost::format("%2.1f") % best_version
              << " capability" << std::endl;

    cl::Context context(best_device);
    cl::Context::setDefault(context);
    cl::Device::setDefault(best_device);

    // Read source file
    //std::ifstream sourceFile("convolve_kernel.cl", std::ifstream::in);
    //std::string sourceCode(std::istreambuf_iterator<char>(sourceFile),
    //                       (std::istreambuf_iterator<char>()));

    // Make program of the source code in the context
    try {
        m_program = cl::Program(sourceCode);
    } catch (cl::Error &e) {
        std::cerr << "Error getting kernels: " << e.what() << ": "
                  << e.err() << std::endl;
        return;
    }
    // Build program for these specific devices
    try {
        m_program.build("-cl-mad-enable -cl-fast-relaxed-math -cl-no-signed-zeros -cl-denorms-are-zero");
    } catch (cl::Error &e) {
        std::cerr << "Error building: " << std::endl
                  << m_program.getBuildInfo<CL_PROGRAM_BUILD_LOG>(cl::Device::getDefault())
                  << std::endl;
        return;
    }

    thread_init();

    m_wavefront_size =
        thread_data.get()->m_convolve3_kernel.getWorkGroupInfo<CL_KERNEL_PREFERRED_WORK_GROUP_SIZE_MULTIPLE>(
            best_device);
    std::cerr << "Wavefront/Warp size: " << m_wavefront_size << std::endl;

    m_max_workgroup_size = best_device.getInfo<CL_DEVICE_MAX_WORK_GROUP_SIZE>();
    m_max_workgroup_dims = best_device.getInfo<CL_DEVICE_MAX_WORK_ITEM_SIZES>();

    std::cerr << "Max workgroup size: " << m_max_workgroup_size << std::endl;
    std::cerr << "Max workgroup dimensions: ";
    for (size_t d : m_max_workgroup_dims) {
        std::cerr << d << " ";
    }
    std::cerr << std::endl;

    m_init_ok = true;
}

std::string OpenCL::get_device_name() {
    std::stringstream ss;

    cl::Device device = cl::Device::getDefault();
    ss << "OpenCL: ";
    ss << device.getInfo<CL_DEVICE_VENDOR>() << " ";
    ss << device.getInfo<CL_DEVICE_NAME>() << " @ ";
    ss << device.getInfo<CL_DEVICE_MAX_CLOCK_FREQUENCY>() << "MHz";

    return ss.str();
}
#endif<|MERGE_RESOLUTION|>--- conflicted
+++ resolved
@@ -492,59 +492,6 @@
     while (m_cb_outstanding.load(std::memory_order_acquire) > 0);
 }
 
-<<<<<<< HEAD
-=======
-void OpenCL::forward(std::vector<float>& input,
-                     std::vector<float>& output) {
-    constexpr int width = 19;
-    constexpr int height = 19;
-
-    thread_data.get()->m_results_outstanding.fetch_add(1, std::memory_order_release);
-    size_t inSize = sizeof(float) * input.size();
-    size_t outSize = sizeof(float) * output.size();
-    size_t finalSize = m_layers.back().outputs * 19 * 19 * sizeof(float);
-    size_t mergeSize = sizeof(float) * width * height *
-                       Network::MAX_CHANNELS * (Network::MAX_CHANNELS / 8);
-
-    if (!thread_data.get()->m_buffers_allocated) {
-        thread_data.get()->m_inBuffer = cl::Buffer(
-            CL_MEM_READ_WRITE, inSize);
-        thread_data.get()->m_tmpBuffer = cl::Buffer(
-            CL_MEM_READ_WRITE | CL_MEM_HOST_NO_ACCESS, outSize);
-        thread_data.get()->m_mergeBuffer = cl::Buffer(
-            CL_MEM_READ_WRITE | CL_MEM_HOST_NO_ACCESS, mergeSize);
-        thread_data.get()->m_outBuffer = cl::Buffer(CL_MEM_WRITE_ONLY, finalSize);
-        thread_data.get()->m_buffers_allocated = true;
-    }
-
-    cl::Buffer & inBuffer = thread_data.get()->m_inBuffer;
-    cl::Buffer & outBuffer = thread_data.get()->m_outBuffer;
-    cl::Buffer & tmpBuffer = thread_data.get()->m_tmpBuffer;
-    cl::Buffer & mergeBuffer = thread_data.get()->m_mergeBuffer;
-    cl::CommandQueue & queue = thread_data.get()->m_commandqueue;
-
-    queue.enqueueWriteBuffer(inBuffer, CL_FALSE, 0, inSize, input.data());
-
-    for (auto & layer : m_layers) {
-        // convolution
-        convolve(layer.filter_size,
-                    layer.channels,
-                    layer.outputs,
-                    inBuffer,
-                    tmpBuffer,
-                    mergeBuffer,
-                    layer.weights);
-        std::swap(inBuffer, tmpBuffer);
-    }
-
-    // last layer is always a convolution, so output is in tmp
-    queue.enqueueCopyBuffer(inBuffer, outBuffer, 0, 0, finalSize);
-    queue.enqueueReadBuffer(outBuffer, CL_FALSE, 0, finalSize, output.data());
-    queue.finish();
-    thread_data.get()->m_results_outstanding.fetch_sub(1, std::memory_order_release);
-}
-
->>>>>>> a8e1350f
 static int rounddown_pow2(int val) {
     return (int)std::floor(std::log2(val));
 }
