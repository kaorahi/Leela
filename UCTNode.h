#ifndef UCTNODE_H_INCLUDED
#define UCTNODE_H_INCLUDED

#include "config.h"

#include <tuple>
#include <atomic>

#include "SMP.h"
#include "GameState.h"
#include "Playout.h"
#include "Network.h"
#ifdef USE_OPENCL
#include "Network.h"
#endif

class UCTNode {
public:
    typedef std::tuple<float, int, UCTNode*> sortnode_t;

    UCTNode(int vertex, float score,
            int expand_threshold, int netscore_threshold);
    ~UCTNode();
    bool first_visit() const;
    bool has_children() const;
    float get_winrate(int tomove) const;
    float get_raverate() const;
    double get_blackwins() const;
    void create_children(std::atomic<int> & nodecount,
<<<<<<< HEAD
                         FastState & state, bool use_nets, bool at_root);
    void run_value_net(FastState & state);
    void expansion_cb(std::atomic<int> * nodecount,
                      FastState & state,
                      Network::Netresult & netresult,
                      bool use_nets);
=======
                         FastState & state, bool at_root, bool use_nets);
    void netscore_children(std::atomic<int> & nodecount,
                           FastState & state, bool at_root);
    void scoring_cb(std::atomic<int> * nodecount,
                    FastState & state,
                    std::vector<Network::scored_node> & raw_netlist);
>>>>>>> af37011d
    void kill_superkos(KoState & state);
    void delete_child(UCTNode * child);
    void invalidate();
    bool valid();
    bool should_expand() const;
    bool should_netscore() const;
    int get_move() const;
    int get_visits() const;
    int get_ravevisits() const;
    bool has_netscore() const { return m_has_netscore; }
    float get_score() const;
<<<<<<< HEAD
    float get_eval(int tomove) const;
    float get_mixed_score(int tomove);
    double get_blackevals() const;
    int get_evalcount() const;
    int do_extend() const;
    bool has_eval_propagated() const;
    void set_eval_propagated();
    void set_move(int move);
    void set_visits(int visits);
    void set_blackwins(double wins);
    void set_blackevals(double blacevals);
    void set_evalcount(int evalcount);
    void set_expand_cnt(int runs);
    void set_eval(float eval);
    void accumulate_eval(float eval);
    void update(Playout & gameresult, int color, bool update_eval);
=======
    void set_score(float score);
    void set_best();
    void set_move(int move);
    void set_visits(int visits);
    void set_blackwins(double wins);
    void set_expand_cnt(int runs, int netscore_runs);
    void update(Playout & gameresult, int color);
>>>>>>> af37011d
    void updateRAVE(Playout & playout, int color);
    UCTNode* uct_select_child(int color);
    UCTNode* get_first_child();
    UCTNode* get_pass_child();
    UCTNode* get_nopass_child();
    UCTNode* get_sibling();
    void sort_root_children(int color);
    void sort_children();
    SMP::Mutex & get_mutex();

private:
    void link_child(UCTNode * newchild);
    void link_nodelist(std::atomic<int> & nodecount,
                       FastBoard & state,
                       std::vector<Network::scored_node> & nodes,
                       bool use_nets);
    void rescore_nodelist(std::atomic<int> & nodecount,
                         FastBoard & state,
                         std::vector<Network::scored_node> & nodes);
    // Tree data
    UCTNode* m_firstchild;
    UCTNode* m_nextsibling;
    // Move
    int m_move;
    // UCT
    double m_blackwins;
    int m_visits;
    // RAVE
    double m_ravestmwins;
    int m_ravevisits;
    // move order
    float m_score;
    // board eval
    bool m_eval_propagated;
    double m_blackevals;
    int m_evalcount;
    // alive (superko)
    bool m_valid;
    // extend node
    int m_expand_cnt;
    bool m_is_expanding;
<<<<<<< HEAD
    bool m_is_evaluating;
=======
    // dcnn node
    bool m_has_netscore;
    int m_netscore_cnt;
    bool m_is_netscoring;
>>>>>>> af37011d
    // mutex
    SMP::Mutex m_nodemutex;
};

#endif<|MERGE_RESOLUTION|>--- conflicted
+++ resolved
@@ -10,9 +10,6 @@
 #include "GameState.h"
 #include "Playout.h"
 #include "Network.h"
-#ifdef USE_OPENCL
-#include "Network.h"
-#endif
 
 class UCTNode {
 public:
@@ -27,21 +24,13 @@
     float get_raverate() const;
     double get_blackwins() const;
     void create_children(std::atomic<int> & nodecount,
-<<<<<<< HEAD
-                         FastState & state, bool use_nets, bool at_root);
-    void run_value_net(FastState & state);
-    void expansion_cb(std::atomic<int> * nodecount,
-                      FastState & state,
-                      Network::Netresult & netresult,
-                      bool use_nets);
-=======
                          FastState & state, bool at_root, bool use_nets);
     void netscore_children(std::atomic<int> & nodecount,
                            FastState & state, bool at_root);
     void scoring_cb(std::atomic<int> * nodecount,
                     FastState & state,
-                    std::vector<Network::scored_node> & raw_netlist);
->>>>>>> af37011d
+                    Network::Netresult & raw_netlist);
+    void run_value_net(FastState & state);
     void kill_superkos(KoState & state);
     void delete_child(UCTNode * child);
     void invalidate();
@@ -53,38 +42,32 @@
     int get_ravevisits() const;
     bool has_netscore() const { return m_has_netscore; }
     float get_score() const;
-<<<<<<< HEAD
+    void set_score(float score);
     float get_eval(int tomove) const;
     float get_mixed_score(int tomove);
     double get_blackevals() const;
     int get_evalcount() const;
-    int do_extend() const;
     bool has_eval_propagated() const;
     void set_eval_propagated();
     void set_move(int move);
     void set_visits(int visits);
     void set_blackwins(double wins);
+
+    void set_expand_cnt(int runs, int netscore_runs);
     void set_blackevals(double blacevals);
     void set_evalcount(int evalcount);
     void set_expand_cnt(int runs);
     void set_eval(float eval);
     void accumulate_eval(float eval);
     void update(Playout & gameresult, int color, bool update_eval);
-=======
-    void set_score(float score);
-    void set_best();
-    void set_move(int move);
-    void set_visits(int visits);
-    void set_blackwins(double wins);
-    void set_expand_cnt(int runs, int netscore_runs);
-    void update(Playout & gameresult, int color);
->>>>>>> af37011d
     void updateRAVE(Playout & playout, int color);
+
     UCTNode* uct_select_child(int color);
     UCTNode* get_first_child();
     UCTNode* get_pass_child();
     UCTNode* get_nopass_child();
     UCTNode* get_sibling();
+
     void sort_root_children(int color);
     void sort_children();
     SMP::Mutex & get_mutex();
@@ -93,11 +76,11 @@
     void link_child(UCTNode * newchild);
     void link_nodelist(std::atomic<int> & nodecount,
                        FastBoard & state,
-                       std::vector<Network::scored_node> & nodes,
+                       Network::Netresult & nodes,
                        bool use_nets);
     void rescore_nodelist(std::atomic<int> & nodecount,
                          FastBoard & state,
-                         std::vector<Network::scored_node> & nodes);
+                         Network::Netresult & nodes);
     // Tree data
     UCTNode* m_firstchild;
     UCTNode* m_nextsibling;
@@ -115,20 +98,16 @@
     bool m_eval_propagated;
     double m_blackevals;
     int m_evalcount;
+    bool m_is_evaluating;    // mutex
     // alive (superko)
     bool m_valid;
     // extend node
     int m_expand_cnt;
     bool m_is_expanding;
-<<<<<<< HEAD
-    bool m_is_evaluating;
-=======
     // dcnn node
     bool m_has_netscore;
     int m_netscore_cnt;
     bool m_is_netscoring;
->>>>>>> af37011d
-    // mutex
     SMP::Mutex m_nodemutex;
 };
 
