--- conflicted
+++ resolved
@@ -31,7 +31,6 @@
     return m_territory;
 }
 
-<<<<<<< HEAD
 void Playout::set_eval( float eval) {
     m_blackeval = eval;
     m_eval_valid = true;
@@ -46,10 +45,7 @@
     return m_eval_valid;
 }
 
-void Playout::run(FastState & state, bool resigning) {
-=======
 void Playout::run(FastState & state, bool postpassout, bool resigning) {
->>>>>>> 327ce474
     assert(!m_run);
 
     const int boardsize = state.board.get_boardsize();
